--- conflicted
+++ resolved
@@ -569,13 +569,7 @@
     maxSegmentSize: 10200,
 }
 
-<<<<<<< HEAD
-export const transformTreeNode = 'qTreeNode'
-
-export const maxHumanInTheLoopAttempts = 3
-=======
 export enum CodeAnalysisScope {
     FILE = 'FILE',
     PROJECT = 'PROJECT',
-}
->>>>>>> 79b5a90e
+}