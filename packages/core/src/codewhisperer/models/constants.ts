--- conflicted
+++ resolved
@@ -382,8 +382,6 @@
     'We reviewed your Java JAVA_VERSION_HERE application and generated a transformation plan. Any code changes made to your application will be done in the sandbox so as to not interfere with your working repository. Once the transformation job is done, we will share the new code which you can review before acccepting the code changes. In the meantime, you can work on your codebase and invoke Q Chat to answer questions about your codebase.'
 
 export const planDisclaimerMessage = '**Proposed transformation changes** \n\n\n'
-<<<<<<< HEAD
-=======
 
 export const enterJavaHomeMessage = 'Enter the path to JDK'
 
@@ -403,7 +401,6 @@
 
 export const JDK11VersionNumber = '55'
 
->>>>>>> f92d451b
 export const numMillisecondsPerSecond = 1000
 
 export const uploadZipSizeLimitInBytes = 1000000000 // 1GB
