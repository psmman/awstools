--- conflicted
+++ resolved
@@ -380,11 +380,9 @@
 
 export const amazonQFeedbackText = 'Submit feedback'
 
-<<<<<<< HEAD
 export const jobStartedChatMessage = `I'm starting to transform your code. It can take 10 to 30 minutes to upgrade your code, depending on the size of your project. To monitor progress, go to the Transformation Hub.
     
 If I run into any issues, I might pause the transformation to get input from you on how to proceed.`
-=======
 export const waitingForJobStartStepMessage = 'Waiting for job to start'
 
 export const buildCodeStepMessage = 'Build uploaded code in secure build environment'
@@ -415,10 +413,6 @@
 export const noOngoingJobMessage = 'No ongoing job.'
 
 export const nothingToShowMessage = 'Nothing to show'
-
-export const jobStartedChatMessage =
-    "I'm starting to transform your code. It can take 10 to 30 minutes to upgrade your code, depending on the size of your project. To monitor progress, go to the Transformation Hub."
->>>>>>> 9ca8d7ee
 
 export const jobStartedNotification =
     'Amazon Q is transforming your code. It can take 10 to 30 minutes to upgrade your code, depending on the size of your project. To monitor progress, go to the Transformation Hub.'
