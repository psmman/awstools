/*!
 * Copyright Amazon.com, Inc. or its affiliates. All Rights Reserved.
 * SPDX-License-Identifier: Apache-2.0
 */
import * as vscode from 'vscode'
import { ToolkitError } from '../../shared/errors'
import { getIcon } from '../../shared/icons'
import {
    CodewhispererCodeScanScope,
    CodewhispererCompletionType,
    CodewhispererLanguage,
    CodewhispererTriggerType,
    Result,
} from '../../shared/telemetry/telemetry'
import { References } from '../client/codewhisperer'
import globals from '../../shared/extensionGlobals'
import { autoScansEnabledKey, autoTriggerEnabledKey } from './constants'
import { get, set } from '../util/commonUtil'
import { ChatControllerEventEmitters } from '../../amazonqGumby/chat/controller/controller'
import { TransformationSteps } from '../client/codewhispereruserclient'

// unavoidable global variables
interface VsCodeState {
    /**
     * Flag indicates intelli sense pop up is active or not
     * Adding this since VS Code intelliSense API does not expose this variable
     */
    isIntelliSenseActive: boolean
    /**
     * Flag indicates whether codewhisperer is doing vscode.TextEditor.edit
     */
    isCodeWhispererEditing: boolean
    /**
     * Timestamp of previous user edit
     */
    lastUserModificationTime: number

    isFreeTierLimitReached: boolean
}

export const vsCodeState: VsCodeState = {
    isIntelliSenseActive: false,
    isCodeWhispererEditing: false,
    lastUserModificationTime: 0,
    isFreeTierLimitReached: false,
}

export type UtgStrategy = 'ByName' | 'ByContent'

export type CrossFileStrategy = 'OpenTabs_BM25'

export type SupplementalContextStrategy = CrossFileStrategy | UtgStrategy | 'Empty'

export interface CodeWhispererSupplementalContext {
    isUtg: boolean
    isProcessTimeout: boolean
    supplementalContextItems: CodeWhispererSupplementalContextItem[]
    contentsLength: number
    latency: number
    strategy: SupplementalContextStrategy
}

export interface CodeWhispererSupplementalContextItem {
    content: string
    filePath: string
    score?: number
}

// This response struct can contain more info as needed
export interface GetRecommendationsResponse {
    readonly result: 'Succeeded' | 'Failed'
    readonly recommendationCount: number
    readonly errorMessage: string | undefined
}

/** Manages the state of CodeWhisperer code suggestions */
export class CodeSuggestionsState {
    #context: vscode.Memento
    /** The initial state if suggestion state was not defined */
    #fallback: boolean
    #onDidChangeState = new vscode.EventEmitter<boolean>()
    /** Set a callback for when the state of code suggestions changes */
    onDidChangeState = this.#onDidChangeState.event

    static #instance: CodeSuggestionsState
    static get instance() {
        return (this.#instance ??= new this())
    }

    protected constructor(context: vscode.Memento = globals.context.globalState, fallback: boolean = false) {
        this.#context = context
        this.#fallback = fallback
    }

    async toggleSuggestions() {
        const autoTriggerEnabled = this.isSuggestionsEnabled()
        const toSet: boolean = !autoTriggerEnabled
        await set(autoTriggerEnabledKey, toSet, this.#context)
        this.#onDidChangeState.fire(toSet)
        return toSet
    }

    async setSuggestionsEnabled(isEnabled: boolean) {
        if (this.isSuggestionsEnabled() !== isEnabled) {
            await this.toggleSuggestions()
        }
    }

    isSuggestionsEnabled(): boolean {
        const isEnabled = get(autoTriggerEnabledKey, this.#context)
        return isEnabled !== undefined ? isEnabled : this.#fallback
    }
}

export class CodeScansState {
    #context: vscode.Memento
    /** The initial state if scan state was not defined */
    #fallback: boolean
    #onDidChangeState = new vscode.EventEmitter<boolean>()
    /** Set a callback for when state of code scans changes */
    onDidChangeState = this.#onDidChangeState.event

    private exceedsMonthlyQuota = false

    static #instance: CodeScansState
    static get instance() {
        return (this.#instance ??= new this())
    }

    protected constructor(context: vscode.Memento = globals.context.globalState, fallback: boolean = true) {
        this.#context = context
        this.#fallback = fallback
    }

    async toggleScans() {
        const autoScansEnabled = this.isScansEnabled()
        const toSet: boolean = !autoScansEnabled
        await set(autoScansEnabledKey, toSet, this.#context)
        this.#onDidChangeState.fire(toSet)
        return toSet
    }

    async setScansEnabled(isEnabled: boolean) {
        if (this.isScansEnabled() !== isEnabled) {
            await this.toggleScans()
        }
    }

    isScansEnabled(): boolean {
        const isEnabled = get(autoScansEnabledKey, this.#context)
        return isEnabled !== undefined ? isEnabled : this.#fallback
    }

    setMonthlyQuotaExceeded() {
        this.exceedsMonthlyQuota = true
    }

    isMonthlyQuotaExceeded() {
        return this.exceedsMonthlyQuota
    }
}

export interface AcceptedSuggestionEntry {
    readonly time: Date
    readonly fileUrl: vscode.Uri
    readonly originalString: string
    readonly startPosition: vscode.Position
    readonly endPosition: vscode.Position
    readonly requestId: string
    readonly sessionId: string
    readonly index: number
    readonly triggerType: CodewhispererTriggerType
    readonly completionType: CodewhispererCompletionType
    readonly language: CodewhispererLanguage
}

export interface OnRecommendationAcceptanceEntry {
    readonly editor: vscode.TextEditor | undefined
    readonly range: vscode.Range
    readonly effectiveRange: vscode.Range
    readonly acceptIndex: number
    readonly recommendation: string
    readonly requestId: string
    readonly sessionId: string
    readonly triggerType: CodewhispererTriggerType
    readonly completionType: CodewhispererCompletionType
    readonly language: CodewhispererLanguage
    readonly references: References | undefined
}

export interface ConfigurationEntry {
    readonly isShowMethodsEnabled: boolean
    readonly isManualTriggerEnabled: boolean
    readonly isAutomatedTriggerEnabled: boolean
    readonly isSuggestionsWithCodeReferencesEnabled: boolean
}

export interface InlineCompletionItem {
    content: string
    index: number
}

/**
 * Security Scan Interfaces
 */
enum CodeScanStatus {
    NotStarted,
    Running,
    Cancelling,
}

export class CodeScanState {
    // Define a constructor for this class
    private codeScanState: CodeScanStatus = CodeScanStatus.NotStarted

    public isNotStarted() {
        return this.codeScanState === CodeScanStatus.NotStarted
    }

    public isRunning() {
        return this.codeScanState === CodeScanStatus.Running
    }

    public isCancelling() {
        return this.codeScanState === CodeScanStatus.Cancelling
    }

    public setToNotStarted() {
        this.codeScanState = CodeScanStatus.NotStarted
    }

    public setToCancelling() {
        this.codeScanState = CodeScanStatus.Cancelling
    }

    public setToRunning() {
        this.codeScanState = CodeScanStatus.Running
    }

    public getPrefixTextForButton() {
        switch (this.codeScanState) {
            case CodeScanStatus.NotStarted:
                return 'Run'
            case CodeScanStatus.Running:
                return 'Stop'
            case CodeScanStatus.Cancelling:
                return 'Stopping'
        }
    }

    public getIconForButton() {
        switch (this.codeScanState) {
            case CodeScanStatus.NotStarted:
                return getIcon('vscode-debug-all')
            case CodeScanStatus.Running:
                return getIcon('vscode-stop-circle')
            case CodeScanStatus.Cancelling:
                return getIcon('vscode-icons:loading~spin')
        }
    }
}

export const codeScanState: CodeScanState = new CodeScanState()

export class CodeScanStoppedError extends ToolkitError {
    constructor() {
        super('Security scan stopped by user.', { cancelled: true })
    }
}

// for internal use; store status of job
export enum TransformByQStatus {
    NotStarted = 'Not Started',
    Running = 'Running', // includes creating job, uploading code, analyzing, testing, transforming, etc.
    WaitingUserInput = 'WaitingForUserInput', // The human in the loop, this period is waiting for user input to continue
    Cancelled = 'Cancelled', // if user manually cancels
    Failed = 'Failed', // if job is rejected or if any other error experienced; user will receive specific error message
    Succeeded = 'Succeeded',
    PartiallySucceeded = 'Partially Succeeded',
}

export enum TransformByQReviewStatus {
    NotStarted = 'NotStarted',
    PreparingReview = 'PreparingReview',
    InReview = 'InReview',
}

export enum StepProgress {
    NotStarted = 'Not Started',
    Pending = 'Pending',
    Succeeded = 'Succeeded',
    Failed = 'Failed',
}

export enum JDKVersion {
    JDK8 = '8',
    JDK11 = '11',
    JDK17 = '17',
    UNSUPPORTED = 'UNSUPPORTED',
}

export enum BuildSystem {
    Maven = 'Maven',
    Gradle = 'Gradle',
    Unknown = 'Unknown',
}

export class ZipManifest {
    sourcesRoot: string = 'sources/'
    dependenciesRoot: string | undefined = 'dependencies/'
    buildLogs: string = 'build-logs.txt'
    version: string = '1.0'
<<<<<<< HEAD
    hilCapabilities: string[] = ['HIL_1pDependency_VersionUpgrade']
}

export interface IHilZipManifestParams {
    pomGroupId: string
    pomArtifactId: string
    targetPomVersion: string
    dependenciesRoot?: string
}
export class HilZipManifest {
    hilCapability: string = 'HIL_1pDependency_VersionUpgrade'
    hilInput: IHilZipManifestParams = {
        pomGroupId: '',
        pomArtifactId: '',
        targetPomVersion: '',
        dependenciesRoot: 'dependencies/',
    }
    constructor({ pomGroupId, pomArtifactId, targetPomVersion }: IHilZipManifestParams, dependencyPath?: FolderInfo) {
        this.hilInput.pomGroupId = pomGroupId
        this.hilInput.pomArtifactId = pomArtifactId
        this.hilInput.targetPomVersion = targetPomVersion
        // if (dependencyPath) {
        //     this.hilInput.dependenciesRoot = `dependencies/${dependencyPath.name}/`
        // }
    }
=======
    transformCapabilities: string[] = ['EXPLAINABILITY_V1']
>>>>>>> 629a519f
}

export enum DropdownStep {
    STEP_1 = 1,
    STEP_2 = 2,
}

export const sessionPlanProgress: {
    startJob: StepProgress
    buildCode: StepProgress
    generatePlan: StepProgress
    transformCode: StepProgress
} = {
    startJob: StepProgress.NotStarted,
    buildCode: StepProgress.NotStarted,
    generatePlan: StepProgress.NotStarted,
    transformCode: StepProgress.NotStarted,
}

export class TransformByQState {
    private transformByQState: TransformByQStatus = TransformByQStatus.NotStarted

    private projectName: string = ''
    private projectPath: string = ''

    private jobId: string = ''

    private sourceJDKVersion: JDKVersion | undefined = undefined

    private targetJDKVersion: JDKVersion = JDKVersion.JDK17

    private planFilePath: string = ''
    private summaryFilePath: string = ''

    private resultArchiveFilePath: string = ''
    private projectCopyFilePath: string = ''

    private polledJobStatus: string = ''

    private jobFailureMetadata: string = ''

    private payloadFilePath: string = ''

    private jobFailureErrorNotification: string | undefined = undefined

    private jobFailureErrorChatMessage: string | undefined = undefined

    private errorLog: string = ''

    private mavenName: string = ''

    private javaHome: string | undefined = undefined

    private chatControllers: ChatControllerEventEmitters | undefined = undefined

    private dependencyFolderInfo: FolderInfo | undefined = undefined

    private planSteps: TransformationSteps | undefined = undefined

    public isNotStarted() {
        return this.transformByQState === TransformByQStatus.NotStarted
    }

    public isRunning() {
        return this.transformByQState === TransformByQStatus.Running
    }

    public isCancelled() {
        return this.transformByQState === TransformByQStatus.Cancelled
    }

    public isFailed() {
        return this.transformByQState === TransformByQStatus.Failed
    }

    public isSucceeded() {
        return this.transformByQState === TransformByQStatus.Succeeded
    }

    public isPartiallySucceeded() {
        return this.transformByQState === TransformByQStatus.PartiallySucceeded
    }

    public getProjectName() {
        return this.projectName
    }

    public getProjectPath() {
        return this.projectPath
    }

    public getJobId() {
        return this.jobId
    }

    public getSourceJDKVersion() {
        return this.sourceJDKVersion
    }

    public getTargetJDKVersion() {
        return this.targetJDKVersion
    }

    public getStatus() {
        return this.transformByQState
    }

    public getPolledJobStatus() {
        return this.polledJobStatus
    }

    public getPlanFilePath() {
        return this.planFilePath
    }

    public getSummaryFilePath() {
        return this.summaryFilePath
    }

    public getResultArchiveFilePath() {
        return this.resultArchiveFilePath
    }

    public getProjectCopyFilePath() {
        return this.projectCopyFilePath
    }

    public getJobFailureMetadata() {
        return this.jobFailureMetadata
    }

    public getPayloadFilePath() {
        return this.payloadFilePath
    }

    public getJobFailureErrorNotification() {
        return this.jobFailureErrorNotification
    }

    public getJobFailureErrorChatMessage() {
        return this.jobFailureErrorChatMessage
    }

    public getErrorLog() {
        return this.errorLog
    }

    public getMavenName() {
        return this.mavenName
    }

    public getJavaHome() {
        return this.javaHome
    }

    public getChatControllers() {
        return this.chatControllers
    }

    public getDependencyFolderInfo(): FolderInfo | undefined {
        return this.dependencyFolderInfo
    }

    public getPlanSteps() {
        return this.planSteps
    }

    public appendToErrorLog(message: string) {
        this.errorLog += `${message}\n\n`
    }

    public setToNotStarted() {
        this.transformByQState = TransformByQStatus.NotStarted
    }

    public setToRunning() {
        this.transformByQState = TransformByQStatus.Running
    }

    public setToCancelled() {
        this.transformByQState = TransformByQStatus.Cancelled
    }

    public setToFailed() {
        this.transformByQState = TransformByQStatus.Failed
    }

    public setToSucceeded() {
        this.transformByQState = TransformByQStatus.Succeeded
    }

    public setToPartiallySucceeded() {
        this.transformByQState = TransformByQStatus.PartiallySucceeded
    }

    public setProjectName(name: string) {
        this.projectName = name
    }

    public setProjectPath(path: string) {
        this.projectPath = path
    }

    public setJobId(id: string) {
        this.jobId = id
    }

    public setSourceJDKVersion(version: JDKVersion | undefined) {
        this.sourceJDKVersion = version
    }

    public setTargetJDKVersion(version: JDKVersion) {
        this.targetJDKVersion = version
    }

    public setPlanFilePath(filePath: string) {
        this.planFilePath = filePath
    }

    public setPolledJobStatus(status: string) {
        this.polledJobStatus = status
    }

    public setSummaryFilePath(filePath: string) {
        this.summaryFilePath = filePath
    }

    public setResultArchiveFilePath(filePath: string) {
        this.resultArchiveFilePath = filePath
    }

    public setProjectCopyFilePath(filePath: string) {
        this.projectCopyFilePath = filePath
    }

    public setJobFailureMetadata(data: string) {
        this.jobFailureMetadata = data
    }

    public setPayloadFilePath(payloadFilePath: string) {
        this.payloadFilePath = payloadFilePath
    }

    public setJobFailureErrorNotification(errorNotification: string) {
        this.jobFailureErrorNotification = errorNotification
    }

    public setJobFailureErrorChatMessage(errorChatMessage: string) {
        this.jobFailureErrorChatMessage = errorChatMessage
    }

    public setMavenName(mavenName: string) {
        this.mavenName = mavenName
    }

    public setJavaHome(javaHome: string) {
        this.javaHome = javaHome
    }

    public setChatControllers(controllers: ChatControllerEventEmitters) {
        this.chatControllers = controllers
    }

    public setDependencyFolderInfo(folderInfo: FolderInfo) {
        this.dependencyFolderInfo = folderInfo
    }

    public setPlanSteps(steps: TransformationSteps) {
        this.planSteps = steps
    }

    public resetPlanSteps() {
        this.planSteps = undefined
    }

    public getPrefixTextForButton() {
        switch (this.transformByQState) {
            case TransformByQStatus.NotStarted:
                return 'Run'
            case TransformByQStatus.Cancelled:
                return 'Stopping'
            default:
                return 'Stop'
        }
    }

    public getIconForButton() {
        switch (this.transformByQState) {
            case TransformByQStatus.NotStarted:
                return getIcon('vscode-play')
            default:
                return getIcon('vscode-stop-circle')
        }
    }

    public setJobDefaults() {
        this.setToNotStarted() // so that the "Transform by Q" button resets
        this.polledJobStatus = '' // reset polled job status too
        this.jobFailureErrorNotification = undefined
        this.jobFailureErrorChatMessage = undefined
        this.jobFailureMetadata = ''
        this.payloadFilePath = ''
        this.errorLog = ''
    }
}

export const transformByQState: TransformByQState = new TransformByQState()

export class TransformByQStoppedError extends ToolkitError {
    constructor() {
        super('Transform by Q stopped by user.', { cancelled: true })
    }
}

export interface CodeScanTelemetryEntry {
    codewhispererCodeScanJobId?: string
    codewhispererLanguage: CodewhispererLanguage
    codewhispererCodeScanProjectBytes?: number
    codewhispererCodeScanSrcPayloadBytes: number
    codewhispererCodeScanBuildPayloadBytes?: number
    codewhispererCodeScanSrcZipFileBytes: number
    codewhispererCodeScanBuildZipFileBytes?: number
    codewhispererCodeScanLines: number
    duration: number
    contextTruncationDuration: number
    artifactsUploadDuration: number
    codeScanServiceInvocationsDuration: number
    result: Result
    reason?: string
    codewhispererCodeScanTotalIssues: number
    codewhispererCodeScanIssuesWithFixes: number
    credentialStartUrl: string | undefined
    codewhispererCodeScanScope: CodewhispererCodeScanScope
}

export interface RecommendationDescription {
    text: string
    markdown: string
}

export interface Recommendation {
    text: string
    url: string
}

export interface SuggestedFix {
    description: string
    code: string
}

export interface Remediation {
    recommendation: Recommendation
    suggestedFixes: SuggestedFix[]
}

export interface RawCodeScanIssue {
    filePath: string
    startLine: number
    endLine: number
    title: string
    description: RecommendationDescription
    detectorId: string
    detectorName: string
    findingId: string
    ruleId?: string
    relatedVulnerabilities: string[]
    severity: string
    remediation: Remediation
}

export interface CodeScanIssue {
    startLine: number
    endLine: number
    comment: string
    title: string
    description: RecommendationDescription
    detectorId: string
    detectorName: string
    findingId: string
    ruleId?: string
    relatedVulnerabilities: string[]
    severity: string
    recommendation: Recommendation
    suggestedFixes: SuggestedFix[]
}

export interface AggregatedCodeScanIssue {
    filePath: string
    issues: CodeScanIssue[]
}

export interface SecurityPanelItem {
    path: string
    range: vscode.Range
    severity: vscode.DiagnosticSeverity
    message: string
    issue: CodeScanIssue
    decoration: vscode.DecorationOptions
}

export interface SecurityPanelSet {
    path: string
    uri: vscode.Uri
    items: SecurityPanelItem[]
}

export enum Cloud9AccessState {
    NoAccess,
    RequestedAccess,
    HasAccess,
}

export interface TransformationCandidateProject {
    name: string
    path: string
    JDKVersion?: JDKVersion
}

export interface FolderInfo {
    path: string
    name: string
}<|MERGE_RESOLUTION|>--- conflicted
+++ resolved
@@ -310,8 +310,8 @@
     dependenciesRoot: string | undefined = 'dependencies/'
     buildLogs: string = 'build-logs.txt'
     version: string = '1.0'
-<<<<<<< HEAD
     hilCapabilities: string[] = ['HIL_1pDependency_VersionUpgrade']
+    transformCapabilities: string[] = ['EXPLAINABILITY_V1']
 }
 
 export interface IHilZipManifestParams {
@@ -328,17 +328,11 @@
         targetPomVersion: '',
         dependenciesRoot: 'dependencies/',
     }
-    constructor({ pomGroupId, pomArtifactId, targetPomVersion }: IHilZipManifestParams, dependencyPath?: FolderInfo) {
+    constructor({ pomGroupId, pomArtifactId, targetPomVersion }: IHilZipManifestParams) {
         this.hilInput.pomGroupId = pomGroupId
         this.hilInput.pomArtifactId = pomArtifactId
         this.hilInput.targetPomVersion = targetPomVersion
-        // if (dependencyPath) {
-        //     this.hilInput.dependenciesRoot = `dependencies/${dependencyPath.name}/`
-        // }
-    }
-=======
-    transformCapabilities: string[] = ['EXPLAINABILITY_V1']
->>>>>>> 629a519f
+    }
 }
 
 export enum DropdownStep {
