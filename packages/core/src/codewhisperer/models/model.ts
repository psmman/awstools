--- conflicted
+++ resolved
@@ -314,11 +314,6 @@
 
     private chatControllers: ChatControllerEventEmitters | undefined = undefined
 
-<<<<<<< HEAD
-    private gumbyChatTabID: string | undefined = undefined
-
-=======
->>>>>>> eb023448
     private dependencyFolderInfo: FolderInfo | undefined = undefined
 
     public isNotStarted() {
@@ -417,13 +412,6 @@
         return this.chatControllers
     }
 
-<<<<<<< HEAD
-    public getGumbyChatTabID(): string | undefined {
-        return this.gumbyChatTabID
-    }
-
-=======
->>>>>>> eb023448
     public getDependencyFolderInfo(): FolderInfo | undefined {
         return this.dependencyFolderInfo
     }
@@ -520,13 +508,6 @@
         this.chatControllers = controllers
     }
 
-<<<<<<< HEAD
-    public setGumbyChatTabID(tabID: string | undefined) {
-        this.gumbyChatTabID = tabID
-    }
-
-=======
->>>>>>> eb023448
     public setDependencyFolderInfo(folderInfo: FolderInfo) {
         this.dependencyFolderInfo = folderInfo
     }
