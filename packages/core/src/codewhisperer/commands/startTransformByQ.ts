--- conflicted
+++ resolved
@@ -18,16 +18,7 @@
     TransformationCandidateProject,
     ZipManifest,
 } from '../models/model'
-<<<<<<< HEAD
-=======
-import { convertDateToTimestamp } from '../../shared/utilities/textUtilities'
->>>>>>> 9ca8d7ee
-import {
-    convertToTimeString,
-    convertDateToTimestamp,
-    getStringHash,
-    encodeHTML,
-} from '../../shared/utilities/textUtilities'
+import { convertDateToTimestamp, getStringHash } from '../../shared/utilities/textUtilities'
 import {
     createZipManifest,
     downloadHilResultArchive,
@@ -81,12 +72,8 @@
 import { dependencyNoAvailableVersions } from '../../amazonqGumby/models/constants'
 import { HumanInTheLoopManager } from '../service/transformByQ/humanInTheLoopManager'
 
-<<<<<<< HEAD
-let sessionJobHistory: { timestamp: string; module: string; status: string; duration: string; id: string }[] = []
 let pollUIIntervalId: string | number | NodeJS.Timer | undefined = undefined
 
-=======
->>>>>>> 9ca8d7ee
 export async function processTransformFormInput(
     pathToProject: string,
     fromJDKVersion: JDKVersion,
@@ -179,18 +166,8 @@
     await setTransformationToRunningState()
 
     try {
-<<<<<<< HEAD
-        // Set web view UI to poll for progress
-        pollUIIntervalId = setInterval(() => {
-            void vscode.commands.executeCommand(
-                'aws.amazonq.showPlanProgressInHub',
-                CodeTransformTelemetryState.instance.getStartTime()
-            )
-        }, CodeWhispererConstants.transformationJobPollingIntervalSeconds * 1000)
-=======
         // Set webview UI to poll for progress
         startInterval()
->>>>>>> 9ca8d7ee
 
         // step 1: CreateUploadUrl and upload code
         const uploadId = await preTransformationUploadCode()
@@ -718,11 +695,7 @@
 }
 
 export async function cleanupTransformationJob() {
-<<<<<<< HEAD
-    clearInterval(pollUIIntervalId)
-=======
     clearInterval(transformByQState.getIntervalId())
->>>>>>> 9ca8d7ee
     transformByQState.setJobDefaults()
     await vscode.commands.executeCommand('setContext', 'gumby.isStopButtonAvailable', false)
     await vscode.commands.executeCommand(
