--- conflicted
+++ resolved
@@ -18,14 +18,9 @@
     sessionPlanProgress,
     FolderInfo,
     TransformationCandidateProject,
-<<<<<<< HEAD
     TransformByQStatus,
 } from '../models/model'
 import { convertToTimeString, convertDateToTimestamp, getStringHash } from '../../shared/utilities/textUtilities'
-=======
-} from '../models/model'
-import { convertToTimeString, convertDateToTimestamp } from '../../shared/utilities/textUtilities'
->>>>>>> b5dae5dd
 import {
     startJob,
     stopJob,
@@ -34,19 +29,12 @@
     zipCode,
     pollTransformationJob,
     throwIfCancelled,
-<<<<<<< HEAD
     getArtifactIdentifiers,
     getTransformationStepsFixture,
     downloadResultArchive,
 } from '../service/transformByQ/transformApiHandler'
 import { getOpenProjects, validateOpenProjects } from '../service/transformByQ/transformProjectValidationHandler'
-import { getVersionData, prepareProjectDependencies, runMavenDependencyBuildCommands, runMavenDependencyUpdateCommands } from '../service/transformByQ/transformMavenHandler'
-import path from 'path'
-=======
-} from '../service/transformByQ/transformApiHandler'
-import { getOpenProjects, validateOpenProjects } from '../service/transformByQ/transformProjectValidationHandler'
 import { getVersionData, prepareProjectDependencies } from '../service/transformByQ/transformMavenHandler'
->>>>>>> b5dae5dd
 import { sleep } from '../../shared/utilities/timeoutUtils'
 import { encodeHTML } from '../../shared/utilities/textUtilities'
 import {
@@ -67,11 +55,15 @@
 import { placeholder } from '../../shared/vscode/commands2'
 import { JavaHomeNotSetError } from '../../amazonqGumby/errors'
 import { ChatSessionManager } from '../../amazonqGumby/chat/storages/chatSession'
-<<<<<<< HEAD
-import { createPomCopy, getDependenciesFolderInfo, getJsonValuesFromManifestFile, highlightPomIssueInProject, parseXmlDependenciesReport, replacePomVersion, writeLogs } from '../service/transformByQ/transformFileHandler'
-=======
-import { getDependenciesFolderInfo, writeLogs } from '../service/transformByQ/transformFileHandler'
->>>>>>> b5dae5dd
+import {
+    createPomCopy,
+    getDependenciesFolderInfo,
+    getJsonValuesFromManifestFile,
+    highlightPomIssueInProject,
+    parseXmlDependenciesReport,
+    replacePomVersion,
+    writeLogs,
+} from '../service/transformByQ/transformFileHandler'
 
 const localize = nls.loadMessageBundle()
 export const stopTransformByQButton = localize('aws.codewhisperer.stop.transform.by.q', 'Stop')
