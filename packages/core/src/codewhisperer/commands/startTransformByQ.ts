--- conflicted
+++ resolved
@@ -15,12 +15,9 @@
     TransformByQReviewStatus,
     JDKVersion,
     sessionPlanProgress,
-<<<<<<< HEAD
-    TransformByQStatus,
-=======
     FolderInfo,
     TransformationCandidateProject,
->>>>>>> 1ff7f3fb
+    TransformByQStatus,
 } from '../models/model'
 import { convertToTimeString, convertDateToTimestamp, getStringHash } from '../../shared/utilities/textUtilities'
 import {
