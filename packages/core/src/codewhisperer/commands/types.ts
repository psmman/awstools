--- conflicted
+++ resolved
@@ -3,11 +3,7 @@
  * SPDX-License-Identifier: Apache-2.0
  */
 
-<<<<<<< HEAD
-import { ExtStartUpSources } from '../../shared/telemetry'
-=======
 import { ExtStartUpSources } from '../../shared/telemetry/util'
->>>>>>> 629a519f
 import { CompositeKey, Commands, vscodeComponent } from '../../shared/vscode/commands2'
 
 /** Indicates a CodeWhisperer command was executed through a tree node */
