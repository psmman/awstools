--- conflicted
+++ resolved
@@ -1605,11 +1605,7 @@
                     "shape": "StartCodeAnalysisRequestClientTokenString",
                     "idempotencyToken": true
                 },
-<<<<<<< HEAD
-                "scope": { "shape": "CodeAnalysisScope" }
-=======
                 "codeScanName": { "shape": "CodeScanName" }
->>>>>>> 8719c881
             }
         },
         "StartCodeAnalysisRequestClientTokenString": {
@@ -2088,11 +2084,8 @@
             "type": "structure",
             "members": {
                 "taskAssistPlanningUploadContext": { "shape": "TaskAssistPlanningUploadContext" },
-<<<<<<< HEAD
-                "transformationUploadContext": { "shape": "TransformationUploadContext" }
-=======
+                "transformationUploadContext": { "shape": "TransformationUploadContext" },
                 "codeAnalysisUploadContext": { "shape": "CodeAnalysisUploadContext" }
->>>>>>> 8719c881
             },
             "union": true
         },
@@ -2104,10 +2097,7 @@
         },
         "UploadIntent": {
             "type": "string",
-<<<<<<< HEAD
             "documentation": "<p>Upload Intent</p>",
-=======
->>>>>>> 8719c881
             "enum": [
                 "TRANSFORMATION",
                 "TASK_ASSIST_PLANNING",
