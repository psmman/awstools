/*!
 * Copyright Amazon.com, Inc. or its affiliates. All Rights Reserved.
 * SPDX-License-Identifier: Apache-2.0
 */

import * as vscode from 'vscode'
import globals from '../../shared/extensionGlobals'
import { getJobHistory, getPlanProgress } from '../commands/startTransformByQ'
import { StepProgress, transformByQState } from '../models/model'
import { getTransformationSteps } from './transformByQHandler'
import { convertToTimeString } from '../../shared/utilities/textUtilities'
import { getLogger } from '../../shared/logger'

export class TransformationHubViewProvider implements vscode.WebviewViewProvider {
    public static readonly viewType = 'aws.amazonq.transformationHub'
    private _view?: vscode.WebviewView
    private lastClickedButton: string = ''
    private _extensionUri: vscode.Uri = globals.context.extensionUri
    constructor() {}
    static #instance: TransformationHubViewProvider

    public updateContent(button: 'job history' | 'plan progress', startTime: number) {
        this.lastClickedButton = button
        if (this._view) {
            if (this.lastClickedButton === 'job history') {
                this._view!.webview.html = this.showJobHistory()
            } else {
                this.showPlanProgress(startTime)
                    .then(planProgress => {
                        this._view!.webview.html = planProgress
                    })
                    .catch(e => {
                        getLogger().error('showPlanProgress failed: %s', (e as Error).message)
                    })
            }
        }
    }

    public static get instance() {
        return (this.#instance ??= new this())
    }

    public resolveWebviewView(
        webviewView: vscode.WebviewView,
        context: vscode.WebviewViewResolveContext<unknown>,
        token: vscode.CancellationToken
    ): void | Thenable<void> {
        this._view = webviewView

        this._view.webview.options = {
            enableScripts: true,
            localResourceRoots: [this._extensionUri],
        }

        if (this.lastClickedButton === 'job history') {
            this._view!.webview.html = this.showJobHistory()
        } else {
            this.showPlanProgress(Date.now())
                .then(planProgress => {
                    this._view!.webview.html = planProgress
                })
                .catch(e => {
                    getLogger().error('showPlanProgress failed: %s', (e as Error).message)
                })
        }
    }

    private showJobHistory(): string {
        const history = getJobHistory()
        return `<!DOCTYPE html>
            <html lang="en">
            <head>
            <title>Transformation Hub</title>
            <style>
                td, th {
                    padding: 10px;
                }
            </style>
            </head>
            <body>
            <p><b>Job Status</b></p>
            ${history.length === 0 ? '<p>Nothing to show</p>' : this.getTableMarkup(history)}
            </body>
            </html>`
    }

    private getTableMarkup(
        history: { timestamp: string; module: string; status: string; duration: string; id: string }[]
    ) {
        return `
            <table border="1" style="border-collapse:collapse">
                <thead>
                    <tr>
                        <th>Date</th>
                        <th>Module</th>
                        <th>Status</th>
                        <th>Duration</th>
                        <th>Id</th>
                    </tr>
                </thead>
                <tbody>
                    ${history.map(
                        job => `<tr>
                        <td>${job.timestamp}</td>
                        <td>${job.module}</td>
                        <td>${job.status}</td>
                        <td>${job.duration}</td>
                        <td>${job.id}</td>
                    </tr>`
                    )}
                </tbody>
            </table>
        `
    }

    private async showPlanProgress(startTime: number): Promise<string> {
        const planProgress = getPlanProgress()
        let planSteps = undefined
<<<<<<< HEAD
        if (planProgress['buildCode'] === StepProgress.Succeeded) {
            planSteps = await getTransformationSteps(transformByQState.getJobId(), true)
=======
        if (planProgress['generatePlan'] === StepProgress.Succeeded) {
            planSteps = await getTransformationSteps(transformByQState.getJobId())
>>>>>>> eb023448
        }
        let progressHtml = `<p><b>Transformation Status</b></p><p>No job ongoing</p>`
        if (planProgress['transformCode'] !== StepProgress.NotStarted) {
            progressHtml = `<p><b>Transformation Status</b></p>`
            progressHtml += `<p> ${this.getProgressIconMarkup(planProgress['startJob'])} Waiting for job to start</p>`
            if (planProgress['startJob'] === StepProgress.Succeeded) {
                progressHtml += `<p> ${this.getProgressIconMarkup(
                    planProgress['buildCode']
                )} Build uploaded code in secure build environment</p>`
            }
            if (planProgress['buildCode'] === StepProgress.Succeeded) {
                progressHtml += `<p> ${this.getProgressIconMarkup(
                    planProgress['generatePlan']
                )} Generate transformation plan</p>`
            }
            if (planProgress['generatePlan'] === StepProgress.Succeeded) {
                progressHtml += `<p> ${this.getProgressIconMarkup(
                    planProgress['transformCode']
                )} Transform your code to Java 17 using transformation plan</p>`
                // now get the details of each sub-step of the "transformCode" step
                if (planSteps !== undefined) {
                    const stepStatuses = []
                    for (const step of planSteps) {
                        stepStatuses.push(step.status)
                    }
                    for (let i = 0; i < planSteps.length; i++) {
                        const step = planSteps[i]
                        const stepStatus = step.status
                        let stepProgress = undefined
                        if (stepStatus === 'COMPLETED' || stepStatus === 'PARTIALLY_COMPLETED') {
                            stepProgress = StepProgress.Succeeded
                        } else if (
                            stepStatus === 'STOPPED' ||
                            stepStatus === 'FAILED' ||
                            planProgress['transformCode'] === StepProgress.Failed
                        ) {
                            stepProgress = StepProgress.Failed
                        } else {
                            stepProgress = StepProgress.Pending
                        }
                        // include check for the previous step not being CREATED, as this means it has finished, so we can display the next step
                        if (step.startTime && step.endTime && (i === 0 || stepStatuses[i - 1] !== 'CREATED')) {
                            const stepTime = step.endTime.toLocaleDateString('en-US', {
                                hour: '2-digit',
                                minute: '2-digit',
                                second: '2-digit',
                            })
                            const stepDuration = convertToTimeString(step.endTime.getTime() - step.startTime.getTime())
                            progressHtml += `<p style="margin-left: 20px">${this.getProgressIconMarkup(stepProgress)} ${
                                step.name
                            } [finished on ${stepTime}] <span style="color:grey">${stepDuration}</span></p>`
                        } else if (stepStatuses[i - 1] !== 'CREATED') {
                            progressHtml += `<p style="margin-left: 20px">${this.getProgressIconMarkup(stepProgress)} ${
                                step.name
                            }</p>`
                        }
                        if (step.progressUpdates) {
                            for (const subStep of step.progressUpdates) {
                                progressHtml += `<p style="margin-left: 40px">- ${subStep.name}</p>`
                                if (subStep.description) {
                                    progressHtml += `<p style="margin-left: 60px; color:${this.getFontColorForSubStep(
                                        subStep.status
                                    )}">- ${subStep.description}</p>`
                                }
                            }
                        }
                    }
                }
            }
        }
        const isJobInProgress = transformByQState.isRunning()
        return `<!DOCTYPE html>
            <html lang="en">
            <head>
            <title>Transformation Hub</title>
            <style>
                @keyframes spin {
                    0% {
                        transform: rotate(0deg);
                    }
                    100% {
                        transform: rotate(360deg);
                    }
                }
                .spinner {
                    display: inline-block;
                    animation: spin 1s infinite;
                }
            </style>
            </head>
            <body>
            <div style="display: flex">
                <div style="flex:1; overflow: auto;">
                    <div id="runningTime" style="flex:1; overflow: auto;"></div>
                    ${progressHtml}
                </div>
            </div>
            <script>
                let intervalId = undefined;
                let runningTime = "";

                function updateTimer() {
                    if (${isJobInProgress}) {
                        runningTime = convertToTimeString(Date.now() - ${startTime});
                        document.getElementById("runningTime").textContent = "Time elapsed: " + runningTime;
                    } else {
                        clearInterval(intervalId);
                    }
                }

                // copied from textUtilities.ts
                function convertToTimeString(durationInMs) {
                    const time = new Date(durationInMs);
                    const hours = time.getUTCHours();
                    const minutes = time.getUTCMinutes();
                    const seconds = time.getUTCSeconds();
                    let timeString = seconds + " sec"
                    if (minutes > 0) {
                        timeString = minutes + " min " + timeString
                    }
                    if (hours > 0) {
                        timeString = hours + " hr " + timeString
                    }
                    return timeString
                }
                intervalId = setInterval(updateTimer, 1000);
            </script>
            </body>
            </html>`
    }

    private getProgressIconMarkup(stepStatus: StepProgress) {
        if (stepStatus === StepProgress.Succeeded) {
            return `<span style="color: green"> ✓ </span>`
        } else if (stepStatus === StepProgress.Pending) {
            return `<span style="color: grey" class="spinner"> ↻ </span>`
        } else {
            return `<span style="color: grey"> ✓ </span>`
        }
    }

    private getFontColorForSubStep(status: string) {
        if (status === 'COMPLETED') {
            return 'green'
        } else if (status === 'FAILED') {
            return 'red'
        } else {
            return '' // uses VS Code's default color
        }
    }
}<|MERGE_RESOLUTION|>--- conflicted
+++ resolved
@@ -116,13 +116,8 @@
     private async showPlanProgress(startTime: number): Promise<string> {
         const planProgress = getPlanProgress()
         let planSteps = undefined
-<<<<<<< HEAD
-        if (planProgress['buildCode'] === StepProgress.Succeeded) {
-            planSteps = await getTransformationSteps(transformByQState.getJobId(), true)
-=======
         if (planProgress['generatePlan'] === StepProgress.Succeeded) {
             planSteps = await getTransformationSteps(transformByQState.getJobId())
->>>>>>> eb023448
         }
         let progressHtml = `<p><b>Transformation Status</b></p><p>No job ongoing</p>`
         if (planProgress['transformCode'] !== StepProgress.NotStarted) {
