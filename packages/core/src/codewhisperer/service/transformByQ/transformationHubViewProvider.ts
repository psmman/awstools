/*!
 * Copyright Amazon.com, Inc. or its affiliates. All Rights Reserved.
 * SPDX-License-Identifier: Apache-2.0
 */

import * as vscode from 'vscode'
import globals from '../../../shared/extensionGlobals'
import { getJobHistory, getPlanProgress } from '../../commands/startTransformByQ'
import { StepProgress, transformByQState } from '../../models/model'
import { convertToTimeString } from '../../../shared/utilities/textUtilities'
import { getLogger } from '../../../shared/logger'
import { getTransformationSteps } from './transformApiHandler'

export class TransformationHubViewProvider implements vscode.WebviewViewProvider {
    public static readonly viewType = 'aws.amazonq.transformationHub'
    private _view?: vscode.WebviewView
    private lastClickedButton: string = ''
    private _extensionUri: vscode.Uri = globals.context.extensionUri
    constructor() {}
    static #instance: TransformationHubViewProvider

    public updateContent(button: 'job history' | 'plan progress', startTime: number) {
        this.lastClickedButton = button
        if (this._view) {
            if (this.lastClickedButton === 'job history') {
                this._view!.webview.html = this.showJobHistory()
            } else {
                this.showPlanProgress(startTime)
                    .then(planProgress => {
                        this._view!.webview.html = planProgress
                    })
                    .catch(e => {
                        getLogger().error('showPlanProgress failed: %s', (e as Error).message)
                    })
            }
        }
    }

    public static get instance() {
        return (this.#instance ??= new this())
    }

    public resolveWebviewView(
        webviewView: vscode.WebviewView,
        context: vscode.WebviewViewResolveContext<unknown>,
        token: vscode.CancellationToken
    ): void | Thenable<void> {
        this._view = webviewView

        this._view.webview.options = {
            enableScripts: true,
            localResourceRoots: [this._extensionUri],
        }

        if (this.lastClickedButton === 'job history') {
            this._view!.webview.html = this.showJobHistory()
        } else {
            this.showPlanProgress(Date.now())
                .then(planProgress => {
                    this._view!.webview.html = planProgress
                })
                .catch(e => {
                    getLogger().error('showPlanProgress failed: %s', (e as Error).message)
                })
        }
    }

    private showJobHistory(): string {
        const history = getJobHistory()
        return `<!DOCTYPE html>
            <html lang="en">
            <head>
            <title>Transformation Hub</title>
            <style>
                td, th {
                    padding: 10px;
                }
            </style>
            </head>
            <body>
            <p><b>Job Status</b></p>
            ${history.length === 0 ? '<p>Nothing to show</p>' : this.getTableMarkup(history)}
            </body>
            </html>`
    }

    private getTableMarkup(
        history: { timestamp: string; module: string; status: string; duration: string; id: string }[]
    ) {
        return `
            <table border="1" style="border-collapse:collapse">
                <thead>
                    <tr>
                        <th>Date</th>
                        <th>Module</th>
                        <th>Status</th>
                        <th>Duration</th>
                        <th>Id</th>
                    </tr>
                </thead>
                <tbody>
                    ${history.map(
                        job => `<tr>
                        <td>${job.timestamp}</td>
                        <td>${job.module}</td>
                        <td>${job.status}</td>
                        <td>${job.duration}</td>
                        <td>${job.id}</td>
                    </tr>`
                    )}
                </tbody>
            </table>
        `
    }

    private async showPlanProgress(startTime: number): Promise<string> {
        const planProgress = getPlanProgress()
<<<<<<< HEAD
        let planSteps = undefined
        if (planProgress['generatePlan'] === StepProgress.Succeeded) {
            planSteps = await getTransformationSteps(transformByQState.getJobId(), false)
=======
        let planSteps = transformByQState.getPlanSteps()
        if (planProgress['generatePlan'] === StepProgress.Succeeded && transformByQState.isRunning()) {
            planSteps = await getTransformationSteps(transformByQState.getJobId())
            transformByQState.setPlanSteps(planSteps)
>>>>>>> 0cac6fba
        }
        let progressHtml = `<p><b>Transformation Status</b></p><p>No job ongoing</p>`
        if (planProgress['transformCode'] !== StepProgress.NotStarted) {
            progressHtml = `<p><b>Transformation Status</b></p>`
            progressHtml += `<p> ${this.getProgressIconMarkup(planProgress['startJob'])} Waiting for job to start</p>`
            if (planProgress['startJob'] === StepProgress.Succeeded) {
                progressHtml += `<p> ${this.getProgressIconMarkup(
                    planProgress['buildCode']
                )} Build uploaded code in secure build environment</p>`
            }
            if (planProgress['buildCode'] === StepProgress.Succeeded) {
                progressHtml += `<p> ${this.getProgressIconMarkup(
                    planProgress['generatePlan']
                )} Generate transformation plan</p>`
            }
            if (planProgress['generatePlan'] === StepProgress.Succeeded) {
                progressHtml += `<p> ${this.getProgressIconMarkup(
                    planProgress['transformCode']
                )} Transform your code to Java 17 using transformation plan</p>`
                // now get the details of each sub-step of the "transformCode" step
                if (planSteps !== undefined) {
                    const stepStatuses = []
                    for (const step of planSteps) {
                        stepStatuses.push(step.status)
                    }
                    for (let i = 0; i < planSteps.length; i++) {
                        const step = planSteps[i]
                        const stepStatus = step.status
                        let stepProgress = undefined
                        if (stepStatus === 'COMPLETED' || stepStatus === 'PARTIALLY_COMPLETED') {
                            stepProgress = StepProgress.Succeeded
                        } else if (
                            stepStatus === 'STOPPED' ||
                            stepStatus === 'FAILED' ||
                            planProgress['transformCode'] === StepProgress.Failed
                        ) {
                            stepProgress = StepProgress.Failed
                        } else {
                            stepProgress = StepProgress.Pending
                        }
                        // include check for the previous step not being CREATED, as this means it has finished, so we can display the next step
                        if (step.startTime && step.endTime && (i === 0 || stepStatuses[i - 1] !== 'CREATED')) {
                            const stepTime = step.endTime.toLocaleDateString('en-US', {
                                hour: '2-digit',
                                minute: '2-digit',
                                second: '2-digit',
                            })
                            const stepDuration = convertToTimeString(step.endTime.getTime() - step.startTime.getTime())
                            progressHtml += `<p style="margin-left: 20px">${this.getProgressIconMarkup(stepProgress)} ${
                                step.name
                            } [finished on ${stepTime}] <span style="color:grey">${stepDuration}</span></p>`
                        } else if (stepStatuses[i - 1] !== 'CREATED') {
                            progressHtml += `<p style="margin-left: 20px">${this.getProgressIconMarkup(stepProgress)} ${
                                step.name
                            }</p>`
                        }
                        if (step.progressUpdates) {
                            for (const subStep of step.progressUpdates) {
                                progressHtml += `<p style="margin-left: 40px">- ${subStep.name}</p>`
                                if (subStep.description) {
                                    progressHtml += `<p style="margin-left: 60px; color:${this.getFontColorForSubStep(
                                        subStep.status
                                    )}">- ${subStep.description}</p>`
                                }
                            }
                        }
                    }
                }
            }
        }
        const isJobInProgress = transformByQState.isRunning()
        return `<!DOCTYPE html>
            <html lang="en">
            <head>
            <title>Transformation Hub</title>
            <style>
                @keyframes spin {
                    0% {
                        transform: rotate(0deg);
                    }
                    100% {
                        transform: rotate(360deg);
                    }
                }
                .spinner {
                    display: inline-block;
                    animation: spin 1s infinite;
                }
            </style>
            </head>
            <body>
            <div style="display: flex">
                <div style="flex:1; overflow: auto;">
                    <div id="runningTime" style="flex:1; overflow: auto;"></div>
                    ${progressHtml}
                </div>
            </div>
            <script>
                let intervalId = undefined;
                let runningTime = "";

                function updateTimer() {
                    if (${isJobInProgress}) {
                        runningTime = convertToTimeString(Date.now() - ${startTime});
                        document.getElementById("runningTime").textContent = "Time elapsed: " + runningTime;
                    } else {
                        clearInterval(intervalId);
                    }
                }

                // copied from textUtilities.ts
                function convertToTimeString(durationInMs) {
                    const time = new Date(durationInMs);
                    const hours = time.getUTCHours();
                    const minutes = time.getUTCMinutes();
                    const seconds = time.getUTCSeconds();
                    let timeString = seconds + " sec"
                    if (minutes > 0) {
                        timeString = minutes + " min " + timeString
                    }
                    if (hours > 0) {
                        timeString = hours + " hr " + timeString
                    }
                    return timeString
                }
                intervalId = setInterval(updateTimer, 1000);
            </script>
            </body>
            </html>`
    }

    private getProgressIconMarkup(stepStatus: StepProgress) {
        if (stepStatus === StepProgress.Succeeded) {
            return `<span style="color: green"> ✓ </span>`
        } else if (stepStatus === StepProgress.Pending) {
            return `<span style="color: grey" class="spinner"> ↻ </span>`
        } else {
            return `<span style="color: grey"> ✓ </span>`
        }
    }

    private getFontColorForSubStep(status: string) {
        if (status === 'COMPLETED') {
            return 'green'
        } else if (status === 'FAILED') {
            return 'red'
        } else {
            return '' // uses VS Code's default color
        }
    }
}<|MERGE_RESOLUTION|>--- conflicted
+++ resolved
@@ -115,16 +115,10 @@
 
     private async showPlanProgress(startTime: number): Promise<string> {
         const planProgress = getPlanProgress()
-<<<<<<< HEAD
-        let planSteps = undefined
-        if (planProgress['generatePlan'] === StepProgress.Succeeded) {
-            planSteps = await getTransformationSteps(transformByQState.getJobId(), false)
-=======
         let planSteps = transformByQState.getPlanSteps()
         if (planProgress['generatePlan'] === StepProgress.Succeeded && transformByQState.isRunning()) {
-            planSteps = await getTransformationSteps(transformByQState.getJobId())
+            planSteps = await getTransformationSteps(transformByQState.getJobId(), false)
             transformByQState.setPlanSteps(planSteps)
->>>>>>> 0cac6fba
         }
         let progressHtml = `<p><b>Transformation Status</b></p><p>No job ongoing</p>`
         if (planProgress['transformCode'] !== StepProgress.NotStarted) {
