/*!
 * Copyright Amazon.com, Inc. or its affiliates. All Rights Reserved.
 * SPDX-License-Identifier: Apache-2.0
 */
import * as vscode from 'vscode'
import * as fs from 'fs-extra'
import * as path from 'path'
import * as os from 'os'
import * as codeWhisperer from '../../client/codewhisperer'
import * as crypto from 'crypto'
import * as CodeWhispererConstants from '../../models/constants'
import {
    FolderInfo,
    HilZipManifest,
    IHilZipManifestParams,
    jobPlanProgress,
    StepProgress,
    transformByQState,
    TransformByQStatus,
    TransformByQStoppedError,
    ZipManifest,
    SessionJobHistory,
} from '../../models/model'
import { getLogger } from '../../../shared/logger'
import {
    CreateUploadUrlResponse,
    ProgressUpdates,
    TransformationProgressUpdate,
    TransformationSteps,
    TransformationUserActionStatus,
    UploadContext,
} from '../../client/codewhispereruserclient'
import { sleep } from '../../../shared/utilities/timeoutUtils'
import AdmZip from 'adm-zip'
import globals from '../../../shared/extensionGlobals'
import { CredentialSourceId, telemetry } from '../../../shared/telemetry/telemetry'
import { CodeTransformTelemetryState } from '../../../amazonqGumby/telemetry/codeTransformTelemetryState'
import { calculateTotalLatency } from '../../../amazonqGumby/telemetry/codeTransformTelemetry'
import { MetadataResult } from '../../../shared/telemetry/telemetryClient'
import request from '../../../common/request'
import { JobStoppedError, ZipExceedsSizeLimitError } from '../../../amazonqGumby/errors'
import { writeLogs } from './transformFileHandler'
import { AuthUtil } from '../../util/authUtil'
import { createCodeWhispererChatStreamingClient } from '../../../shared/clients/codewhispererChatClient'
import { downloadExportResultArchive } from '../../../shared/utilities/download'
import { ExportIntent, TransformationDownloadArtifactType } from '@amzn/codewhisperer-streaming'
import { fsCommon } from '../../../srcShared/fs'
import { ChatSessionManager } from '../../../amazonqGumby/chat/storages/chatSession'
import { encodeHTML } from '../../../shared/utilities/textUtilities'

export function getSha256(buffer: Buffer) {
    const hasher = crypto.createHash('sha256')
    hasher.update(buffer)
    return hasher.digest('base64')
}

export async function getAuthType() {
    let authType: CredentialSourceId | undefined = undefined
    if (AuthUtil.instance.isEnterpriseSsoInUse() && AuthUtil.instance.isConnectionValid()) {
        authType = 'iamIdentityCenter'
    } else if (AuthUtil.instance.isBuilderIdInUse() && AuthUtil.instance.isConnectionValid()) {
        authType = 'awsId'
    }
    return authType
}

export function throwIfCancelled() {
    if (transformByQState.isCancelled()) {
        throw new TransformByQStoppedError()
    }
}

export function getHeadersObj(sha256: string, kmsKeyArn: string | undefined) {
    let headersObj = {}
    if (kmsKeyArn === undefined || kmsKeyArn.length === 0) {
        headersObj = {
            'x-amz-checksum-sha256': sha256,
            'Content-Type': 'application/zip',
        }
    } else {
        headersObj = {
            'x-amz-checksum-sha256': sha256,
            'Content-Type': 'application/zip',
            'x-amz-server-side-encryption': 'aws:kms',
            'x-amz-server-side-encryption-aws-kms-key-id': kmsKeyArn,
        }
    }
    return headersObj
}

// Consider enhancing the S3 client to include this functionality
export async function uploadArtifactToS3(
    fileName: string,
    resp: CreateUploadUrlResponse,
    sha256: string,
    buffer: Buffer
) {
    throwIfCancelled()
    try {
        const uploadFileByteSize = (await fs.promises.stat(fileName)).size
        getLogger().info(
            `Uploading zip at %s with checksum %s using uploadId: %s and size %s kB`,
            fileName,
            sha256,
            resp.uploadId,
            Math.round(uploadFileByteSize / 1000)
        )

        const apiStartTime = Date.now()
        const response = await request.fetch('PUT', resp.uploadUrl, {
            body: buffer,
            headers: getHeadersObj(sha256, resp.kmsKeyArn),
        }).response
        telemetry.codeTransform_logApiLatency.emit({
            codeTransformApiNames: 'UploadZip',
            codeTransformSessionId: CodeTransformTelemetryState.instance.getSessionId(),
            codeTransformUploadId: resp.uploadId,
            codeTransformRunTimeLatency: calculateTotalLatency(apiStartTime),
            codeTransformTotalByteSize: uploadFileByteSize,
            result: MetadataResult.Pass,
        })
        getLogger().info(`CodeTransformation: Status from S3 Upload = ${response.status}`)
    } catch (e: any) {
        const errorMessage = (e as Error).message
        getLogger().error(`CodeTransformation: UploadZip error = ${e}`)
        telemetry.codeTransform_logApiError.emit({
            codeTransformApiNames: 'UploadZip',
            codeTransformSessionId: CodeTransformTelemetryState.instance.getSessionId(),
            codeTransformApiErrorMessage: errorMessage,
            codeTransformRequestId: e.requestId ?? '',
            result: MetadataResult.Fail,
            reason: 'UploadToS3Failed',
        })
        throw new Error('Upload PUT request failed')
    }
}

export async function resumeTransformationJob(jobId: string, userActionStatus: TransformationUserActionStatus) {
    try {
        const apiStartTime = Date.now()
        const response = await codeWhisperer.codeWhispererClient.codeModernizerResumeTransformation({
            transformationJobId: jobId,
            userActionStatus, // can be "COMPLETED" or "REJECTED"
        })
        if (response) {
            telemetry.codeTransform_logApiLatency.emit({
                codeTransformApiNames: 'ResumeTransformation',
                codeTransformSessionId: CodeTransformTelemetryState.instance.getSessionId(),
                codeTransformJobId: jobId,
                codeTransformRunTimeLatency: calculateTotalLatency(apiStartTime),
                codeTransformRequestId: response.$response.requestId,
                result: MetadataResult.Pass,
            })
            // always store request ID, but it will only show up in a notification if an error occurs
            return response.transformationStatus
        }
    } catch (e: any) {
        const errorMessage = (e as Error).message
        getLogger().error(`CodeTransformation: ResumeTransformation error = ${errorMessage}`)
        telemetry.codeTransform_logApiError.emit({
            codeTransformApiNames: 'ResumeTransformation',
            codeTransformSessionId: CodeTransformTelemetryState.instance.getSessionId(),
            codeTransformJobId: jobId,
            codeTransformApiErrorMessage: errorMessage,
            codeTransformRequestId: e.requestId ?? '',
            result: MetadataResult.Fail,
            reason: 'ResumeTransformationFailed',
        })
        throw new Error('Resume transformation job failed')
    }
}

export async function stopJob(jobId: string) {
    if (!jobId) {
        throw new Error('Job ID is empty')
    }

    if (transformByQState.isNotStarted()) {
        return
    }

    try {
        const apiStartTime = Date.now()
        const response = await codeWhisperer.codeWhispererClient.codeModernizerStopCodeTransformation({
            transformationJobId: jobId,
        })
        if (response !== undefined) {
            telemetry.codeTransform_logApiLatency.emit({
                codeTransformApiNames: 'StopTransformation',
                codeTransformSessionId: CodeTransformTelemetryState.instance.getSessionId(),
                codeTransformJobId: jobId,
                codeTransformRunTimeLatency: calculateTotalLatency(apiStartTime),
                codeTransformRequestId: response.$response.requestId,
                result: MetadataResult.Pass,
            })
            // always store request ID, but it will only show up in a notification if an error occurs
            if (response.$response.requestId) {
                transformByQState.setJobFailureMetadata(` (request ID: ${response.$response.requestId})`)
            }
        }
    } catch (e: any) {
        const errorMessage = (e as Error).message
        getLogger().error(`CodeTransformation: StopTransformation error = ${errorMessage}`)
        telemetry.codeTransform_logApiError.emit({
            codeTransformApiNames: 'StopTransformation',
            codeTransformSessionId: CodeTransformTelemetryState.instance.getSessionId(),
            codeTransformJobId: jobId,
            codeTransformApiErrorMessage: errorMessage,
            codeTransformRequestId: e.requestId ?? '',
            result: MetadataResult.Fail,
            reason: 'StopTransformationFailed',
        })
        throw new Error('Stop job failed')
    }
}

export async function uploadPayload(payloadFileName: string, uploadContext?: UploadContext) {
    const buffer = fs.readFileSync(payloadFileName)
    const sha256 = getSha256(buffer)

    throwIfCancelled()
    let response = undefined
    try {
        const apiStartTime = Date.now()
        response = await codeWhisperer.codeWhispererClient.createUploadUrl({
            contentChecksum: sha256,
            contentChecksumType: CodeWhispererConstants.contentChecksumType,
            uploadIntent: CodeWhispererConstants.uploadIntent,
            uploadContext,
        })
        if (response.$response.requestId) {
            transformByQState.setJobFailureMetadata(` (request ID: ${response.$response.requestId})`)
        }
        telemetry.codeTransform_logApiLatency.emit({
            codeTransformApiNames: 'CreateUploadUrl',
            codeTransformSessionId: CodeTransformTelemetryState.instance.getSessionId(),
            codeTransformRunTimeLatency: calculateTotalLatency(apiStartTime),
            codeTransformUploadId: response.uploadId,
            codeTransformRequestId: response.$response.requestId,
            result: MetadataResult.Pass,
        })
    } catch (e: any) {
        const errorMessage = (e as Error).message
        getLogger().error(`CodeTransformation: CreateUploadUrl error: = ${errorMessage}`)
        telemetry.codeTransform_logApiError.emit({
            codeTransformApiNames: 'CreateUploadUrl',
            codeTransformSessionId: CodeTransformTelemetryState.instance.getSessionId(),
            codeTransformApiErrorMessage: errorMessage,
            codeTransformRequestId: e.requestId ?? '',
            result: MetadataResult.Fail,
            reason: 'CreateUploadUrlFailed',
        })
        throw new Error('Create upload URL failed')
    }
    try {
        await uploadArtifactToS3(payloadFileName, response, sha256, buffer)
    } catch (e: any) {
        const errorMessage = (e as Error).message
        getLogger().error(`CodeTransformation: UploadArtifactToS3 error: = ${errorMessage}`)
        throw new Error('S3 upload failed')
    }
<<<<<<< HEAD
    transformByQState.setJobId(encodeHTML(response.uploadId))
    await SessionJobHistory.Instance.update()
=======
    // UploadContext only exists for subsequent uploads, and they will return a uploadId that is NOT
    // the jobId. Only the initial call will uploadId be the jobId
    if (!uploadContext) {
        transformByQState.setJobId(encodeHTML(response.uploadId))
    }
    updateJobHistory()
>>>>>>> df730861
    return response.uploadId
}

/**
 * Array of file extensions used by Maven as metadata in the local repository.
 * Files with these extensions influence Maven's behavior during compile time,
 * particularly in checking the availability of source repositories and potentially
 * re-downloading dependencies if the source is not accessible. Removing these
 * files can prevent Maven from attempting to download dependencies again.
 */
const mavenExcludedExtensions = ['.repositories', '.sha1']

/**
 * Determines if the specified file path corresponds to a Maven metadata file
 * by checking against known metadata file extensions. This is used to identify
 * files that might trigger Maven to recheck or redownload dependencies from source repositories.
 *
 * @param path The file path to evaluate for exclusion based on its extension.
 * @returns {boolean} Returns true if the path ends with an extension associated with Maven metadata files; otherwise, false.
 */
function isExcludedDependencyFile(path: string): boolean {
    return mavenExcludedExtensions.some(extension => path.endsWith(extension))
}

/**
 * Gets all files in dir. We use this method to get the source code, then we run a mvn command to
 * copy over dependencies into their own folder, then we use this method again to get those
 * dependencies. If isDependenciesFolder is true, then we are getting all the files
 * of the dependencies which were copied over by the previously-run mvn command, in which case
 * we DO want to include any dependencies that may happen to be named "target", hence the check
 * in the first part of the IF statement. The point of excluding folders named target is that
 * "target" is also the name of the folder where .class files, large JARs, etc. are stored after
 * building, and we do not want these included in the ZIP so we exclude these when calling
 * getFilesRecursively on the source code folder.
 */
function getFilesRecursively(dir: string, isDependenciesFolder: boolean): string[] {
    const entries = fs.readdirSync(dir, { withFileTypes: true })
    const files = entries.flatMap(entry => {
        const res = path.resolve(dir, entry.name)
        // exclude 'target' directory from ZIP (except if zipping dependencies) due to issues in backend
        if (entry.isDirectory()) {
            if (isDependenciesFolder || entry.name !== 'target') {
                return getFilesRecursively(res, isDependenciesFolder)
            } else {
                return []
            }
        } else {
            return [res]
        }
    })
    return files
}

interface IZipManifestParams {
    hilZipParams?: IHilZipManifestParams
}
export function createZipManifest({ hilZipParams }: IZipManifestParams) {
    const zipManifest = hilZipParams ? new HilZipManifest(hilZipParams) : new ZipManifest()
    return zipManifest
}

interface IZipCodeParams {
    dependenciesFolder: FolderInfo
    humanInTheLoopFlag?: boolean
    modulePath?: string
    zipManifest: ZipManifest | HilZipManifest
}
export async function zipCode({ dependenciesFolder, humanInTheLoopFlag, modulePath, zipManifest }: IZipCodeParams) {
    let tempFilePath = undefined
    let zipStartTime = undefined
    let logFilePath = undefined
    try {
        throwIfCancelled()
        zipStartTime = Date.now()
        const zip = new AdmZip()

        // If no modulePath is passed in, we are not uploaded the source folder
        // NOTE: We only upload dependencies for human in the loop work
        if (modulePath) {
            const sourceFiles = getFilesRecursively(modulePath, false)
            for (const file of sourceFiles) {
                const relativePath = path.relative(modulePath, file)
                const paddedPath = path.join('sources', relativePath)
                zip.addLocalFile(file, path.dirname(paddedPath))
            }
        }

        throwIfCancelled()

        let dependencyFiles: string[] = []
        if (fs.existsSync(dependenciesFolder.path)) {
            dependencyFiles = getFilesRecursively(dependenciesFolder.path, true)
        }

        if (dependencyFiles.length > 0) {
            for (const file of dependencyFiles) {
                if (isExcludedDependencyFile(file)) {
                    continue
                }
                const relativePath = path.relative(dependenciesFolder.path, file)
                // const paddedPath = path.join(`dependencies/${dependenciesFolder.name}`, relativePath)
                const paddedPath = path.join(`dependencies/`, relativePath)
                zip.addLocalFile(file, path.dirname(paddedPath))
            }
            telemetry.codeTransform_dependenciesCopied.emit({
                codeTransformSessionId: CodeTransformTelemetryState.instance.getSessionId(),
                result: MetadataResult.Pass,
            })
        } else {
            if (zipManifest instanceof ZipManifest) {
                zipManifest.dependenciesRoot = undefined
            }
        }

        zip.addFile('manifest.json', Buffer.from(JSON.stringify(zipManifest)), 'utf-8')

        throwIfCancelled()

        // add text file with logs from mvn clean install and mvn copy-dependencies
        logFilePath = await writeLogs()
        // We don't add build-logs.txt file to the manifest if we are
        // uploading HIL artifacts
        if (!humanInTheLoopFlag) {
            zip.addLocalFile(logFilePath)
        }

        tempFilePath = path.join(os.tmpdir(), 'zipped-code.zip')
        fs.writeFileSync(tempFilePath, zip.toBuffer())
        if (fs.existsSync(dependenciesFolder.path)) {
            fs.rmSync(dependenciesFolder.path, { recursive: true, force: true })
        }
    } catch (e: any) {
        telemetry.codeTransform_logGeneralError.emit({
            codeTransformSessionId: CodeTransformTelemetryState.instance.getSessionId(),
            codeTransformApiErrorMessage: 'Failed to zip project',
            result: MetadataResult.Fail,
            reason: 'ZipCreationFailed',
        })
        throw Error('Failed to zip project')
    } finally {
        if (logFilePath) {
            fs.rmSync(logFilePath)
        }
    }

    const zipSize = (await fs.promises.stat(tempFilePath)).size

    const exceedsLimit = zipSize > CodeWhispererConstants.uploadZipSizeLimitInBytes

    // Later, consider adding field for number of source lines of code
    telemetry.codeTransform_jobCreateZipEndTime.emit({
        codeTransformSessionId: CodeTransformTelemetryState.instance.getSessionId(),
        codeTransformTotalByteSize: zipSize,
        codeTransformRunTimeLatency: calculateTotalLatency(zipStartTime),
        result: exceedsLimit ? MetadataResult.Fail : MetadataResult.Pass,
    })

    if (exceedsLimit) {
        void vscode.window.showErrorMessage(CodeWhispererConstants.projectSizeTooLargeNotification)
        transformByQState.getChatControllers()?.transformationFinished.fire({
            message: CodeWhispererConstants.projectSizeTooLargeChatMessage,
            tabID: ChatSessionManager.Instance.getSession().tabID,
        })
        throw new ZipExceedsSizeLimitError()
    }

    return tempFilePath
}

export async function startJob(uploadId: string) {
    const sourceLanguageVersion = `JAVA_${transformByQState.getSourceJDKVersion()}`
    const targetLanguageVersion = `JAVA_${transformByQState.getTargetJDKVersion()}`
    try {
        const apiStartTime = Date.now()
        const response = await codeWhisperer.codeWhispererClient.codeModernizerStartCodeTransformation({
            workspaceState: {
                uploadId: uploadId,
                programmingLanguage: { languageName: CodeWhispererConstants.defaultLanguage.toLowerCase() },
            },
            transformationSpec: {
                transformationType: CodeWhispererConstants.transformationType,
                source: { language: sourceLanguageVersion },
                target: { language: targetLanguageVersion },
            },
        })
        if (response.$response.requestId) {
            transformByQState.setJobFailureMetadata(` (request ID: ${response.$response.requestId})`)
        }
        telemetry.codeTransform_logApiLatency.emit({
            codeTransformApiNames: 'StartTransformation',
            codeTransformSessionId: CodeTransformTelemetryState.instance.getSessionId(),
            codeTransformRunTimeLatency: calculateTotalLatency(apiStartTime),
            codeTransformJobId: response.transformationJobId,
            codeTransformRequestId: response.$response.requestId,
            result: MetadataResult.Pass,
        })
        return response.transformationJobId
    } catch (e: any) {
        const errorMessage = (e as Error).message
        getLogger().error(`CodeTransformation: StartTransformation error = ${errorMessage}`)
        telemetry.codeTransform_logApiError.emit({
            codeTransformApiNames: 'StartTransformation',
            codeTransformSessionId: CodeTransformTelemetryState.instance.getSessionId(),
            codeTransformApiErrorMessage: errorMessage,
            codeTransformRequestId: e.requestId ?? '',
            result: MetadataResult.Fail,
            reason: 'StartTransformationFailed',
        })
        throw new Error(`Start job failed: ${errorMessage}`)
    }
}

export function getImageAsBase64(filePath: string) {
    const fileContents = fs.readFileSync(filePath, { encoding: 'base64' })
    return `data:image/svg+xml;base64,${fileContents}`
}

/*
 * Given the icon name from core/resources/icons/aws/amazonq, get the appropriate icon according to the user's theme.
 * ex. getIcon('transform-file') returns the 'transform-file-light.svg' icon if user has a light theme enabled,
 * otherwise 'transform-file-dark.svg' is returned.
 */
export function getTransformationIcon(name: string) {
    let iconPath = ''
    switch (name) {
        case 'linesOfCode':
            iconPath = 'transform-variables'
            break
        case 'plannedDependencyChanges':
            iconPath = 'transform-dependencies'
            break
        case 'plannedDeprecatedApiChanges':
            iconPath = 'transform-step-into'
            break
        case 'plannedFileChanges':
            iconPath = 'transform-file'
            break
        case 'upArrow':
            iconPath = 'transform-arrow'
            break
        case 'transformLogo':
            return getImageAsBase64(globals.context.asAbsolutePath('resources/icons/aws/amazonq/transform-logo.svg'))
        default:
            iconPath = 'transform-default'
            break
    }
    const themeColor = vscode.window.activeColorTheme.kind
    if (themeColor === vscode.ColorThemeKind.Light || themeColor === vscode.ColorThemeKind.HighContrastLight) {
        iconPath += '-light.svg'
    } else {
        iconPath += '-dark.svg'
    }
    return getImageAsBase64(globals.context.asAbsolutePath(path.join('resources/icons/aws/amazonq', iconPath)))
}

export function getFormattedString(s: string) {
    return CodeWhispererConstants.formattedStringMap.get(s) ?? s
}

export function addTableMarkdown(plan: string, stepId: string, tableMapping: { [key: string]: string }) {
    const tableObj = tableMapping[stepId]
    if (!tableObj) {
        // no table present for this step
        return plan
    }
    const table = JSON.parse(tableObj)
    plan += `\n\n\n${table.name}\n|`
    const columns = table.columnNames
    columns.forEach((columnName: string) => {
        plan += ` ${getFormattedString(columnName)} |`
    })
    plan += '\n|'
    columns.forEach((_: any) => {
        plan += '-----|'
    })
    table.rows.forEach((row: any) => {
        plan += '\n|'
        columns.forEach((columnName: string) => {
            if (columnName === 'relativePath') {
                plan += ` [${row[columnName]}](${row[columnName]}) |` // add MD link only for files
            } else {
                plan += ` ${row[columnName]} |`
            }
        })
    })
    plan += '\n\n'
    return plan
}

export function getTableMapping(stepZeroProgressUpdates: ProgressUpdates) {
    const map: { [key: string]: string } = {}
    stepZeroProgressUpdates.forEach(update => {
        // description should never be undefined since even if no data we show an empty table
        // but just in case, empty string allows us to skip this table without errors when rendering
        map[update.name] = update.description ?? ''
    })
    return map
}

export function getJobStatisticsHtml(jobStatistics: any) {
    let htmlString = ''
    if (jobStatistics.length === 0) {
        return htmlString
    }
    htmlString += `<div style="flex: 1; margin-left: 20px; border: 1px solid #424750; border-radius: 8px; padding: 10px;">`
    jobStatistics.forEach((stat: { name: string; value: string }) => {
        htmlString += `<p style="margin-bottom: 4px"><img src="${getTransformationIcon(
            stat.name
        )}" style="vertical-align: middle;"> ${getFormattedString(stat.name)}: ${stat.value}</p>`
    })
    htmlString += `</div>`
    return htmlString
}

export async function getTransformationPlan(jobId: string) {
    let response = undefined
    try {
        response = await codeWhisperer.codeWhispererClient.codeModernizerGetCodeTransformationPlan({
            transformationJobId: jobId,
        })
        const apiStartTime = Date.now()
        if (response.$response.requestId) {
            transformByQState.setJobFailureMetadata(` (request ID: ${response.$response.requestId})`)
        }
        telemetry.codeTransform_logApiLatency.emit({
            codeTransformApiNames: 'GetTransformationPlan',
            codeTransformSessionId: CodeTransformTelemetryState.instance.getSessionId(),
            codeTransformJobId: jobId,
            codeTransformRunTimeLatency: calculateTotalLatency(apiStartTime),
            codeTransformRequestId: response.$response.requestId,
            result: MetadataResult.Pass,
        })

        const stepZeroProgressUpdates = response.transformationPlan.transformationSteps[0].progressUpdates

        if (!stepZeroProgressUpdates || stepZeroProgressUpdates.length === 0) {
            // means backend API response wrong and table data is missing
            throw new Error('No progress updates found in step 0')
        }

        // gets a mapping between the ID ('name' field) of each progressUpdate (substep) and the associated table
        const tableMapping = getTableMapping(stepZeroProgressUpdates)

        const jobStatistics = JSON.parse(tableMapping['0']).rows // ID of '0' reserved for job statistics table

        // get logo directly since we only use one logo regardless of color theme
        const logoIcon = getTransformationIcon('transformLogo')

        const arrowIcon = getTransformationIcon('upArrow')

        let plan = `<style>table {border: 1px solid #424750;}</style>\n\n<a id="top"></a><br><p style="font-size: 24px;"><img src="${logoIcon}" style="margin-right: 15px; vertical-align: middle;"></img><b>${CodeWhispererConstants.planTitle}</b></p><br>`
        plan += `<div style="display: flex;"><div style="flex: 1; border: 1px solid #424750; border-radius: 8px; padding: 10px;"><p>${
            CodeWhispererConstants.planIntroductionMessage
        }</p></div>${getJobStatisticsHtml(jobStatistics)}</div>`
        plan += `<div style="margin-top: 32px; border: 1px solid #424750; border-radius: 8px; padding: 10px;"><p style="font-size: 18px; margin-bottom: 4px;"><b>${CodeWhispererConstants.planHeaderMessage}</b></p><i>${CodeWhispererConstants.planDisclaimerMessage} <a href="https://docs.aws.amazon.com/amazonq/latest/qdeveloper-ug/code-transformation.html">Read more.</a></i><br><br>`
        response.transformationPlan.transformationSteps.slice(1).forEach(step => {
            plan += `<div style="border: 1px solid #424750; border-radius: 8px; padding: 20px;"><div style="display:flex; justify-content:space-between; align-items:center;"><p style="font-size: 16px; margin-bottom: 4px;">${step.name}</p><a href="#top">Scroll to top <img src="${arrowIcon}" style="vertical-align: middle"></a></div><p>${step.description}</p>`
            plan = addTableMarkdown(plan, step.id, tableMapping)
            plan += `</div><br>`
        })
        plan += `</div><br>`
        plan += `<p style="font-size: 18px; margin-bottom: 4px;"><b>Appendix</b><br><a href="#top" style="float: right; font-size: 14px;">Scroll to top <img src="${arrowIcon}" style="vertical-align: middle;"></a></p><br>`
        plan = addTableMarkdown(plan, '-1', tableMapping) // ID of '-1' reserved for appendix table
        return plan
    } catch (e: any) {
        const errorMessage = (e as Error).message
        getLogger().error(`CodeTransformation: GetTransformationPlan error = ${errorMessage}`)
        telemetry.codeTransform_logApiError.emit({
            codeTransformApiNames: 'GetTransformationPlan',
            codeTransformSessionId: CodeTransformTelemetryState.instance.getSessionId(),
            codeTransformJobId: jobId,
            codeTransformApiErrorMessage: errorMessage,
            codeTransformRequestId: e.requestId ?? '',
            result: MetadataResult.Fail,
            reason: 'GetTransformationPlanFailed',
        })

        /* Means API call failed
         * If response is defined, means a display/parsing error occurred, so continue transformation
         */
        if (response === undefined) {
            throw new Error('Get plan API call failed')
        }
    }
}

export async function getTransformationSteps(jobId: string, handleThrottleFlag: boolean) {
    try {
        // prevent ThrottlingException
        if (handleThrottleFlag) {
            await sleep(2000)
        }
        const apiStartTime = Date.now()
        const response = await codeWhisperer.codeWhispererClient.codeModernizerGetCodeTransformationPlan({
            transformationJobId: jobId,
        })
        if (response.$response.requestId) {
            transformByQState.setJobFailureMetadata(` (request ID: ${response.$response.requestId})`)
        }
        telemetry.codeTransform_logApiLatency.emit({
            codeTransformApiNames: 'GetTransformationPlan',
            codeTransformSessionId: CodeTransformTelemetryState.instance.getSessionId(),
            codeTransformJobId: jobId,
            codeTransformRunTimeLatency: calculateTotalLatency(apiStartTime),
            codeTransformRequestId: response.$response.requestId,
            result: MetadataResult.Pass,
        })
        return response.transformationPlan.transformationSteps.slice(1) // skip step 0 (contains supplemental info)
    } catch (e: any) {
        const errorMessage = (e as Error).message
        getLogger().error(`CodeTransformation: GetTransformationPlan error = ${errorMessage}`)
        telemetry.codeTransform_logApiError.emit({
            codeTransformApiNames: 'GetTransformationPlan',
            codeTransformSessionId: CodeTransformTelemetryState.instance.getSessionId(),
            codeTransformJobId: jobId,
            codeTransformApiErrorMessage: errorMessage,
            codeTransformRequestId: e.requestId ?? '',
            result: MetadataResult.Fail,
            reason: 'GetTransformationPlanFailed',
        })
        throw e
    }
}

export async function pollTransformationJob(jobId: string, validStates: string[]) {
    let status: string = ''
    let timer: number = 0
    while (true) {
        throwIfCancelled()
        try {
            const apiStartTime = Date.now()
            const response = await codeWhisperer.codeWhispererClient.codeModernizerGetCodeTransformation({
                transformationJobId: jobId,
            })
            telemetry.codeTransform_logApiLatency.emit({
                codeTransformApiNames: 'GetTransformation',
                codeTransformSessionId: CodeTransformTelemetryState.instance.getSessionId(),
                codeTransformJobId: jobId,
                codeTransformRunTimeLatency: calculateTotalLatency(apiStartTime),
                codeTransformRequestId: response.$response.requestId,
                result: MetadataResult.Pass,
            })
            status = response.transformationJob.status!
            // must be series of ifs, not else ifs
            if (CodeWhispererConstants.validStatesForJobStarted.includes(status)) {
                jobPlanProgress['startJob'] = StepProgress.Succeeded
            }
            if (CodeWhispererConstants.validStatesForBuildSucceeded.includes(status)) {
                jobPlanProgress['buildCode'] = StepProgress.Succeeded
            }
            // emit metric when job status changes
            if (status !== transformByQState.getPolledJobStatus()) {
                telemetry.codeTransform_jobStatusChanged.emit({
                    codeTransformSessionId: CodeTransformTelemetryState.instance.getSessionId(),
                    codeTransformJobId: jobId,
                    codeTransformStatus: status,
                    result: MetadataResult.Pass,
                    codeTransformPreviousStatus: transformByQState.getPolledJobStatus(),
                })
            }
            transformByQState.setPolledJobStatus(status)

            const errorMessage = response.transformationJob.reason
            if (errorMessage !== undefined) {
                transformByQState.setJobFailureErrorChatMessage(errorMessage)
                transformByQState.setJobFailureErrorNotification(errorMessage)
                transformByQState.setJobFailureMetadata(` (request ID: ${response.$response.requestId})`)
            }
            if (validStates.includes(status)) {
                break
            }
            /**
             * If we find a paused state, we need the user to take action. We will set the global
             * state for polling status and early exit.
             */
            if (CodeWhispererConstants.pausedStates.includes(status)) {
                transformByQState.setPolledJobStatus(TransformByQStatus.WaitingUserInput)
                break
            }
            /*
             * Below IF is only relevant for pollTransformationStatusUntilPlanReady, when pollTransformationStatusUntilComplete
             * is called, we break above on validStatesForCheckingDownloadUrl and check final status in finalizeTransformationJob
             */
            if (CodeWhispererConstants.failureStates.includes(status)) {
                transformByQState.setJobFailureMetadata(
                    `${response.transformationJob.reason} (request ID: ${response.$response.requestId})`
                )
                throw new JobStoppedError(response.$response.requestId)
            }
            await sleep(CodeWhispererConstants.transformationJobPollingIntervalSeconds * 1000)
            timer += CodeWhispererConstants.transformationJobPollingIntervalSeconds
            if (timer > CodeWhispererConstants.transformationJobTimeoutSeconds) {
                throw new Error('Job timed out')
            }
        } catch (e: any) {
            let errorMessage = (e as Error).message
            errorMessage += ` -- ${transformByQState.getJobFailureMetadata()}`
            getLogger().error(`CodeTransformation: GetTransformation error = ${errorMessage}`)
            telemetry.codeTransform_logApiError.emit({
                codeTransformApiNames: 'GetTransformation',
                codeTransformSessionId: CodeTransformTelemetryState.instance.getSessionId(),
                codeTransformJobId: jobId,
                codeTransformApiErrorMessage: errorMessage,
                codeTransformRequestId: e.requestId ?? '',
                result: MetadataResult.Fail,
                reason: 'GetTransformationFailed',
            })
            throw new Error('Error while polling job status')
        }
    }
    return status
}

export function getArtifactsFromProgressUpdate(progressUpdate?: TransformationProgressUpdate) {
    const artifactType = progressUpdate?.downloadArtifacts?.[0]?.downloadArtifactType
    const artifactId = progressUpdate?.downloadArtifacts?.[0]?.downloadArtifactId
    return {
        artifactId,
        artifactType,
    }
}

export function findDownloadArtifactStep(transformationSteps: TransformationSteps) {
    for (let i = 0; i < transformationSteps.length; i++) {
        const progressUpdates = transformationSteps[i].progressUpdates
        if (progressUpdates?.length) {
            for (let j = 0; j < progressUpdates.length; j++) {
                if (
                    progressUpdates[j].downloadArtifacts?.[0]?.downloadArtifactType ||
                    progressUpdates[j].downloadArtifacts?.[0]?.downloadArtifactId
                ) {
                    return {
                        transformationStep: transformationSteps[i],
                        progressUpdate: progressUpdates[j],
                    }
                }
            }
        }
    }
    return {
        transformationStep: undefined,
        progressUpdate: undefined,
    }
}

interface IDownloadResultArchiveParams {
    jobId: string
    downloadArtifactId: string
    pathToArchive: string
}
export async function downloadResultArchive({
    jobId,
    downloadArtifactId,
    pathToArchive,
}: IDownloadResultArchiveParams) {
    let downloadErrorMessage = undefined
    const cwStreamingClient = await createCodeWhispererChatStreamingClient()
    try {
        await downloadExportResultArchive(
            cwStreamingClient,
            {
                exportId: jobId,
                exportIntent: ExportIntent.TRANSFORMATION,
                exportContext: {
                    transformationExportContext: {
                        downloadArtifactId,
                        downloadArtifactType: TransformationDownloadArtifactType.CLIENT_INSTRUCTIONS,
                    },
                },
            },
            pathToArchive
        )
    } catch (e: any) {
        downloadErrorMessage = (e as Error).message
        // This allows the customer to retry the download
        getLogger().error(`CodeTransformation: ExportResultArchive error = ${downloadErrorMessage}`)
        telemetry.codeTransform_logApiError.emit({
            codeTransformApiNames: 'ExportResultArchive',
            codeTransformSessionId: CodeTransformTelemetryState.instance.getSessionId(),
            codeTransformJobId: transformByQState.getJobId(),
            codeTransformApiErrorMessage: downloadErrorMessage,
            codeTransformRequestId: e.requestId ?? '',
            result: MetadataResult.Fail,
            reason: 'ExportResultArchiveFailed',
        })
    } finally {
        cwStreamingClient.destroy()
    }
}

export async function downloadHilResultArchive(jobId: string, downloadArtifactId: string, pathToArchiveDir: string) {
    const archivePathExists = await fsCommon.existsDir(pathToArchiveDir)
    if (!archivePathExists) {
        await fsCommon.mkdir(pathToArchiveDir)
    }
    const pathToArchive = path.join(pathToArchiveDir, 'ExportResultsArchive.zip')
    await downloadResultArchive({ jobId, downloadArtifactId, pathToArchive })

    let downloadErrorMessage = undefined
    try {
        // Download and deserialize the zip
        const zip = new AdmZip(pathToArchive)
        zip.extractAllTo(pathToArchiveDir)
    } catch (e) {
        downloadErrorMessage = (e as Error).message
        getLogger().error(`CodeTransformation: ExportResultArchive error = ${downloadErrorMessage}`)
        throw new Error('Error downloading HIL artifacts')
    }

    // manifest.json
    // pomFolder/pom.xml or manifest has pomFolderName path
    const manifestFileVirtualFileReference = vscode.Uri.file(path.join(pathToArchiveDir, 'manifest.json'))
    const pomFileVirtualFileReference = vscode.Uri.file(path.join(pathToArchiveDir, 'pomFolder', 'pom.xml'))
    return { manifestFileVirtualFileReference, pomFileVirtualFileReference }
}<|MERGE_RESOLUTION|>--- conflicted
+++ resolved
@@ -259,17 +259,15 @@
         getLogger().error(`CodeTransformation: UploadArtifactToS3 error: = ${errorMessage}`)
         throw new Error('S3 upload failed')
     }
-<<<<<<< HEAD
+
     transformByQState.setJobId(encodeHTML(response.uploadId))
-    await SessionJobHistory.Instance.update()
-=======
+
     // UploadContext only exists for subsequent uploads, and they will return a uploadId that is NOT
     // the jobId. Only the initial call will uploadId be the jobId
     if (!uploadContext) {
         transformByQState.setJobId(encodeHTML(response.uploadId))
     }
-    updateJobHistory()
->>>>>>> df730861
+    await SessionJobHistory.update()
     return response.uploadId
 }
 
