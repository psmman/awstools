/*!
 * Copyright Amazon.com, Inc. or its affiliates. All Rights Reserved.
 * SPDX-License-Identifier: Apache-2.0
 */
import * as vscode from 'vscode'
import * as fs from 'fs-extra'
import * as path from 'path'
import * as os from 'os'
import * as codeWhisperer from '../../client/codewhisperer'
import * as crypto from 'crypto'
import * as CodeWhispererConstants from '../../models/constants'
import {
    FolderInfo,
    HilZipManifest,
    IHilZipManifestParams,
    sessionPlanProgress,
    StepProgress,
    transformByQState,
    TransformByQStatus,
    TransformByQStoppedError,
    ZipManifest,
} from '../../models/model'
import { getLogger } from '../../../shared/logger'
import {
    CreateUploadUrlResponse,
    TransformationProgressUpdate,
    TransformationSteps,
    TransformationUserActionStatus,
    UploadContext,
} from '../../client/codewhispereruserclient'
import { sleep } from '../../../shared/utilities/timeoutUtils'
import AdmZip from 'adm-zip'
import globals from '../../../shared/extensionGlobals'
import { CredentialSourceId, telemetry } from '../../../shared/telemetry/telemetry'
import { codeTransformTelemetryState } from '../../../amazonqGumby/telemetry/codeTransformTelemetryState'
import { calculateTotalLatency } from '../../../amazonqGumby/telemetry/codeTransformTelemetry'
import { MetadataResult } from '../../../shared/telemetry/telemetryClient'
import request from '../../../common/request'
<<<<<<< HEAD
import { projectSizeTooLargeMessage } from '../../../amazonqGumby/chat/controller/messenger/stringConstants'
import { JobStoppedError, ZipExceedsSizeLimitError } from '../../../amazonqGumby/errors'
import { writeLogs } from './transformFileHandler'
import { AuthUtil } from '../../util/authUtil'
import { createCodeWhispererChatStreamingClient } from '../../../shared/clients/codewhispererChatClient'
import { downloadExportResultArchive } from '../../../shared/utilities/download'
import { ExportIntent, TransformationDownloadArtifactType } from '@amzn/codewhisperer-streaming'
import { fsCommon } from '../../../srcShared/fs'
=======
import { ZipExceedsSizeLimitError } from '../../../amazonqGumby/errors'
import { writeLogs } from './transformFileHandler'
import { AuthUtil } from '../../util/authUtil'
import { ChatSessionManager } from '../../../amazonqGumby/chat/storages/chatSession'
>>>>>>> 39ba95b2

export function getSha256(buffer: Buffer) {
    const hasher = crypto.createHash('sha256')
    hasher.update(buffer)
    return hasher.digest('base64')
}

export async function getAuthType() {
    let authType: CredentialSourceId | undefined = undefined
    if (AuthUtil.instance.isEnterpriseSsoInUse() && AuthUtil.instance.isConnectionValid()) {
        authType = 'iamIdentityCenter'
    } else if (AuthUtil.instance.isBuilderIdInUse() && AuthUtil.instance.isConnectionValid()) {
        authType = 'awsId'
    }
    return authType
}

export function throwIfCancelled() {
    if (transformByQState.isCancelled()) {
        throw new TransformByQStoppedError()
    }
}

export function getHeadersObj(sha256: string, kmsKeyArn: string | undefined) {
    let headersObj = {}
    if (kmsKeyArn === undefined || kmsKeyArn.length === 0) {
        headersObj = {
            'x-amz-checksum-sha256': sha256,
            'Content-Type': 'application/zip',
        }
    } else {
        headersObj = {
            'x-amz-checksum-sha256': sha256,
            'Content-Type': 'application/zip',
            'x-amz-server-side-encryption': 'aws:kms',
            'x-amz-server-side-encryption-aws-kms-key-id': kmsKeyArn,
        }
    }
    return headersObj
}

// Consider enhancing the S3 client to include this functionality
export async function uploadArtifactToS3(
    fileName: string,
    resp: CreateUploadUrlResponse,
    sha256: string,
    buffer: Buffer
) {
    throwIfCancelled()
    try {
        const apiStartTime = Date.now()
        const response = await request.fetch('PUT', resp.uploadUrl, {
            body: buffer,
            headers: getHeadersObj(sha256, resp.kmsKeyArn),
        }).response
        telemetry.codeTransform_logApiLatency.emit({
            codeTransformApiNames: 'UploadZip',
            codeTransformSessionId: codeTransformTelemetryState.getSessionId(),
            codeTransformUploadId: resp.uploadId,
            codeTransformRunTimeLatency: calculateTotalLatency(apiStartTime),
            codeTransformTotalByteSize: (await fs.promises.stat(fileName)).size,
            result: MetadataResult.Pass,
        })
        getLogger().info(`CodeTransformation: Status from S3 Upload = ${response.status}`)
    } catch (e: any) {
        const errorMessage = (e as Error).message
        getLogger().error(`CodeTransformation: UploadZip error = ${errorMessage}`)
        telemetry.codeTransform_logApiError.emit({
            codeTransformApiNames: 'UploadZip',
            codeTransformSessionId: codeTransformTelemetryState.getSessionId(),
            codeTransformApiErrorMessage: errorMessage,
            codeTransformRequestId: e.requestId ?? '',
            result: MetadataResult.Fail,
            reason: 'UploadToS3Failed',
        })
        throw new Error('Upload PUT request failed')
    }
}

export async function resumeTransformationJob(jobId: string, userActionStatus: TransformationUserActionStatus) {
    try {
        const response = await codeWhisperer.codeWhispererClient.codeModernizerResumeTransformation({
            transformationJobId: jobId,
            userActionStatus, // can be "COMPLETED" or "REJECTED"
        })
        if (response) {
            // telemetry.codeTransform_logApiLatency.emit({
            //     codeTransformApiNames: 'StopTransformation',
            //     codeTransformSessionId: codeTransformTelemetryState.getSessionId(),
            //     codeTransformJobId: jobId,
            //     codeTransformRunTimeLatency: calculateTotalLatency(apiStartTime),
            //     codeTransformRequestId: response.$response.requestId,
            //     result: MetadataResult.Pass,
            // })
            // always store request ID, but it will only show up in a notification if an error occurs
            return response.transformationStatus
        }
    } catch (e: any) {
        const errorMessage = (e as Error).message
        getLogger().error(`CodeTransformation: ResumeTransformation error = ${errorMessage}`)
        // telemetry.codeTransform_logApiError.emit({
        //     codeTransformApiNames: 'StopTransformation',
        //     codeTransformSessionId: codeTransformTelemetryState.getSessionId(),
        //     codeTransformJobId: jobId,
        //     codeTransformApiErrorMessage: errorMessage,
        //     codeTransformRequestId: e.requestId ?? '',
        //     result: MetadataResult.Fail,
        //     reason: 'StopTransformationFailed',
        // })
        throw new Error('Resume transformation job failed')
    }
}

export async function stopJob(jobId: string) {
    if (jobId !== '') {
        try {
            const apiStartTime = Date.now()
            const response = await codeWhisperer.codeWhispererClient.codeModernizerStopCodeTransformation({
                transformationJobId: jobId,
            })
            if (response !== undefined) {
                telemetry.codeTransform_logApiLatency.emit({
                    codeTransformApiNames: 'StopTransformation',
                    codeTransformSessionId: codeTransformTelemetryState.getSessionId(),
                    codeTransformJobId: jobId,
                    codeTransformRunTimeLatency: calculateTotalLatency(apiStartTime),
                    codeTransformRequestId: response.$response.requestId,
                    result: MetadataResult.Pass,
                })
                // always store request ID, but it will only show up in a notification if an error occurs
                if (response.$response.requestId) {
                    transformByQState.setJobFailureMetadata(` (request ID: ${response.$response.requestId})`)
                }
            }
        } catch (e: any) {
            const errorMessage = (e as Error).message
            getLogger().error(`CodeTransformation: StopTransformation error = ${errorMessage}`)
            telemetry.codeTransform_logApiError.emit({
                codeTransformApiNames: 'StopTransformation',
                codeTransformSessionId: codeTransformTelemetryState.getSessionId(),
                codeTransformJobId: jobId,
                codeTransformApiErrorMessage: errorMessage,
                codeTransformRequestId: e.requestId ?? '',
                result: MetadataResult.Fail,
                reason: 'StopTransformationFailed',
            })
            throw new Error('Stop job failed')
        }
    }
}

export async function uploadPayload(payloadFileName: string, uploadContext?: UploadContext) {
    const buffer = fs.readFileSync(payloadFileName)
    const sha256 = getSha256(buffer)

    throwIfCancelled()
    let response = undefined
    try {
        const apiStartTime = Date.now()
        response = await codeWhisperer.codeWhispererClient.createUploadUrl({
            contentChecksum: sha256,
            contentChecksumType: CodeWhispererConstants.contentChecksumType,
            uploadIntent: CodeWhispererConstants.uploadIntent,
            uploadContext,
        })
        if (response.$response.requestId) {
            transformByQState.setJobFailureMetadata(` (request ID: ${response.$response.requestId})`)
        }
        telemetry.codeTransform_logApiLatency.emit({
            codeTransformApiNames: 'CreateUploadUrl',
            codeTransformSessionId: codeTransformTelemetryState.getSessionId(),
            codeTransformRunTimeLatency: calculateTotalLatency(apiStartTime),
            codeTransformUploadId: response.uploadId,
            codeTransformRequestId: response.$response.requestId,
            result: MetadataResult.Pass,
        })
    } catch (e: any) {
        const errorMessage = (e as Error).message
        getLogger().error(`CodeTransformation: CreateUploadUrl error: = ${errorMessage}`)
        telemetry.codeTransform_logApiError.emit({
            codeTransformApiNames: 'CreateUploadUrl',
            codeTransformSessionId: codeTransformTelemetryState.getSessionId(),
            codeTransformApiErrorMessage: errorMessage,
            codeTransformRequestId: e.requestId ?? '',
            result: MetadataResult.Fail,
            reason: 'CreateUploadUrlFailed',
        })
        throw new Error('Create upload URL failed')
    }
    try {
        await uploadArtifactToS3(payloadFileName, response, sha256, buffer)
    } catch (e: any) {
        const errorMessage = (e as Error).message
        getLogger().error(`CodeTransformation: UploadArtifactToS3 error: = ${errorMessage}`)
        throw new Error('S3 upload failed')
    }
    return response.uploadId
}

/**
 * Array of file extensions used by Maven as metadata in the local repository.
 * Files with these extensions influence Maven's behavior during compile time,
 * particularly in checking the availability of source repositories and potentially
 * re-downloading dependencies if the source is not accessible. Removing these
 * files can prevent Maven from attempting to download dependencies again.
 */
const MavenExcludedExtensions = ['.repositories', '.sha1']

/**
 * Determines if the specified file path corresponds to a Maven metadata file
 * by checking against known metadata file extensions. This is used to identify
 * files that might trigger Maven to recheck or redownload dependencies from source repositories.
 *
 * @param path The file path to evaluate for exclusion based on its extension.
 * @returns {boolean} Returns true if the path ends with an extension associated with Maven metadata files; otherwise, false.
 */
function isExcludedDependencyFile(path: string): boolean {
    return MavenExcludedExtensions.some(extension => path.endsWith(extension))
}

/**
 * Gets all files in dir. We use this method to get the source code, then we run a mvn command to
 * copy over dependencies into their own folder, then we use this method again to get those
 * dependencies. If isDependenciesFolder is true, then we are getting all the files
 * of the dependencies which were copied over by the previously-run mvn command, in which case
 * we DO want to include any dependencies that may happen to be named "target", hence the check
 * in the first part of the IF statement. The point of excluding folders named target is that
 * "target" is also the name of the folder where .class files, large JARs, etc. are stored after
 * building, and we do not want these included in the ZIP so we exclude these when calling
 * getFilesRecursively on the source code folder.
 */
function getFilesRecursively(dir: string, isDependenciesFolder: boolean): string[] {
    const entries = fs.readdirSync(dir, { withFileTypes: true })
    const files = entries.flatMap(entry => {
        const res = path.resolve(dir, entry.name)
        // exclude 'target' directory from ZIP (except if zipping dependencies) due to issues in backend
        if (entry.isDirectory()) {
            if (isDependenciesFolder || entry.name !== 'target') {
                return getFilesRecursively(res, isDependenciesFolder)
            } else {
                return []
            }
        } else {
            return [res]
        }
    })
    return files
}

interface IZipManifestParams {
    dependenciesFolder: FolderInfo
    hilZipParams?: IHilZipManifestParams
}
export function createZipManifest({ dependenciesFolder, hilZipParams }: IZipManifestParams) {
    const zipManifest = hilZipParams
        ? new HilZipManifest(hilZipParams, dependenciesFolder)
        : new ZipManifest(dependenciesFolder)
    return zipManifest
}

interface IZipCodeParams {
    dependenciesFolder: FolderInfo
    humanInTheLoopFlag?: boolean
    modulePath?: string
    zipManifest: ZipManifest | HilZipManifest
}
export async function zipCode({ dependenciesFolder, humanInTheLoopFlag, modulePath, zipManifest }: IZipCodeParams) {
    let tempFilePath = undefined
    let zipStartTime = undefined
    let logFilePath = undefined
    try {
        throwIfCancelled()
        zipStartTime = Date.now()
        const zip = new AdmZip()

        // If no modulePath is passed in, we are not uploaded the source folder
        // NOTE: We only upload dependencies for human in the loop work
        if (modulePath) {
            const sourceFiles = getFilesRecursively(modulePath, false)
            for (const file of sourceFiles) {
                const relativePath = path.relative(modulePath, file)
                const paddedPath = path.join('sources', relativePath)
                zip.addLocalFile(file, path.dirname(paddedPath))
            }
        }

        throwIfCancelled()

        let dependencyFiles: string[] = []
        if (fs.existsSync(dependenciesFolder.path)) {
            dependencyFiles = getFilesRecursively(dependenciesFolder.path, true)
        }

        if (dependencyFiles.length > 0) {
            for (const file of dependencyFiles) {
                if (isExcludedDependencyFile(file)) {
                    continue
                }
                const relativePath = path.relative(dependenciesFolder.path, file)
                // const paddedPath = path.join(`dependencies/${dependenciesFolder.name}`, relativePath)
                const paddedPath = path.join(`dependencies/`, relativePath)
                zip.addLocalFile(file, path.dirname(paddedPath))
            }
            telemetry.codeTransform_dependenciesCopied.emit({
                codeTransformSessionId: codeTransformTelemetryState.getSessionId(),
                result: MetadataResult.Pass,
            })
        } else {
            if (zipManifest instanceof ZipManifest) {
                zipManifest.dependenciesRoot = undefined
            }
        }

        zip.addFile('manifest.json', Buffer.from(JSON.stringify(zipManifest)), 'utf-8')

        throwIfCancelled()

        // add text file with logs from mvn clean install and mvn copy-dependencies
        logFilePath = await writeLogs()
        // We don't add build-logs.txt file to the manifest if we are
        // uploading HIL artifacts
        if (!humanInTheLoopFlag) {
            zip.addLocalFile(logFilePath)
        }

        tempFilePath = path.join(os.tmpdir(), 'zipped-code.zip')
        fs.writeFileSync(tempFilePath, zip.toBuffer())
        if (fs.existsSync(dependenciesFolder.path)) {
            fs.rmSync(dependenciesFolder.path, { recursive: true, force: true })
        }
    } catch (e: any) {
        telemetry.codeTransform_logGeneralError.emit({
            codeTransformSessionId: codeTransformTelemetryState.getSessionId(),
            codeTransformApiErrorMessage: 'Failed to zip project',
            result: MetadataResult.Fail,
            reason: 'ZipCreationFailed',
        })
        throw Error('Failed to zip project')
    } finally {
        if (logFilePath) {
            fs.rmSync(logFilePath)
        }
    }

    const zipSize = (await fs.promises.stat(tempFilePath)).size

    const exceedsLimit = zipSize > CodeWhispererConstants.uploadZipSizeLimitInBytes

    // Later, consider adding field for number of source lines of code
    telemetry.codeTransform_jobCreateZipEndTime.emit({
        codeTransformSessionId: codeTransformTelemetryState.getSessionId(),
        codeTransformTotalByteSize: zipSize,
        codeTransformRunTimeLatency: calculateTotalLatency(zipStartTime),
        result: exceedsLimit ? MetadataResult.Fail : MetadataResult.Pass,
    })

    if (exceedsLimit) {
        void vscode.window.showErrorMessage(CodeWhispererConstants.projectSizeTooLargeNotification)
        transformByQState.getChatControllers()?.transformationFinished.fire({
            message: CodeWhispererConstants.projectSizeTooLargeChatMessage,
            tabID: ChatSessionManager.Instance.getSession().tabID,
        })
        throw new ZipExceedsSizeLimitError()
    }

    return tempFilePath
}

export async function startJob(uploadId: string) {
    const sourceLanguageVersion = `JAVA_${transformByQState.getSourceJDKVersion()}`
    const targetLanguageVersion = `JAVA_${transformByQState.getTargetJDKVersion()}`
    try {
        const apiStartTime = Date.now()
        const response = await codeWhisperer.codeWhispererClient.codeModernizerStartCodeTransformation({
            workspaceState: {
                uploadId: uploadId,
                programmingLanguage: { languageName: CodeWhispererConstants.defaultLanguage.toLowerCase() },
            },
            transformationSpec: {
                transformationType: CodeWhispererConstants.transformationType,
                source: { language: sourceLanguageVersion },
                target: { language: targetLanguageVersion },
            },
        })
        if (response.$response.requestId) {
            transformByQState.setJobFailureMetadata(` (request ID: ${response.$response.requestId})`)
        }
        telemetry.codeTransform_logApiLatency.emit({
            codeTransformApiNames: 'StartTransformation',
            codeTransformSessionId: codeTransformTelemetryState.getSessionId(),
            codeTransformRunTimeLatency: calculateTotalLatency(apiStartTime),
            codeTransformJobId: response.transformationJobId,
            codeTransformRequestId: response.$response.requestId,
            result: MetadataResult.Pass,
        })
        return response.transformationJobId
    } catch (e: any) {
        const errorMessage = (e as Error).message
        getLogger().error(`CodeTransformation: StartTransformation error = ${errorMessage}`)
        telemetry.codeTransform_logApiError.emit({
            codeTransformApiNames: 'StartTransformation',
            codeTransformSessionId: codeTransformTelemetryState.getSessionId(),
            codeTransformApiErrorMessage: errorMessage,
            codeTransformRequestId: e.requestId ?? '',
            result: MetadataResult.Fail,
            reason: 'StartTransformationFailed',
        })
        throw new Error(`Start job failed: ${errorMessage}`)
    }
}

export function getImageAsBase64(filePath: string) {
    const fileContents = fs.readFileSync(filePath, { encoding: 'base64' })
    return `data:image/svg+xml;base64,${fileContents}`
}

export async function getTransformationPlan(jobId: string) {
    try {
        const apiStartTime = Date.now()
        const response = await codeWhisperer.codeWhispererClient.codeModernizerGetCodeTransformationPlan({
            transformationJobId: jobId,
        })
        if (response.$response.requestId) {
            transformByQState.setJobFailureMetadata(` (request ID: ${response.$response.requestId})`)
        }
        telemetry.codeTransform_logApiLatency.emit({
            codeTransformApiNames: 'GetTransformationPlan',
            codeTransformSessionId: codeTransformTelemetryState.getSessionId(),
            codeTransformJobId: jobId,
            codeTransformRunTimeLatency: calculateTotalLatency(apiStartTime),
            codeTransformRequestId: response.$response.requestId,
            result: MetadataResult.Pass,
        })
        const logoAbsolutePath = globals.context.asAbsolutePath(
            path.join('resources', 'icons', 'aws', 'amazonq', 'transform-landing-page-icon.svg')
        )
        const logoBase64 = getImageAsBase64(logoAbsolutePath)
        let plan = `![Amazon Q Code Transformation](${logoBase64}) \n # Code Transformation Plan by Amazon Q \n\n`
        plan += CodeWhispererConstants.planIntroductionMessage.replace(
            'JAVA_VERSION_HERE',
            transformByQState.getSourceJDKVersion()!
        )
        plan += `\n\nExpected total transformation steps: ${response.transformationPlan.transformationSteps.length}\n\n`
        plan += CodeWhispererConstants.planDisclaimerMessage
        for (const step of response.transformationPlan.transformationSteps) {
            plan += `**${step.name}**\n\n- ${step.description}\n\n\n`
        }

        return plan
    } catch (e: any) {
        const errorMessage = (e as Error).message
        getLogger().error(`CodeTransformation: GetTransformationPlan error = ${errorMessage}`)
        telemetry.codeTransform_logApiError.emit({
            codeTransformApiNames: 'GetTransformationPlan',
            codeTransformSessionId: codeTransformTelemetryState.getSessionId(),
            codeTransformJobId: jobId,
            codeTransformApiErrorMessage: errorMessage,
            codeTransformRequestId: e.requestId ?? '',
            result: MetadataResult.Fail,
            reason: 'GetTransformationPlanFailed',
        })
        throw new Error('Get plan failed')
    }
}

export async function getTransformationSteps(jobId: string, handleThrottleFlag: boolean) {
    try {
        // prevent ThrottlingException
        if (handleThrottleFlag) {
            await sleep(2000)
        }
        const apiStartTime = Date.now()
        const response = await codeWhisperer.codeWhispererClient.codeModernizerGetCodeTransformationPlan({
            transformationJobId: jobId,
        })
        if (response.$response.requestId) {
            transformByQState.setJobFailureMetadata(` (request ID: ${response.$response.requestId})`)
        }
        telemetry.codeTransform_logApiLatency.emit({
            codeTransformApiNames: 'GetTransformationPlan',
            codeTransformSessionId: codeTransformTelemetryState.getSessionId(),
            codeTransformJobId: jobId,
            codeTransformRunTimeLatency: calculateTotalLatency(apiStartTime),
            codeTransformRequestId: response.$response.requestId,
            result: MetadataResult.Pass,
        })
        return response.transformationPlan.transformationSteps
    } catch (e: any) {
        const errorMessage = (e as Error).message
        getLogger().error(`CodeTransformation: GetTransformationPlan error = ${errorMessage}`)
        telemetry.codeTransform_logApiError.emit({
            codeTransformApiNames: 'GetTransformationPlan',
            codeTransformSessionId: codeTransformTelemetryState.getSessionId(),
            codeTransformJobId: jobId,
            codeTransformApiErrorMessage: errorMessage,
            codeTransformRequestId: e.requestId ?? '',
            result: MetadataResult.Fail,
            reason: 'GetTransformationPlanFailed',
        })
        throw e
    }
}

export async function pollTransformationJob(jobId: string, validStates: string[]) {
    let status: string = ''
    let timer: number = 0
    while (true) {
        throwIfCancelled()
        try {
            const apiStartTime = Date.now()
            const response = await codeWhisperer.codeWhispererClient.codeModernizerGetCodeTransformation({
                transformationJobId: jobId,
            })
            telemetry.codeTransform_logApiLatency.emit({
                codeTransformApiNames: 'GetTransformation',
                codeTransformSessionId: codeTransformTelemetryState.getSessionId(),
                codeTransformJobId: jobId,
                codeTransformRunTimeLatency: calculateTotalLatency(apiStartTime),
                codeTransformRequestId: response.$response.requestId,
                result: MetadataResult.Pass,
            })
            status = response.transformationJob.status!
            // must be series of ifs, not else ifs
            if (CodeWhispererConstants.validStatesForJobStarted.includes(status)) {
                sessionPlanProgress['startJob'] = StepProgress.Succeeded
            }
            if (CodeWhispererConstants.validStatesForBuildSucceeded.includes(status)) {
                sessionPlanProgress['buildCode'] = StepProgress.Succeeded
            }
            // emit metric when job status changes
            if (status !== transformByQState.getPolledJobStatus()) {
                telemetry.codeTransform_jobStatusChanged.emit({
                    codeTransformSessionId: codeTransformTelemetryState.getSessionId(),
                    codeTransformJobId: jobId,
                    codeTransformStatus: status,
                    result: MetadataResult.Pass,
                    codeTransformPreviousStatus: transformByQState.getPolledJobStatus(),
                })
            }
            transformByQState.setPolledJobStatus(status)
            await vscode.commands.executeCommand('aws.amazonq.refresh')
            const errorMessage = response.transformationJob.reason
            if (errorMessage !== undefined) {
                transformByQState.setJobFailureErrorChatMessage(errorMessage)
                transformByQState.setJobFailureErrorNotification(errorMessage)
                transformByQState.setJobFailureMetadata(` (request ID: ${response.$response.requestId})`)
            }
            if (validStates.includes(status)) {
                break
            }
            /**
             * If we find a paused state, we need the user to take action. We will set the global
             * state for polling status and early exit.
             */
            if (CodeWhispererConstants.pausedStates.includes(status)) {
                transformByQState.setPolledJobStatus(TransformByQStatus.WaitingUserInput)
                break
            }
            /*
             * Below IF is only relevant for pollTransformationStatusUntilPlanReady, when pollTransformationStatusUntilComplete
             * is called, we break above on validStatesForCheckingDownloadUrl and check final status in finalizeTransformationJob
             */
            if (CodeWhispererConstants.failureStates.includes(status)) {
<<<<<<< HEAD
                transformByQState.setJobFailureMetadata(
                    `${response.transformationJob.reason} (request ID: ${response.$response.requestId})`
                )
                throw new JobStoppedError(response.$response.requestId)
=======
                throw new Error('Job was rejected, stopped, or failed')
>>>>>>> 39ba95b2
            }
            await sleep(CodeWhispererConstants.transformationJobPollingIntervalSeconds * 1000)
            timer += CodeWhispererConstants.transformationJobPollingIntervalSeconds
            if (timer > CodeWhispererConstants.transformationJobTimeoutSeconds) {
                throw new Error('Job timed out')
            }
        } catch (e: any) {
            let errorMessage = (e as Error).message
            errorMessage += ` -- ${transformByQState.getJobFailureMetadata()}`
            getLogger().error(`CodeTransformation: GetTransformation error = ${errorMessage}`)
            telemetry.codeTransform_logApiError.emit({
                codeTransformApiNames: 'GetTransformation',
                codeTransformSessionId: codeTransformTelemetryState.getSessionId(),
                codeTransformJobId: jobId,
                codeTransformApiErrorMessage: errorMessage,
                codeTransformRequestId: e.requestId ?? '',
                result: MetadataResult.Fail,
                reason: 'GetTransformationFailed',
            })
            throw new Error('Error while polling job status')
        }
    }
    return status
}

export function getArtifactsFromProgressUpdate(progressUpdate: TransformationProgressUpdate) {
    const artifactType = progressUpdate.downloadArtifacts?.[0]?.downloadArtifactType
    const artifactId = progressUpdate.downloadArtifacts?.[0]?.downloadArtifactId
    return {
        artifactId,
        artifactType,
    }
}

export function findDownloadArtifactStep(transformationSteps: TransformationSteps) {
    for (let i = 0; i < transformationSteps.length; i++) {
        const progressUpdates = transformationSteps[i].progressUpdates
        if (progressUpdates?.length) {
            for (let j = 0; j < progressUpdates.length; j++) {
                if (
                    progressUpdates[j].downloadArtifacts?.[0]?.downloadArtifactType ||
                    progressUpdates[j].downloadArtifacts?.[0]?.downloadArtifactId
                ) {
                    return {
                        transformationStep: transformationSteps[i],
                        progressUpdate: progressUpdates[j],
                    }
                }
            }
        }
    }
    return {
        transformationStep: undefined,
        progressUpdate: undefined,
    }
}

interface IDownloadResultArchiveParams {
    jobId: string
    downloadArtifactId: string
    pathToArchive: string
}
export async function downloadResultArchive({
    jobId,
    downloadArtifactId,
    pathToArchive,
}: IDownloadResultArchiveParams) {
    let downloadErrorMessage = undefined
    const cwStreamingClient = await createCodeWhispererChatStreamingClient()
    try {
        await downloadExportResultArchive(
            cwStreamingClient,
            {
                exportId: jobId,
                exportIntent: ExportIntent.TRANSFORMATION,
                exportContext: {
                    transformationExportContext: {
                        downloadArtifactId,
                        downloadArtifactType: TransformationDownloadArtifactType.CLIENT_INSTRUCTIONS,
                    },
                },
            },
            pathToArchive
        )
    } catch (e: any) {
        downloadErrorMessage = (e as Error).message
        // This allows the customer to retry the download
        getLogger().error(`CodeTransformation: ExportResultArchive error = ${downloadErrorMessage}`)
        telemetry.codeTransform_logApiError.emit({
            codeTransformApiNames: 'ExportResultArchive',
            codeTransformSessionId: codeTransformTelemetryState.getSessionId(),
            codeTransformJobId: transformByQState.getJobId(),
            codeTransformApiErrorMessage: downloadErrorMessage,
            codeTransformRequestId: e.requestId ?? '',
            result: MetadataResult.Fail,
            reason: 'ExportResultArchiveFailed',
        })
    } finally {
        cwStreamingClient.destroy()
    }
}

export async function downloadHilResultArchive(jobId: string, downloadArtifactId: string, pathToArchiveDir: string) {
    const archivePathExists = await fsCommon.existsDir(pathToArchiveDir)
    if (!archivePathExists) {
        await fsCommon.mkdir(pathToArchiveDir)
    }
    const pathToArchive = path.join(pathToArchiveDir, 'ExportResultsArchive.zip')
    await downloadResultArchive({ jobId, downloadArtifactId, pathToArchive })

    let downloadErrorMessage = undefined
    try {
        // Download and deserialize the zip
        const zip = new AdmZip(pathToArchive)
        zip.extractAllTo(pathToArchiveDir)
    } catch (e) {
        downloadErrorMessage = (e as Error).message
        getLogger().error(`CodeTransformation: ExportResultArchive error = ${downloadErrorMessage}`)
        throw new Error('Error downloading HIL artifacts')
    }

    // manifest.json
    // pomFolder/pom.xml or manifest has pomFolderName path
    const manifestFileVirtualFileReference = vscode.Uri.file(path.join(pathToArchiveDir, 'manifest.json'))
    const pomFileVirtualFileReference = vscode.Uri.file(path.join(pathToArchiveDir, 'pomFolder', 'pom.xml'))
    return { manifestFileVirtualFileReference, pomFileVirtualFileReference }
}<|MERGE_RESOLUTION|>--- conflicted
+++ resolved
@@ -36,8 +36,6 @@
 import { calculateTotalLatency } from '../../../amazonqGumby/telemetry/codeTransformTelemetry'
 import { MetadataResult } from '../../../shared/telemetry/telemetryClient'
 import request from '../../../common/request'
-<<<<<<< HEAD
-import { projectSizeTooLargeMessage } from '../../../amazonqGumby/chat/controller/messenger/stringConstants'
 import { JobStoppedError, ZipExceedsSizeLimitError } from '../../../amazonqGumby/errors'
 import { writeLogs } from './transformFileHandler'
 import { AuthUtil } from '../../util/authUtil'
@@ -45,12 +43,7 @@
 import { downloadExportResultArchive } from '../../../shared/utilities/download'
 import { ExportIntent, TransformationDownloadArtifactType } from '@amzn/codewhisperer-streaming'
 import { fsCommon } from '../../../srcShared/fs'
-=======
-import { ZipExceedsSizeLimitError } from '../../../amazonqGumby/errors'
-import { writeLogs } from './transformFileHandler'
-import { AuthUtil } from '../../util/authUtil'
 import { ChatSessionManager } from '../../../amazonqGumby/chat/storages/chatSession'
->>>>>>> 39ba95b2
 
 export function getSha256(buffer: Buffer) {
     const hasher = crypto.createHash('sha256')
@@ -614,14 +607,10 @@
              * is called, we break above on validStatesForCheckingDownloadUrl and check final status in finalizeTransformationJob
              */
             if (CodeWhispererConstants.failureStates.includes(status)) {
-<<<<<<< HEAD
                 transformByQState.setJobFailureMetadata(
                     `${response.transformationJob.reason} (request ID: ${response.$response.requestId})`
                 )
                 throw new JobStoppedError(response.$response.requestId)
-=======
-                throw new Error('Job was rejected, stopped, or failed')
->>>>>>> 39ba95b2
             }
             await sleep(CodeWhispererConstants.transformationJobPollingIntervalSeconds * 1000)
             timer += CodeWhispererConstants.transformationJobPollingIntervalSeconds
