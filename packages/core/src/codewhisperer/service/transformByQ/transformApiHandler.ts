/*!
 * Copyright Amazon.com, Inc. or its affiliates. All Rights Reserved.
 * SPDX-License-Identifier: Apache-2.0
 */
import * as vscode from 'vscode'
import * as fs from 'fs-extra'
import * as path from 'path'
import * as os from 'os'
import * as codeWhisperer from '../../client/codewhisperer'
import * as crypto from 'crypto'
import * as CodeWhispererConstants from '../../models/constants'
import {
    FolderInfo,
    HilZipManifest,
    IHilZipManifestParams,
    sessionPlanProgress,
    StepProgress,
    transformByQState,
    TransformByQStatus,
    TransformByQStoppedError,
    ZipManifest,
} from '../../models/model'
import { getLogger } from '../../../shared/logger'
<<<<<<< HEAD
import {
    CreateUploadUrlResponse,
    TransformationProgressUpdate,
    TransformationSteps,
    TransformationUserActionStatus,
    UploadContext,
} from '../../client/codewhispereruserclient'
=======
import { CreateUploadUrlResponse, ProgressUpdates } from '../../client/codewhispereruserclient'
>>>>>>> 629a519f
import { sleep } from '../../../shared/utilities/timeoutUtils'
import AdmZip from 'adm-zip'
import globals from '../../../shared/extensionGlobals'
import { CredentialSourceId, telemetry } from '../../../shared/telemetry/telemetry'
import { CodeTransformTelemetryState } from '../../../amazonqGumby/telemetry/codeTransformTelemetryState'
import { calculateTotalLatency } from '../../../amazonqGumby/telemetry/codeTransformTelemetry'
import { MetadataResult } from '../../../shared/telemetry/telemetryClient'
import request from '../../../common/request'
import { JobStoppedError, ZipExceedsSizeLimitError } from '../../../amazonqGumby/errors'
import { writeLogs } from './transformFileHandler'
import { AuthUtil } from '../../util/authUtil'
import { createCodeWhispererChatStreamingClient } from '../../../shared/clients/codewhispererChatClient'
import { downloadExportResultArchive } from '../../../shared/utilities/download'
import { ExportIntent, TransformationDownloadArtifactType } from '@amzn/codewhisperer-streaming'
import { fsCommon } from '../../../srcShared/fs'
import { ChatSessionManager } from '../../../amazonqGumby/chat/storages/chatSession'

export function getSha256(buffer: Buffer) {
    const hasher = crypto.createHash('sha256')
    hasher.update(buffer)
    return hasher.digest('base64')
}

export async function getAuthType() {
    let authType: CredentialSourceId | undefined = undefined
    if (AuthUtil.instance.isEnterpriseSsoInUse() && AuthUtil.instance.isConnectionValid()) {
        authType = 'iamIdentityCenter'
    } else if (AuthUtil.instance.isBuilderIdInUse() && AuthUtil.instance.isConnectionValid()) {
        authType = 'awsId'
    }
    return authType
}

export function throwIfCancelled() {
    if (transformByQState.isCancelled()) {
        throw new TransformByQStoppedError()
    }
}

export function getHeadersObj(sha256: string, kmsKeyArn: string | undefined) {
    let headersObj = {}
    if (kmsKeyArn === undefined || kmsKeyArn.length === 0) {
        headersObj = {
            'x-amz-checksum-sha256': sha256,
            'Content-Type': 'application/zip',
        }
    } else {
        headersObj = {
            'x-amz-checksum-sha256': sha256,
            'Content-Type': 'application/zip',
            'x-amz-server-side-encryption': 'aws:kms',
            'x-amz-server-side-encryption-aws-kms-key-id': kmsKeyArn,
        }
    }
    return headersObj
}

// Consider enhancing the S3 client to include this functionality
export async function uploadArtifactToS3(
    fileName: string,
    resp: CreateUploadUrlResponse,
    sha256: string,
    buffer: Buffer
) {
    throwIfCancelled()
    try {
        const apiStartTime = Date.now()
        const response = await request.fetch('PUT', resp.uploadUrl, {
            body: buffer,
            headers: getHeadersObj(sha256, resp.kmsKeyArn),
        }).response
        telemetry.codeTransform_logApiLatency.emit({
            codeTransformApiNames: 'UploadZip',
            codeTransformSessionId: CodeTransformTelemetryState.instance.getSessionId(),
            codeTransformUploadId: resp.uploadId,
            codeTransformRunTimeLatency: calculateTotalLatency(apiStartTime),
            codeTransformTotalByteSize: (await fs.promises.stat(fileName)).size,
            result: MetadataResult.Pass,
        })
        getLogger().info(`CodeTransformation: Status from S3 Upload = ${response.status}`)
    } catch (e: any) {
        const errorMessage = (e as Error).message
        getLogger().error(`CodeTransformation: UploadZip error = ${errorMessage}`)
        telemetry.codeTransform_logApiError.emit({
            codeTransformApiNames: 'UploadZip',
            codeTransformSessionId: CodeTransformTelemetryState.instance.getSessionId(),
            codeTransformApiErrorMessage: errorMessage,
            codeTransformRequestId: e.requestId ?? '',
            result: MetadataResult.Fail,
            reason: 'UploadToS3Failed',
        })
        throw new Error('Upload PUT request failed')
    }
}

export async function resumeTransformationJob(jobId: string, userActionStatus: TransformationUserActionStatus) {
    try {
        const apiStartTime = Date.now()
        const response = await codeWhisperer.codeWhispererClient.codeModernizerResumeTransformation({
            transformationJobId: jobId,
            userActionStatus, // can be "COMPLETED" or "REJECTED"
        })
        if (response) {
            telemetry.codeTransform_logApiLatency.emit({
                codeTransformApiNames: 'ResumeTransformation',
                codeTransformSessionId: CodeTransformTelemetryState.instance.getSessionId(),
                codeTransformJobId: jobId,
                codeTransformRunTimeLatency: calculateTotalLatency(apiStartTime),
                codeTransformRequestId: response.$response.requestId,
                result: MetadataResult.Pass,
            })
            // always store request ID, but it will only show up in a notification if an error occurs
            return response.transformationStatus
        }
    } catch (e: any) {
        const errorMessage = (e as Error).message
        getLogger().error(`CodeTransformation: ResumeTransformation error = ${errorMessage}`)
        telemetry.codeTransform_logApiError.emit({
            codeTransformApiNames: 'ResumeTransformation',
            codeTransformSessionId: CodeTransformTelemetryState.instance.getSessionId(),
            codeTransformJobId: jobId,
            codeTransformApiErrorMessage: errorMessage,
            codeTransformRequestId: e.requestId ?? '',
            result: MetadataResult.Fail,
            reason: 'ResumeTransformationFailed',
        })
        throw new Error('Resume transformation job failed')
    }
}

export async function stopJob(jobId: string) {
    if (jobId !== '') {
        try {
            const apiStartTime = Date.now()
            const response = await codeWhisperer.codeWhispererClient.codeModernizerStopCodeTransformation({
                transformationJobId: jobId,
            })
            if (response !== undefined) {
                telemetry.codeTransform_logApiLatency.emit({
                    codeTransformApiNames: 'StopTransformation',
                    codeTransformSessionId: CodeTransformTelemetryState.instance.getSessionId(),
                    codeTransformJobId: jobId,
                    codeTransformRunTimeLatency: calculateTotalLatency(apiStartTime),
                    codeTransformRequestId: response.$response.requestId,
                    result: MetadataResult.Pass,
                })
                // always store request ID, but it will only show up in a notification if an error occurs
                if (response.$response.requestId) {
                    transformByQState.setJobFailureMetadata(` (request ID: ${response.$response.requestId})`)
                }
            }
        } catch (e: any) {
            const errorMessage = (e as Error).message
            getLogger().error(`CodeTransformation: StopTransformation error = ${errorMessage}`)
            telemetry.codeTransform_logApiError.emit({
                codeTransformApiNames: 'StopTransformation',
                codeTransformSessionId: CodeTransformTelemetryState.instance.getSessionId(),
                codeTransformJobId: jobId,
                codeTransformApiErrorMessage: errorMessage,
                codeTransformRequestId: e.requestId ?? '',
                result: MetadataResult.Fail,
                reason: 'StopTransformationFailed',
            })
            throw new Error('Stop job failed')
        }
    }
}

export async function uploadPayload(payloadFileName: string, uploadContext?: UploadContext) {
    const buffer = fs.readFileSync(payloadFileName)
    const sha256 = getSha256(buffer)

    throwIfCancelled()
    let response = undefined
    try {
        const apiStartTime = Date.now()
        response = await codeWhisperer.codeWhispererClient.createUploadUrl({
            contentChecksum: sha256,
            contentChecksumType: CodeWhispererConstants.contentChecksumType,
            uploadIntent: CodeWhispererConstants.uploadIntent,
            uploadContext,
        })
        if (response.$response.requestId) {
            transformByQState.setJobFailureMetadata(` (request ID: ${response.$response.requestId})`)
        }
        telemetry.codeTransform_logApiLatency.emit({
            codeTransformApiNames: 'CreateUploadUrl',
            codeTransformSessionId: CodeTransformTelemetryState.instance.getSessionId(),
            codeTransformRunTimeLatency: calculateTotalLatency(apiStartTime),
            codeTransformUploadId: response.uploadId,
            codeTransformRequestId: response.$response.requestId,
            result: MetadataResult.Pass,
        })
    } catch (e: any) {
        const errorMessage = (e as Error).message
        getLogger().error(`CodeTransformation: CreateUploadUrl error: = ${errorMessage}`)
        telemetry.codeTransform_logApiError.emit({
            codeTransformApiNames: 'CreateUploadUrl',
            codeTransformSessionId: CodeTransformTelemetryState.instance.getSessionId(),
            codeTransformApiErrorMessage: errorMessage,
            codeTransformRequestId: e.requestId ?? '',
            result: MetadataResult.Fail,
            reason: 'CreateUploadUrlFailed',
        })
        throw new Error('Create upload URL failed')
    }
    try {
        await uploadArtifactToS3(payloadFileName, response, sha256, buffer)
    } catch (e: any) {
        const errorMessage = (e as Error).message
        getLogger().error(`CodeTransformation: UploadArtifactToS3 error: = ${errorMessage}`)
        throw new Error('S3 upload failed')
    }
    return response.uploadId
}

/**
 * Array of file extensions used by Maven as metadata in the local repository.
 * Files with these extensions influence Maven's behavior during compile time,
 * particularly in checking the availability of source repositories and potentially
 * re-downloading dependencies if the source is not accessible. Removing these
 * files can prevent Maven from attempting to download dependencies again.
 */
const mavenExcludedExtensions = ['.repositories', '.sha1']

/**
 * Determines if the specified file path corresponds to a Maven metadata file
 * by checking against known metadata file extensions. This is used to identify
 * files that might trigger Maven to recheck or redownload dependencies from source repositories.
 *
 * @param path The file path to evaluate for exclusion based on its extension.
 * @returns {boolean} Returns true if the path ends with an extension associated with Maven metadata files; otherwise, false.
 */
function isExcludedDependencyFile(path: string): boolean {
    return mavenExcludedExtensions.some(extension => path.endsWith(extension))
}

/**
 * Gets all files in dir. We use this method to get the source code, then we run a mvn command to
 * copy over dependencies into their own folder, then we use this method again to get those
 * dependencies. If isDependenciesFolder is true, then we are getting all the files
 * of the dependencies which were copied over by the previously-run mvn command, in which case
 * we DO want to include any dependencies that may happen to be named "target", hence the check
 * in the first part of the IF statement. The point of excluding folders named target is that
 * "target" is also the name of the folder where .class files, large JARs, etc. are stored after
 * building, and we do not want these included in the ZIP so we exclude these when calling
 * getFilesRecursively on the source code folder.
 */
function getFilesRecursively(dir: string, isDependenciesFolder: boolean): string[] {
    const entries = fs.readdirSync(dir, { withFileTypes: true })
    const files = entries.flatMap(entry => {
        const res = path.resolve(dir, entry.name)
        // exclude 'target' directory from ZIP (except if zipping dependencies) due to issues in backend
        if (entry.isDirectory()) {
            if (isDependenciesFolder || entry.name !== 'target') {
                return getFilesRecursively(res, isDependenciesFolder)
            } else {
                return []
            }
        } else {
            return [res]
        }
    })
    return files
}

interface IZipManifestParams {
    dependenciesFolder: FolderInfo
    hilZipParams?: IHilZipManifestParams
}
export function createZipManifest({ dependenciesFolder, hilZipParams }: IZipManifestParams) {
    const zipManifest = hilZipParams ? new HilZipManifest(hilZipParams, dependenciesFolder) : new ZipManifest()
    return zipManifest
}

interface IZipCodeParams {
    dependenciesFolder: FolderInfo
    humanInTheLoopFlag?: boolean
    modulePath?: string
    zipManifest: ZipManifest | HilZipManifest
}
export async function zipCode({ dependenciesFolder, humanInTheLoopFlag, modulePath, zipManifest }: IZipCodeParams) {
    let tempFilePath = undefined
    let zipStartTime = undefined
    let logFilePath = undefined
    try {
        throwIfCancelled()
        zipStartTime = Date.now()
        const zip = new AdmZip()

        // If no modulePath is passed in, we are not uploaded the source folder
        // NOTE: We only upload dependencies for human in the loop work
        if (modulePath) {
            const sourceFiles = getFilesRecursively(modulePath, false)
            for (const file of sourceFiles) {
                const relativePath = path.relative(modulePath, file)
                const paddedPath = path.join('sources', relativePath)
                zip.addLocalFile(file, path.dirname(paddedPath))
            }
        }

        throwIfCancelled()

        let dependencyFiles: string[] = []
        if (fs.existsSync(dependenciesFolder.path)) {
            dependencyFiles = getFilesRecursively(dependenciesFolder.path, true)
        }

        if (dependencyFiles.length > 0) {
            for (const file of dependencyFiles) {
                if (isExcludedDependencyFile(file)) {
                    continue
                }
                const relativePath = path.relative(dependenciesFolder.path, file)
                // const paddedPath = path.join(`dependencies/${dependenciesFolder.name}`, relativePath)
                const paddedPath = path.join(`dependencies/`, relativePath)
                zip.addLocalFile(file, path.dirname(paddedPath))
            }
            telemetry.codeTransform_dependenciesCopied.emit({
                codeTransformSessionId: CodeTransformTelemetryState.instance.getSessionId(),
                result: MetadataResult.Pass,
            })
        } else {
            if (zipManifest instanceof ZipManifest) {
                zipManifest.dependenciesRoot = undefined
            }
        }

        zip.addFile('manifest.json', Buffer.from(JSON.stringify(zipManifest)), 'utf-8')

        throwIfCancelled()

        // add text file with logs from mvn clean install and mvn copy-dependencies
        logFilePath = await writeLogs()
        // We don't add build-logs.txt file to the manifest if we are
        // uploading HIL artifacts
        if (!humanInTheLoopFlag) {
            zip.addLocalFile(logFilePath)
        }

        tempFilePath = path.join(os.tmpdir(), 'zipped-code.zip')
        fs.writeFileSync(tempFilePath, zip.toBuffer())
        if (fs.existsSync(dependenciesFolder.path)) {
            fs.rmSync(dependenciesFolder.path, { recursive: true, force: true })
        }
    } catch (e: any) {
        telemetry.codeTransform_logGeneralError.emit({
            codeTransformSessionId: CodeTransformTelemetryState.instance.getSessionId(),
            codeTransformApiErrorMessage: 'Failed to zip project',
            result: MetadataResult.Fail,
            reason: 'ZipCreationFailed',
        })
        throw Error('Failed to zip project')
    } finally {
        if (logFilePath) {
            fs.rmSync(logFilePath)
        }
    }

    const zipSize = (await fs.promises.stat(tempFilePath)).size

    const exceedsLimit = zipSize > CodeWhispererConstants.uploadZipSizeLimitInBytes

    // Later, consider adding field for number of source lines of code
    telemetry.codeTransform_jobCreateZipEndTime.emit({
        codeTransformSessionId: CodeTransformTelemetryState.instance.getSessionId(),
        codeTransformTotalByteSize: zipSize,
        codeTransformRunTimeLatency: calculateTotalLatency(zipStartTime),
        result: exceedsLimit ? MetadataResult.Fail : MetadataResult.Pass,
    })

    if (exceedsLimit) {
        void vscode.window.showErrorMessage(CodeWhispererConstants.projectSizeTooLargeNotification)
        transformByQState.getChatControllers()?.transformationFinished.fire({
            message: CodeWhispererConstants.projectSizeTooLargeChatMessage,
            tabID: ChatSessionManager.Instance.getSession().tabID,
        })
        throw new ZipExceedsSizeLimitError()
    }

    return tempFilePath
}

export async function startJob(uploadId: string) {
    const sourceLanguageVersion = `JAVA_${transformByQState.getSourceJDKVersion()}`
    const targetLanguageVersion = `JAVA_${transformByQState.getTargetJDKVersion()}`
    try {
        const apiStartTime = Date.now()
        const response = await codeWhisperer.codeWhispererClient.codeModernizerStartCodeTransformation({
            workspaceState: {
                uploadId: uploadId,
                programmingLanguage: { languageName: CodeWhispererConstants.defaultLanguage.toLowerCase() },
            },
            transformationSpec: {
                transformationType: CodeWhispererConstants.transformationType,
                source: { language: sourceLanguageVersion },
                target: { language: targetLanguageVersion },
            },
        })
        if (response.$response.requestId) {
            transformByQState.setJobFailureMetadata(` (request ID: ${response.$response.requestId})`)
        }
        telemetry.codeTransform_logApiLatency.emit({
            codeTransformApiNames: 'StartTransformation',
            codeTransformSessionId: CodeTransformTelemetryState.instance.getSessionId(),
            codeTransformRunTimeLatency: calculateTotalLatency(apiStartTime),
            codeTransformJobId: response.transformationJobId,
            codeTransformRequestId: response.$response.requestId,
            result: MetadataResult.Pass,
        })
        return response.transformationJobId
    } catch (e: any) {
        const errorMessage = (e as Error).message
        getLogger().error(`CodeTransformation: StartTransformation error = ${errorMessage}`)
        telemetry.codeTransform_logApiError.emit({
            codeTransformApiNames: 'StartTransformation',
            codeTransformSessionId: CodeTransformTelemetryState.instance.getSessionId(),
            codeTransformApiErrorMessage: errorMessage,
            codeTransformRequestId: e.requestId ?? '',
            result: MetadataResult.Fail,
            reason: 'StartTransformationFailed',
        })
        throw new Error(`Start job failed: ${errorMessage}`)
    }
}

export function getImageAsBase64(filePath: string) {
    const fileContents = fs.readFileSync(filePath, { encoding: 'base64' })
    return `data:image/svg+xml;base64,${fileContents}`
}

/*
 * Given the icon name from core/resources/icons/aws/amazonq, get the appropriate icon according to the user's theme.
 * ex. getIcon('transform-file') returns the 'transform-file-light.svg' icon if user has a light theme enabled,
 * otherwise 'transform-file-dark.svg' is returned.
 */
export function getTransformationIcon(name: string) {
    let iconPath = ''
    switch (name) {
        case 'linesOfCode':
            iconPath = 'transform-variables'
            break
        case 'plannedDependencyChanges':
            iconPath = 'transform-dependencies'
            break
        case 'plannedDeprecatedApiChanges':
            iconPath = 'transform-step-into'
            break
        case 'plannedFileChanges':
            iconPath = 'transform-file'
            break
        case 'upArrow':
            iconPath = 'transform-arrow'
            break
        case 'transformLogo':
            return getImageAsBase64(globals.context.asAbsolutePath('resources/icons/aws/amazonq/transform-logo.svg'))
        default:
            iconPath = 'transform-default'
            break
    }
    const themeColor = vscode.window.activeColorTheme.kind
    if (themeColor === vscode.ColorThemeKind.Light || themeColor === vscode.ColorThemeKind.HighContrastLight) {
        iconPath += '-light.svg'
    } else {
        iconPath += '-dark.svg'
    }
    return getImageAsBase64(globals.context.asAbsolutePath(path.join('resources/icons/aws/amazonq', iconPath)))
}

export function getFormattedString(s: string) {
    switch (s) {
        case 'linesOfCode':
            return CodeWhispererConstants.linesOfCodeMessage
        case 'plannedDependencyChanges':
            return CodeWhispererConstants.dependenciesToBeReplacedMessage
        case 'plannedDeprecatedApiChanges':
            return CodeWhispererConstants.deprecatedCodeToBeReplacedMessage
        case 'plannedFileChanges':
            return CodeWhispererConstants.filesToBeChangedMessage
        case 'dependencyName':
            return CodeWhispererConstants.dependencyNameColumn
        case 'action':
            return CodeWhispererConstants.actionColumn
        case 'currentVersion':
            return CodeWhispererConstants.currentVersionColumn
        case 'targetVersion':
            return CodeWhispererConstants.targetVersionColumn
        case 'relativePath':
            return CodeWhispererConstants.relativePathColumn
        case 'apiFullyQualifiedName':
            return CodeWhispererConstants.apiNameColumn
        case 'numChangedFiles':
            return CodeWhispererConstants.numChangedFilesColumn
        default:
            return s
    }
}

export function addTableMarkdown(plan: string, stepId: string, tableMapping: { [key: string]: string }) {
    const tableObj = tableMapping[stepId]
    if (!tableObj) {
        // no table present for this step
        return plan
    }
    const table = JSON.parse(tableObj)
    plan += `\n\n\n${table.name}\n|`
    const columns = table.columnNames
    columns.forEach((columnName: string) => {
        plan += ` ${getFormattedString(columnName)} |`
    })
    plan += '\n|'
    columns.forEach((_: any) => {
        plan += '-----|'
    })
    table.rows.forEach((row: any) => {
        plan += '\n|'
        columns.forEach((columnName: string) => {
            if (columnName === 'relativePath') {
                plan += ` [${row[columnName]}](${row[columnName]}) |` // add MD link only for files
            } else {
                plan += ` ${row[columnName]} |`
            }
        })
    })
    plan += '\n\n'
    return plan
}

export function getTableMapping(stepZeroProgressUpdates: ProgressUpdates) {
    const map: { [key: string]: string } = {}
    stepZeroProgressUpdates.forEach(update => {
        // description should never be undefined since even if no data we show an empty table
        // but just in case, empty string allows us to skip this table without errors when rendering
        map[update.name] = update.description ?? ''
    })
    return map
}

export function getJobStatisticsHtml(jobStatistics: any) {
    let htmlString = ''
    if (jobStatistics.length === 0) {
        return htmlString
    }
    htmlString += `<div style="flex: 1; margin-left: 20px; border: 1px solid #424750; border-radius: 8px; padding: 10px;">`
    jobStatistics.forEach((stat: { name: string; value: string }) => {
        htmlString += `<p style="margin-bottom: 4px"><img src="${getTransformationIcon(
            stat.name
        )}" style="vertical-align: middle;"> ${getFormattedString(stat.name)}: ${stat.value}</p>`
    })
    htmlString += `</div>`
    return htmlString
}

export async function getTransformationPlan(jobId: string) {
    let response = undefined
    try {
        response = await codeWhisperer.codeWhispererClient.codeModernizerGetCodeTransformationPlan({
            transformationJobId: jobId,
        })
        const apiStartTime = Date.now()
        if (response.$response.requestId) {
            transformByQState.setJobFailureMetadata(` (request ID: ${response.$response.requestId})`)
        }
        telemetry.codeTransform_logApiLatency.emit({
            codeTransformApiNames: 'GetTransformationPlan',
            codeTransformSessionId: CodeTransformTelemetryState.instance.getSessionId(),
            codeTransformJobId: jobId,
            codeTransformRunTimeLatency: calculateTotalLatency(apiStartTime),
            codeTransformRequestId: response.$response.requestId,
            result: MetadataResult.Pass,
        })

        const stepZeroProgressUpdates = response.transformationPlan.transformationSteps[0].progressUpdates

        if (!stepZeroProgressUpdates || stepZeroProgressUpdates.length === 0) {
            // means backend API response wrong and table data is missing
            throw new Error('No progress updates found in step 0')
        }

        // gets a mapping between the ID ('name' field) of each progressUpdate (substep) and the associated table
        const tableMapping = getTableMapping(stepZeroProgressUpdates)

        const jobStatistics = JSON.parse(tableMapping['0']).rows // ID of '0' reserved for job statistics table

        // get logo directly since we only use one logo regardless of color theme
        const logoIcon = getTransformationIcon('transformLogo')

        const arrowIcon = getTransformationIcon('upArrow')

        let plan = `<style>table {border: 1px solid #424750;}</style>\n\n<a id="top"></a><br><p style="font-size: 24px; color: white;"><img src="${logoIcon}" style="margin-right: 15px; vertical-align: middle;"></img><b>${CodeWhispererConstants.planTitle}</b></p><br>`
        plan += `<div style="display: flex;"><div style="flex: 1; border: 1px solid #424750; border-radius: 8px; padding: 10px;"><p>${
            CodeWhispererConstants.planIntroductionMessage
        }</p></div>${getJobStatisticsHtml(jobStatistics)}</div>`
        plan += `<div style="margin-top: 32px; border: 1px solid #424750; border-radius: 8px; padding: 10px;"><p style="font-size: 18px; color: white; margin-bottom: 4px;"><b>${CodeWhispererConstants.planHeaderMessage}</b></p><i>${CodeWhispererConstants.planDisclaimerMessage} <a href="https://docs.aws.amazon.com/amazonq/latest/qdeveloper-ug/code-transformation.html">Read more.</a></i><br><br>`
        response.transformationPlan.transformationSteps.slice(1).forEach(step => {
            plan += `<div style="border: 1px solid #424750; border-radius: 8px; padding: 20px;"><div style="display:flex; justify-content:space-between; align-items:center;"><p style="font-size: 16px; color: white; margin-bottom: 4px;">${step.name}</p><a href="#top">Scroll to top <img src="${arrowIcon}" style="vertical-align: middle"></a></div><p>${step.description}</p>`
            plan = addTableMarkdown(plan, step.id, tableMapping)
            plan += `</div><br>`
        })
        plan += `</div><br>`
        plan += `<p style="font-size: 18px; margin-bottom: 4px;"><b>Appendix</b><br><a href="#top" style="float: right; font-size: 14px;">Scroll to top <img src="${arrowIcon}" style="vertical-align: middle;"></a></p><br>`
        plan = addTableMarkdown(plan, '-1', tableMapping) // ID of '-1' reserved for appendix table
        return plan
    } catch (e: any) {
        const errorMessage = (e as Error).message
        getLogger().error(`CodeTransformation: GetTransformationPlan error = ${errorMessage}`)
        telemetry.codeTransform_logApiError.emit({
            codeTransformApiNames: 'GetTransformationPlan',
            codeTransformSessionId: CodeTransformTelemetryState.instance.getSessionId(),
            codeTransformJobId: jobId,
            codeTransformApiErrorMessage: errorMessage,
            codeTransformRequestId: e.requestId ?? '',
            result: MetadataResult.Fail,
            reason: 'GetTransformationPlanFailed',
        })

        /* Means API call failed
         * If response is defined, means a display/parsing error occurred, so continue transformation
         */
        if (response === undefined) {
            throw new Error('Get plan API call failed')
        }
    }
}

export async function getTransformationSteps(jobId: string, handleThrottleFlag: boolean) {
    try {
        // prevent ThrottlingException
        if (handleThrottleFlag) {
            await sleep(2000)
        }
        const apiStartTime = Date.now()
        const response = await codeWhisperer.codeWhispererClient.codeModernizerGetCodeTransformationPlan({
            transformationJobId: jobId,
        })
        if (response.$response.requestId) {
            transformByQState.setJobFailureMetadata(` (request ID: ${response.$response.requestId})`)
        }
        telemetry.codeTransform_logApiLatency.emit({
            codeTransformApiNames: 'GetTransformationPlan',
            codeTransformSessionId: CodeTransformTelemetryState.instance.getSessionId(),
            codeTransformJobId: jobId,
            codeTransformRunTimeLatency: calculateTotalLatency(apiStartTime),
            codeTransformRequestId: response.$response.requestId,
            result: MetadataResult.Pass,
        })
        return response.transformationPlan.transformationSteps.slice(1) // skip step 0 (contains supplemental info)
    } catch (e: any) {
        const errorMessage = (e as Error).message
        getLogger().error(`CodeTransformation: GetTransformationPlan error = ${errorMessage}`)
        telemetry.codeTransform_logApiError.emit({
            codeTransformApiNames: 'GetTransformationPlan',
            codeTransformSessionId: CodeTransformTelemetryState.instance.getSessionId(),
            codeTransformJobId: jobId,
            codeTransformApiErrorMessage: errorMessage,
            codeTransformRequestId: e.requestId ?? '',
            result: MetadataResult.Fail,
            reason: 'GetTransformationPlanFailed',
        })
        throw e
    }
}

export async function pollTransformationJob(jobId: string, validStates: string[]) {
    let status: string = ''
    let timer: number = 0
    while (true) {
        throwIfCancelled()
        try {
            const apiStartTime = Date.now()
            const response = await codeWhisperer.codeWhispererClient.codeModernizerGetCodeTransformation({
                transformationJobId: jobId,
            })
            telemetry.codeTransform_logApiLatency.emit({
                codeTransformApiNames: 'GetTransformation',
                codeTransformSessionId: CodeTransformTelemetryState.instance.getSessionId(),
                codeTransformJobId: jobId,
                codeTransformRunTimeLatency: calculateTotalLatency(apiStartTime),
                codeTransformRequestId: response.$response.requestId,
                result: MetadataResult.Pass,
            })
            status = response.transformationJob.status!
            // must be series of ifs, not else ifs
            if (CodeWhispererConstants.validStatesForJobStarted.includes(status)) {
                sessionPlanProgress['startJob'] = StepProgress.Succeeded
            }
            if (CodeWhispererConstants.validStatesForBuildSucceeded.includes(status)) {
                sessionPlanProgress['buildCode'] = StepProgress.Succeeded
            }
            // emit metric when job status changes
            if (status !== transformByQState.getPolledJobStatus()) {
                telemetry.codeTransform_jobStatusChanged.emit({
                    codeTransformSessionId: CodeTransformTelemetryState.instance.getSessionId(),
                    codeTransformJobId: jobId,
                    codeTransformStatus: status,
                    result: MetadataResult.Pass,
                    codeTransformPreviousStatus: transformByQState.getPolledJobStatus(),
                })
            }
            transformByQState.setPolledJobStatus(status)

            const errorMessage = response.transformationJob.reason
            if (errorMessage !== undefined) {
                transformByQState.setJobFailureErrorChatMessage(errorMessage)
                transformByQState.setJobFailureErrorNotification(errorMessage)
                transformByQState.setJobFailureMetadata(` (request ID: ${response.$response.requestId})`)
            }
            if (validStates.includes(status)) {
                break
            }
            /**
             * If we find a paused state, we need the user to take action. We will set the global
             * state for polling status and early exit.
             */
            if (CodeWhispererConstants.pausedStates.includes(status)) {
                transformByQState.setPolledJobStatus(TransformByQStatus.WaitingUserInput)
                break
            }
            /*
             * Below IF is only relevant for pollTransformationStatusUntilPlanReady, when pollTransformationStatusUntilComplete
             * is called, we break above on validStatesForCheckingDownloadUrl and check final status in finalizeTransformationJob
             */
            if (CodeWhispererConstants.failureStates.includes(status)) {
                transformByQState.setJobFailureMetadata(
                    `${response.transformationJob.reason} (request ID: ${response.$response.requestId})`
                )
                throw new JobStoppedError(response.$response.requestId)
            }
            await sleep(CodeWhispererConstants.transformationJobPollingIntervalSeconds * 1000)
            timer += CodeWhispererConstants.transformationJobPollingIntervalSeconds
            if (timer > CodeWhispererConstants.transformationJobTimeoutSeconds) {
                throw new Error('Job timed out')
            }
        } catch (e: any) {
            let errorMessage = (e as Error).message
            errorMessage += ` -- ${transformByQState.getJobFailureMetadata()}`
            getLogger().error(`CodeTransformation: GetTransformation error = ${errorMessage}`)
            telemetry.codeTransform_logApiError.emit({
                codeTransformApiNames: 'GetTransformation',
                codeTransformSessionId: CodeTransformTelemetryState.instance.getSessionId(),
                codeTransformJobId: jobId,
                codeTransformApiErrorMessage: errorMessage,
                codeTransformRequestId: e.requestId ?? '',
                result: MetadataResult.Fail,
                reason: 'GetTransformationFailed',
            })
            throw new Error('Error while polling job status')
        }
    }
    return status
}

export function getArtifactsFromProgressUpdate(progressUpdate: TransformationProgressUpdate) {
    const artifactType = progressUpdate.downloadArtifacts?.[0]?.downloadArtifactType
    const artifactId = progressUpdate.downloadArtifacts?.[0]?.downloadArtifactId
    return {
        artifactId,
        artifactType,
    }
}

export function findDownloadArtifactStep(transformationSteps: TransformationSteps) {
    for (let i = 0; i < transformationSteps.length; i++) {
        const progressUpdates = transformationSteps[i].progressUpdates
        if (progressUpdates?.length) {
            for (let j = 0; j < progressUpdates.length; j++) {
                if (
                    progressUpdates[j].downloadArtifacts?.[0]?.downloadArtifactType ||
                    progressUpdates[j].downloadArtifacts?.[0]?.downloadArtifactId
                ) {
                    return {
                        transformationStep: transformationSteps[i],
                        progressUpdate: progressUpdates[j],
                    }
                }
            }
        }
    }
    return {
        transformationStep: undefined,
        progressUpdate: undefined,
    }
}

interface IDownloadResultArchiveParams {
    jobId: string
    downloadArtifactId: string
    pathToArchive: string
}
export async function downloadResultArchive({
    jobId,
    downloadArtifactId,
    pathToArchive,
}: IDownloadResultArchiveParams) {
    let downloadErrorMessage = undefined
    const cwStreamingClient = await createCodeWhispererChatStreamingClient()
    try {
        await downloadExportResultArchive(
            cwStreamingClient,
            {
                exportId: jobId,
                exportIntent: ExportIntent.TRANSFORMATION,
                exportContext: {
                    transformationExportContext: {
                        downloadArtifactId,
                        downloadArtifactType: TransformationDownloadArtifactType.CLIENT_INSTRUCTIONS,
                    },
                },
            },
            pathToArchive
        )
    } catch (e: any) {
        downloadErrorMessage = (e as Error).message
        // This allows the customer to retry the download
        getLogger().error(`CodeTransformation: ExportResultArchive error = ${downloadErrorMessage}`)
        telemetry.codeTransform_logApiError.emit({
            codeTransformApiNames: 'ExportResultArchive',
            codeTransformSessionId: CodeTransformTelemetryState.instance.getSessionId(),
            codeTransformJobId: transformByQState.getJobId(),
            codeTransformApiErrorMessage: downloadErrorMessage,
            codeTransformRequestId: e.requestId ?? '',
            result: MetadataResult.Fail,
            reason: 'ExportResultArchiveFailed',
        })
    } finally {
        cwStreamingClient.destroy()
    }
}

export async function downloadHilResultArchive(jobId: string, downloadArtifactId: string, pathToArchiveDir: string) {
    const archivePathExists = await fsCommon.existsDir(pathToArchiveDir)
    if (!archivePathExists) {
        await fsCommon.mkdir(pathToArchiveDir)
    }
    const pathToArchive = path.join(pathToArchiveDir, 'ExportResultsArchive.zip')
    await downloadResultArchive({ jobId, downloadArtifactId, pathToArchive })

    let downloadErrorMessage = undefined
    try {
        // Download and deserialize the zip
        const zip = new AdmZip(pathToArchive)
        zip.extractAllTo(pathToArchiveDir)
    } catch (e) {
        downloadErrorMessage = (e as Error).message
        getLogger().error(`CodeTransformation: ExportResultArchive error = ${downloadErrorMessage}`)
        throw new Error('Error downloading HIL artifacts')
    }

    // manifest.json
    // pomFolder/pom.xml or manifest has pomFolderName path
    const manifestFileVirtualFileReference = vscode.Uri.file(path.join(pathToArchiveDir, 'manifest.json'))
    const pomFileVirtualFileReference = vscode.Uri.file(path.join(pathToArchiveDir, 'pomFolder', 'pom.xml'))
    return { manifestFileVirtualFileReference, pomFileVirtualFileReference }
}<|MERGE_RESOLUTION|>--- conflicted
+++ resolved
@@ -21,17 +21,14 @@
     ZipManifest,
 } from '../../models/model'
 import { getLogger } from '../../../shared/logger'
-<<<<<<< HEAD
 import {
     CreateUploadUrlResponse,
+    ProgressUpdates,
     TransformationProgressUpdate,
     TransformationSteps,
     TransformationUserActionStatus,
     UploadContext,
 } from '../../client/codewhispereruserclient'
-=======
-import { CreateUploadUrlResponse, ProgressUpdates } from '../../client/codewhispereruserclient'
->>>>>>> 629a519f
 import { sleep } from '../../../shared/utilities/timeoutUtils'
 import AdmZip from 'adm-zip'
 import globals from '../../../shared/extensionGlobals'
@@ -299,11 +296,10 @@
 }
 
 interface IZipManifestParams {
-    dependenciesFolder: FolderInfo
     hilZipParams?: IHilZipManifestParams
 }
-export function createZipManifest({ dependenciesFolder, hilZipParams }: IZipManifestParams) {
-    const zipManifest = hilZipParams ? new HilZipManifest(hilZipParams, dependenciesFolder) : new ZipManifest()
+export function createZipManifest({ hilZipParams }: IZipManifestParams) {
+    const zipManifest = hilZipParams ? new HilZipManifest(hilZipParams) : new ZipManifest()
     return zipManifest
 }
 
