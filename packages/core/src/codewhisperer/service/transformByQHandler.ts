/*!
 * Copyright Amazon.com, Inc. or its affiliates. All Rights Reserved.
 * SPDX-License-Identifier: Apache-2.0
 */

import { BuildSystem, JDKVersion, transformByQState, TransformByQStoppedError, ZipManifest } from '../models/model'
import * as codeWhisperer from '../client/codewhisperer'
import * as crypto from 'crypto'
import { getLogger } from '../../shared/logger'
import { CreateUploadUrlResponse } from '../client/codewhispereruserclient'
import { sleep } from '../../shared/utilities/timeoutUtils'
import * as CodeWhispererConstants from '../models/constants'
import * as fs from 'fs-extra'
import * as path from 'path'
import * as os from 'os'
import * as vscode from 'vscode'
import { spawnSync } from 'child_process' // Consider using ChildProcess once we finalize all spawnSync calls
import AdmZip from 'adm-zip'
import globals from '../../shared/extensionGlobals'
import {
    CodeTransformJavaSourceVersionsAllowed,
    CodeTransformMavenBuildCommand,
    telemetry,
} from '../../shared/telemetry/telemetry'
import { ToolkitError } from '../../shared/errors'
import { codeTransformTelemetryState } from '../../amazonqGumby/telemetry/codeTransformTelemetryState'
import {
    calculateTotalLatency,
    javapOutputToTelemetryValue,
    JDKToTelemetryValue,
} from '../../amazonqGumby/telemetry/codeTransformTelemetry'
import { MetadataResult } from '../../shared/telemetry/telemetryClient'
import request from '../../common/request'

<<<<<<< HEAD
/**
 * @description A function to help validate and log project
 * details.
 */
export async function validateAndLogProjectDetails() {
    // Try to validate project silently
    let reason,
        result,
        codeTransformLocalJavaVersion,
        codeTransformPreValidationError = undefined
    try {
        const openProjects = await getOpenProjects()
        const validProjects = await validateOpenProjects(openProjects, true)
        if (validProjects.size > 0) {
            const firstKey = validProjects.keys().next().value
            const firstModuleEntry = validProjects.get(firstKey)
            codeTransformLocalJavaVersion = JDKToTelemetryValue(
                firstModuleEntry
            ) as CodeTransformJavaSourceVersionsAllowed
        }
    } catch (err: any) {
        result = MetadataResult.Fail
        reason = err?.code
        codeTransformPreValidationError = err?.name
    } finally {
        if (result || reason || codeTransformLocalJavaVersion || codeTransformPreValidationError) {
            telemetry.codeTransform_projectDetails.emit({
                codeTransformSessionId: codeTransformTelemetryState.getSessionId(),
                codeTransformLocalJavaVersion,
                codeTransformPreValidationError,
                result,
                reason,
            })
        }
    }
}

/* TODO: once supported in all browsers and past "experimental" mode, use Intl DurationFormat:
=======
interface FolderInfo {
    path: string
    name: string
}

/* Once supported in all browsers and past "experimental" mode, use Intl DurationFormat:
>>>>>>> 95b426f8
 * https://developer.mozilla.org/en-US/docs/Web/JavaScript/Reference/Global_Objects/Intl/DurationFormat#browser_compatibility
 * Current functionality: given number of milliseconds elapsed (ex. 4,500,000) return hr / min / sec it represents (ex. 1 hr 15 min)
 */
export function convertToTimeString(durationInMs: number) {
    const duration = durationInMs / CodeWhispererConstants.numMillisecondsPerSecond // convert to seconds
    if (duration < 60) {
        const numSeconds = Math.floor(duration)
        return `${numSeconds} sec`
    } else if (duration < 3600) {
        const numMinutes = Math.floor(duration / 60)
        const numSeconds = Math.floor(duration % 60)
        return `${numMinutes} min ${numSeconds} sec`
    } else {
        const numHours = Math.floor(duration / 3600)
        const numMinutes = Math.floor((duration % 3600) / 60)
        return `${numHours} hr ${numMinutes} min`
    }
}

export function convertDateToTimestamp(date: Date) {
    return date.toLocaleDateString('en-US', {
        month: '2-digit',
        day: '2-digit',
        year: '2-digit',
        hour: '2-digit',
        minute: '2-digit',
    })
}

export function throwIfCancelled() {
    if (transformByQState.isCancelled()) {
        throw new TransformByQStoppedError()
    }
}

export async function getOpenProjects() {
    const folders = vscode.workspace.workspaceFolders
    if (folders === undefined) {
        void vscode.window.showErrorMessage(CodeWhispererConstants.noSupportedJavaProjectsFoundMessage)
        throw new ToolkitError('No Java projects found since no projects are open', { code: 'NoOpenProjects' })
    }
    const openProjects: vscode.QuickPickItem[] = []
    for (const folder of folders) {
        openProjects.push({
            label: folder.name,
            description: folder.uri.fsPath,
        })
    }
    return openProjects
}

async function getJavaProjects(projects: vscode.QuickPickItem[]) {
    const javaProjects = []
    for (const project of projects) {
        const projectPath = project.description
        const javaFiles = await vscode.workspace.findFiles(
            new vscode.RelativePattern(projectPath!, '**/*.java'),
            '**/node_modules/**',
            1
        )
        if (javaFiles.length > 0) {
            javaProjects.push(project)
        }
    }
    return javaProjects
}

async function getMavenJavaProjects(javaProjects: vscode.QuickPickItem[]) {
    const mavenJavaProjects = []
    for (const project of javaProjects) {
        const projectPath = project.description
        const buildSystem = await checkBuildSystem(projectPath!)
        if (buildSystem === BuildSystem.Maven) {
            mavenJavaProjects.push(project)
        }
    }
    return mavenJavaProjects
}

async function getProjectsValidToTransform(mavenJavaProjects: vscode.QuickPickItem[], onProjectFirstOpen: boolean) {
    const projectsValidToTransform = new Map<vscode.QuickPickItem, JDKVersion | undefined>()
    for (const project of mavenJavaProjects) {
        let detectedJavaVersion = undefined
        const projectPath = project.description
        const compiledJavaFiles = await vscode.workspace.findFiles(
            new vscode.RelativePattern(projectPath!, '**/*.class'),
            '**/node_modules/**',
            1
        )
        if (compiledJavaFiles.length > 0) {
            const classFilePath = `${compiledJavaFiles[0].fsPath}`
            const baseCommand = 'javap'
            const args = ['-v', classFilePath]
            const spawnResult = spawnSync(baseCommand, args, { shell: false, encoding: 'utf-8' })
            if (spawnResult.status !== 0) {
                let errorLog = ''
                errorLog += spawnResult.error ? JSON.stringify(spawnResult.error) : ''
                errorLog += `${spawnResult.stderr}\n${spawnResult.stdout}`
                getLogger().error(`CodeTransformation: Error in running javap command = ${errorLog}`)
                let errorReason = ''
                if (spawnResult.stdout) {
                    errorReason = 'JavapExecutionError'
                    // should never happen -- stdout from javap has always been much, much smaller than the default buffer limit of 1MB
                    if (Buffer.byteLength(spawnResult.stdout, 'utf-8') > CodeWhispererConstants.maxBufferSize) {
                        errorReason += '-BufferOverflow'
                    }
                } else {
                    errorReason = 'JavapSpawnError'
                }
                if (spawnResult.error) {
                    const errorCode = (spawnResult.error as any).code ?? 'UNKNOWN'
                    errorReason += `-${errorCode}`
                }
                if (!onProjectFirstOpen) {
                    telemetry.codeTransform_isDoubleClickedToTriggerInvalidProject.emit({
                        codeTransformSessionId: codeTransformTelemetryState.getSessionId(),
                        codeTransformPreValidationError: 'NoJavaProject',
                        codeTransformRuntimeError: errorReason,
                        result: MetadataResult.Fail,
                        reason: 'CannotDetermineJavaVersion',
                    })
                }
            } else {
                const majorVersionIndex = spawnResult.stdout.indexOf('major version: ')
                const javaVersion = spawnResult.stdout.slice(majorVersionIndex + 15, majorVersionIndex + 17).trim()
                if (javaVersion === CodeWhispererConstants.JDK8VersionNumber) {
                    detectedJavaVersion = JDKVersion.JDK8
                } else if (javaVersion === CodeWhispererConstants.JDK11VersionNumber) {
                    detectedJavaVersion = JDKVersion.JDK11
                } else {
                    detectedJavaVersion = JDKVersion.UNSUPPORTED
                    if (!onProjectFirstOpen) {
                        telemetry.codeTransform_isDoubleClickedToTriggerInvalidProject.emit({
                            codeTransformSessionId: codeTransformTelemetryState.getSessionId(),
                            codeTransformPreValidationError: 'UnsupportedJavaVersion',
                            result: MetadataResult.Fail,
                            reason: javapOutputToTelemetryValue(javaVersion),
                        })
                    }
                }
            }
        }
        // detectedJavaVersion will be undefined if there are no .class files or if javap errors out, otherwise it will be JDK8, JDK11, or UNSUPPORTED
        projectsValidToTransform.set(project, detectedJavaVersion)
    }
    return projectsValidToTransform
}

/*
 * This function filters all open projects by first searching for a .java file and then searching for a pom.xml file in all projects.
 * It also tries to detect the Java version of each project by running "javap" on a .class file of each project.
 * As long as the project contains a .java file and a pom.xml file, the project is still considered valid for transformation,
 * and we allow the user to specify the Java version.
 */
export async function validateOpenProjects(projects: vscode.QuickPickItem[], onProjectFirstOpen = false) {
    const javaProjects = await getJavaProjects(projects)
    if (javaProjects.length === 0) {
        if (!onProjectFirstOpen) {
            void vscode.window.showErrorMessage(CodeWhispererConstants.noSupportedJavaProjectsFoundMessage)
            telemetry.codeTransform_isDoubleClickedToTriggerInvalidProject.emit({
                codeTransformSessionId: codeTransformTelemetryState.getSessionId(),
                codeTransformPreValidationError: 'NoJavaProject',
                result: MetadataResult.Fail,
                reason: 'CouldNotFindJavaProject',
            })
        }
        throw new ToolkitError('No Java projects found', { code: 'CouldNotFindJavaProject', name: 'NoJavaProject' })
    }
    const mavenJavaProjects = await getMavenJavaProjects(javaProjects)
    if (mavenJavaProjects.length === 0) {
        if (!onProjectFirstOpen) {
            void vscode.window.showErrorMessage(CodeWhispererConstants.noPomXmlFoundMessage)
            telemetry.codeTransform_isDoubleClickedToTriggerInvalidProject.emit({
                codeTransformSessionId: codeTransformTelemetryState.getSessionId(),
                codeTransformPreValidationError: 'NonMavenProject',
                result: MetadataResult.Fail,
                reason: 'NoPomFileFound',
            })
        }
        throw new ToolkitError('No valid Maven build file found', { code: 'NoPomFileFound', name: 'NonMavenProject' })
    }

    /*
     * These projects we know must contain a pom.xml and a .java file
     * here we try to get the Java version of each project so that we
     * can pre-select a default version in the QuickPick for them.
     */
    const projectsValidToTransform = await getProjectsValidToTransform(mavenJavaProjects, onProjectFirstOpen)

    return projectsValidToTransform
}

export function getSha256(fileName: string) {
    const hasher = crypto.createHash('sha256')
    hasher.update(fs.readFileSync(fileName))
    return hasher.digest('base64')
}

export function getHeadersObj(sha256: string, kmsKeyArn: string | undefined) {
    let headersObj = {}
    if (kmsKeyArn === undefined || kmsKeyArn.length === 0) {
        headersObj = {
            'x-amz-checksum-sha256': sha256,
            'Content-Type': 'application/zip',
        }
    } else {
        headersObj = {
            'x-amz-checksum-sha256': sha256,
            'Content-Type': 'application/zip',
            'x-amz-server-side-encryption': 'aws:kms',
            'x-amz-server-side-encryption-aws-kms-key-id': kmsKeyArn,
        }
    }
    return headersObj
}

// Consider enhancing the S3 client to include this functionality
export async function uploadArtifactToS3(fileName: string, resp: CreateUploadUrlResponse) {
    const sha256 = getSha256(fileName)
    const headersObj = getHeadersObj(sha256, resp.kmsKeyArn)

    throwIfCancelled()
    try {
        const apiStartTime = Date.now()
        const response = await request.fetch('PUT', resp.uploadUrl, {
            body: fs.readFileSync(fileName),
            headers: headersObj,
        }).response
        telemetry.codeTransform_logApiLatency.emit({
            codeTransformApiNames: 'UploadZip',
            codeTransformSessionId: codeTransformTelemetryState.getSessionId(),
            codeTransformUploadId: resp.uploadId,
            codeTransformRunTimeLatency: calculateTotalLatency(apiStartTime),
            codeTransformTotalByteSize: (await fs.promises.stat(fileName)).size,
            result: MetadataResult.Pass,
        })
        getLogger().info(`CodeTransformation: Status from S3 Upload = ${response.status}`)
    } catch (e: any) {
        const errorMessage = (e as Error).message ?? 'Error in S3 UploadZip API call'
        getLogger().error(`CodeTransformation: UploadZip error = ${errorMessage}`)
        telemetry.codeTransform_logApiError.emit({
            codeTransformApiNames: 'UploadZip',
            codeTransformSessionId: codeTransformTelemetryState.getSessionId(),
            codeTransformApiErrorMessage: errorMessage,
            codeTransformRequestId: e.requestId ?? '',
            result: MetadataResult.Fail,
            reason: 'UploadToS3Failed',
        })
        // Pass along error to callee function
        throw new ToolkitError(errorMessage, { cause: e as Error })
    }
}

export async function stopJob(jobId: string) {
    if (jobId !== '') {
        try {
            const apiStartTime = Date.now()
            const response = await codeWhisperer.codeWhispererClient.codeModernizerStopCodeTransformation({
                transformationJobId: jobId,
            })
            if (response !== undefined) {
                telemetry.codeTransform_logApiLatency.emit({
                    codeTransformApiNames: 'StopTransformation',
                    codeTransformSessionId: codeTransformTelemetryState.getSessionId(),
                    codeTransformJobId: jobId,
                    codeTransformRunTimeLatency: calculateTotalLatency(apiStartTime),
                    codeTransformRequestId: response.$response.requestId,
                    result: MetadataResult.Pass,
                })
                // always store request ID, but it will only show up in a notification if an error occurs
                if (response.$response.requestId) {
                    transformByQState.setJobFailureMetadata(`(request ID: ${response.$response.requestId})`)
                }
            }
        } catch (e: any) {
            const errorMessage = (e as Error).message ?? 'Error stopping job'
            getLogger().error(`CodeTransformation: StopTransformation error = ${errorMessage}`)
            telemetry.codeTransform_logApiError.emit({
                codeTransformApiNames: 'StopTransformation',
                codeTransformSessionId: codeTransformTelemetryState.getSessionId(),
                codeTransformJobId: jobId,
                codeTransformApiErrorMessage: errorMessage,
                codeTransformRequestId: e.requestId ?? '',
                result: MetadataResult.Fail,
                reason: 'StopTransformationFailed',
            })
            throw new ToolkitError(errorMessage, { cause: e as Error })
        }
    }
}

export async function uploadPayload(payloadFileName: string) {
    const sha256 = getSha256(payloadFileName)
    throwIfCancelled()
    let response = undefined
    try {
        const apiStartTime = Date.now()
        response = await codeWhisperer.codeWhispererClient.createUploadUrl({
            contentChecksum: sha256,
            contentChecksumType: CodeWhispererConstants.contentChecksumType,
            uploadIntent: CodeWhispererConstants.uploadIntent,
        })
        if (response.$response.requestId) {
            transformByQState.setJobFailureMetadata(`(request ID: ${response.$response.requestId})`)
        }
        telemetry.codeTransform_logApiLatency.emit({
            codeTransformApiNames: 'CreateUploadUrl',
            codeTransformSessionId: codeTransformTelemetryState.getSessionId(),
            codeTransformRunTimeLatency: calculateTotalLatency(apiStartTime),
            codeTransformUploadId: response.uploadId,
            codeTransformRequestId: response.$response.requestId,
            result: MetadataResult.Pass,
        })
    } catch (e: any) {
        const errorMessage = (e as Error).message ?? 'Error in CreateUploadUrl API call'
        getLogger().error(`CodeTransformation: CreateUploadUrl error: = ${errorMessage}`)
        telemetry.codeTransform_logApiError.emit({
            codeTransformApiNames: 'CreateUploadUrl',
            codeTransformSessionId: codeTransformTelemetryState.getSessionId(),
            codeTransformApiErrorMessage: errorMessage,
            codeTransformRequestId: e.requestId ?? '',
            result: MetadataResult.Fail,
            reason: 'CreateUploadUrlFailed',
        })
        // Pass along error to callee function
        throw new ToolkitError(errorMessage, { cause: e as Error })
    }
    try {
        await uploadArtifactToS3(payloadFileName, response)
    } catch (e: any) {
        const errorMessage = (e as Error).message ?? 'Error in uploadArtifactToS3 call'
        getLogger().error(`CodeTransformation: UploadArtifactToS3 error: = ${errorMessage}`)
        throw new ToolkitError(errorMessage, { cause: e as Error })
    }
    return response.uploadId
}

/**
 * Gets all files in dir. We use this method to get the source code, then we run a mvn command to
 * copy over dependencies into their own folder, then we use this method again to get those
 * dependencies. If isDependenciesFolder is true, then we are getting all the files
 * of the dependencies which were copied over by the previously-run mvn command, in which case
 * we DO want to include any dependencies that may happen to be named "target", hence the check
 * in the first part of the IF statement. The point of excluding folders named target is that
 * "target" is also the name of the folder where .class files, large JARs, etc. are stored after
 * building, and we do not want these included in the ZIP so we exclude these when calling
 * getFilesRecursively on the source code folder.
 */
function getFilesRecursively(dir: string, isDependenciesFolder: boolean): string[] {
    const entries = fs.readdirSync(dir, { withFileTypes: true })
    const files = entries.flatMap(entry => {
        const res = path.resolve(dir, entry.name)
        // exclude 'target' directory from ZIP (except if zipping dependencies) due to issues in backend
        if (entry.isDirectory()) {
            if (isDependenciesFolder || entry.name !== 'target') {
                return getFilesRecursively(res, isDependenciesFolder)
            } else {
                return []
            }
        } else {
            return [res]
        }
    })
    return files
}

// run 'install' with either 'mvnw.cmd', './mvnw', or 'mvn' (if wrapper exists, we use that, otherwise we use regular 'mvn')
function installProjectDependencies(dependenciesFolder: FolderInfo) {
    // baseCommand will be one of: '.\mvnw.cmd', './mvnw', 'mvn'
    const baseCommand = transformByQState.getMavenName()
    const modulePath = transformByQState.getProjectPath()

    transformByQState.appendToErrorLog(`Running command ${baseCommand} clean install`)

    // Note: IntelliJ runs 'clean' separately from 'install'. Evaluate benefits (if any) of this.
    const args = [`-Dmaven.repo.local=${dependenciesFolder.path}`, 'clean', 'install', '-q']
    let environment = process.env
    // if JAVA_HOME not found or not matching project JDK, get user input for it and set here
    if (transformByQState.getJavaHome() !== undefined) {
        environment = { ...process.env, JAVA_HOME: transformByQState.getJavaHome() }
    }
    const spawnResult = spawnSync(baseCommand, args, {
        cwd: modulePath,
        shell: true,
        encoding: 'utf-8',
        env: environment,
    })
    if (spawnResult.status !== 0) {
        let errorLog = ''
        errorLog += spawnResult.error ? JSON.stringify(spawnResult.error) : ''
        errorLog += `${spawnResult.stderr}\n${spawnResult.stdout}`
        transformByQState.appendToErrorLog(`${baseCommand} clean install failed: \n ${errorLog}`)
        getLogger().error(`CodeTransformation: Error in running Maven install command ${baseCommand} = ${errorLog}`)
        let errorReason = ''
        if (spawnResult.stdout) {
            errorReason = 'Maven Install: InstallExecutionError'
            /*
             * adding this check here because these mvn commands sometimes generate a lot of output.
             * rarely, a buffer overflow has resulted when these mvn commands are run with -X, -e flags
             * which are not being used here (for now), but still keeping this just in case.
             */
            if (Buffer.byteLength(spawnResult.stdout, 'utf-8') > CodeWhispererConstants.maxBufferSize) {
                errorReason += '-BufferOverflow'
            }
        } else {
            errorReason = 'Maven Install: InstallSpawnError'
        }
        if (spawnResult.error) {
            const errorCode = (spawnResult.error as any).code ?? 'UNKNOWN'
            errorReason += `-${errorCode}`
        }
        let mavenBuildCommand = transformByQState.getMavenName()
        // slashes not allowed in telemetry
        if (mavenBuildCommand === './mvnw') {
            mavenBuildCommand = 'mvnw'
        } else if (mavenBuildCommand === '.\\mvnw.cmd') {
            mavenBuildCommand = 'mvnw.cmd'
        }
        telemetry.codeTransform_mvnBuildFailed.emit({
            codeTransformSessionId: codeTransformTelemetryState.getSessionId(),
            codeTransformMavenBuildCommand: mavenBuildCommand as CodeTransformMavenBuildCommand,
            result: MetadataResult.Fail,
            reason: errorReason,
        })
        throw new ToolkitError('Maven install error', { code: 'MavenInstallError' })
    } else {
        transformByQState.appendToErrorLog(`${baseCommand} clean install succeeded`)
    }
}

function copyProjectDependencies(dependenciesFolder: FolderInfo) {
    // baseCommand will be one of: '.\mvnw.cmd', './mvnw', 'mvn'
    const baseCommand = transformByQState.getMavenName()
    const modulePath = transformByQState.getProjectPath()

    transformByQState.appendToErrorLog(`Running command ${baseCommand} copy-dependencies`)

    const args = [
        'dependency:copy-dependencies',
        `-DoutputDirectory=${dependenciesFolder.path}`,
        '-Dmdep.useRepositoryLayout=true',
        '-Dmdep.copyPom=true',
        '-Dmdep.addParentPoms=true',
        '-q',
    ]
    let environment = process.env
    // if JAVA_HOME not found or not matching project JDK, get user input for it and set here
    if (transformByQState.getJavaHome() !== undefined) {
        environment = { ...process.env, JAVA_HOME: transformByQState.getJavaHome() }
    }
    const spawnResult = spawnSync(baseCommand, args, {
        cwd: modulePath,
        shell: true,
        encoding: 'utf-8',
        env: environment,
    })
    if (spawnResult.status !== 0) {
        let errorLog = ''
        errorLog += spawnResult.error ? JSON.stringify(spawnResult.error) : ''
        errorLog += `${spawnResult.stderr}\n${spawnResult.stdout}`
        transformByQState.appendToErrorLog(`${baseCommand} copy-dependencies failed: \n ${errorLog}`)
        getLogger().error(
            `CodeTransformation: Error in running Maven copy-dependencies command ${baseCommand} = ${errorLog}`
        )
        let errorReason = ''
        if (spawnResult.stdout) {
            errorReason = 'Maven Copy: CopyDependenciesExecutionError'
            if (Buffer.byteLength(spawnResult.stdout, 'utf-8') > CodeWhispererConstants.maxBufferSize) {
                errorReason += '-BufferOverflow'
            }
        } else {
            errorReason = 'Maven Copy: CopyDependenciesSpawnError'
        }
        if (spawnResult.error) {
            const errorCode = (spawnResult.error as any).code ?? 'UNKNOWN'
            errorReason += `-${errorCode}`
        }
        let mavenBuildCommand = transformByQState.getMavenName()
        // slashes not allowed in telemetry
        if (mavenBuildCommand === './mvnw') {
            mavenBuildCommand = 'mvnw'
        } else if (mavenBuildCommand === '.\\mvnw.cmd') {
            mavenBuildCommand = 'mvnw.cmd'
        }
        telemetry.codeTransform_mvnBuildFailed.emit({
            codeTransformSessionId: codeTransformTelemetryState.getSessionId(),
            codeTransformMavenBuildCommand: mavenBuildCommand as CodeTransformMavenBuildCommand,
            result: MetadataResult.Fail,
            reason: errorReason,
        })
        throw new ToolkitError('Maven copy dependencies error', { code: 'MavenCopyDependenciesError' })
    } else {
        transformByQState.appendToErrorLog(`${baseCommand} copy-dependencies succeeded`)
    }
}

function getDependenciesFolderInfo(): FolderInfo {
    const dependencyFolderName = `${CodeWhispererConstants.dependencyFolderName}${Date.now()}`
    const dependencyFolderPath = path.join(os.tmpdir(), dependencyFolderName)
    return {
        name: dependencyFolderName,
        path: dependencyFolderPath,
    }
}

export async function writeLogs() {
    const logFilePath = path.join(os.tmpdir(), 'build-logs.txt')
    const content = `${CodeWhispererConstants.buildLogsDocumentationMessage}\n\n${transformByQState.getErrorLog()}`
    fs.writeFileSync(logFilePath, content)
    return logFilePath
}

export async function zipCode() {
    const modulePath = transformByQState.getProjectPath()
    throwIfCancelled()
    const zipStartTime = Date.now()
    const sourceFolder = modulePath
    const sourceFiles = getFilesRecursively(sourceFolder, false)
    const dependenciesFolder: FolderInfo = getDependenciesFolderInfo()

    try {
        copyProjectDependencies(dependenciesFolder)
    } catch (err) {
        // continue in case of errors
    }

    throwIfCancelled()

    try {
        installProjectDependencies(dependenciesFolder)
    } catch (err) {
        void vscode.window.showErrorMessage(CodeWhispererConstants.installErrorMessage)
        // open build-logs.txt file to show user error logs
        const logFilePath = await writeLogs()
        const doc = await vscode.workspace.openTextDocument(logFilePath)
        await vscode.window.showTextDocument(doc)
        throw err
    }

    throwIfCancelled()

    const zip = new AdmZip()
    const zipManifest = new ZipManifest()

    for (const file of sourceFiles) {
        const relativePath = path.relative(sourceFolder, file)
        const paddedPath = path.join('sources', relativePath)
        zip.addLocalFile(file, path.dirname(paddedPath))
    }

    throwIfCancelled()

    let dependencyFiles: string[] = []
    if (fs.existsSync(dependenciesFolder.path)) {
        dependencyFiles = getFilesRecursively(dependenciesFolder.path, true)
    }

    if (dependencyFiles.length > 0) {
        for (const file of dependencyFiles) {
            const relativePath = path.relative(dependenciesFolder.path, file)
            const paddedPath = path.join(`dependencies/${dependenciesFolder.name}`, relativePath)
            zip.addLocalFile(file, path.dirname(paddedPath))
        }
        zipManifest.dependenciesRoot += `${dependenciesFolder.name}/`
        telemetry.codeTransform_dependenciesCopied.emit({
            codeTransformSessionId: codeTransformTelemetryState.getSessionId(),
            result: MetadataResult.Pass,
        })
    } else {
        zipManifest.dependenciesRoot = undefined
    }

    zip.addFile('manifest.json', Buffer.from(JSON.stringify(zipManifest)), 'utf-8')

    throwIfCancelled()

    // add text file with logs from mvn clean install and mvn copy-dependencies
    const logFilePath = await writeLogs()
    zip.addLocalFile(logFilePath)

    const tempFilePath = path.join(os.tmpdir(), 'zipped-code.zip')
    fs.writeFileSync(tempFilePath, zip.toBuffer())
    if (fs.existsSync(dependenciesFolder.path)) {
        fs.rmSync(dependenciesFolder.path, { recursive: true, force: true })
    }
    fs.rmSync(logFilePath) // will always exist here

    const zipSize = (await fs.promises.stat(tempFilePath)).size

    // Later, consider adding field for number of source lines of code
    telemetry.codeTransform_jobCreateZipEndTime.emit({
        codeTransformSessionId: codeTransformTelemetryState.getSessionId(),
        codeTransformTotalByteSize: zipSize,
        codeTransformRunTimeLatency: calculateTotalLatency(zipStartTime),
        result: MetadataResult.Pass,
    })

    if (zipSize > CodeWhispererConstants.uploadZipSizeLimitInBytes) {
        void vscode.window.showErrorMessage(CodeWhispererConstants.projectSizeTooLargeMessage)
        throw new Error('Project size exceeds 1GB limit')
    }

    return tempFilePath
}

export async function startJob(uploadId: string) {
    const sourceLanguageVersion = `JAVA_${transformByQState.getSourceJDKVersion()}`
    const targetLanguageVersion = `JAVA_${transformByQState.getTargetJDKVersion()}`
    try {
        const apiStartTime = Date.now()
        const response = await codeWhisperer.codeWhispererClient.codeModernizerStartCodeTransformation({
            workspaceState: {
                uploadId: uploadId,
                programmingLanguage: { languageName: CodeWhispererConstants.defaultLanguage.toLowerCase() },
            },
            transformationSpec: {
                transformationType: CodeWhispererConstants.transformationType,
                source: { language: sourceLanguageVersion },
                target: { language: targetLanguageVersion },
            },
        })
        if (response.$response.requestId) {
            transformByQState.setJobFailureMetadata(`(request ID: ${response.$response.requestId})`)
        }
        telemetry.codeTransform_logApiLatency.emit({
            codeTransformApiNames: 'StartTransformation',
            codeTransformSessionId: codeTransformTelemetryState.getSessionId(),
            codeTransformRunTimeLatency: calculateTotalLatency(apiStartTime),
            codeTransformJobId: response.transformationJobId,
            codeTransformRequestId: response.$response.requestId,
            result: MetadataResult.Pass,
        })
        return response.transformationJobId
    } catch (e: any) {
        const errorMessage = (e as Error).message ?? 'Error in StartTransformation API call'
        getLogger().error(`CodeTransformation: StartTransformation error = ${errorMessage}`)
        telemetry.codeTransform_logApiError.emit({
            codeTransformApiNames: 'StartTransformation',
            codeTransformSessionId: codeTransformTelemetryState.getSessionId(),
            codeTransformApiErrorMessage: errorMessage,
            codeTransformRequestId: e.requestId ?? '',
            result: MetadataResult.Fail,
            reason: 'StartTransformationFailed',
        })
        // Pass along error to callee function
        throw new ToolkitError(errorMessage, { cause: e as Error })
    }
}

export function getImageAsBase64(filePath: string) {
    const fileContents = fs.readFileSync(filePath, { encoding: 'base64' })
    return `data:image/svg+xml;base64,${fileContents}`
}

export async function getTransformationPlan(jobId: string) {
    try {
        const apiStartTime = Date.now()
        const response = await codeWhisperer.codeWhispererClient.codeModernizerGetCodeTransformationPlan({
            transformationJobId: jobId,
        })
        if (response.$response.requestId) {
            transformByQState.setJobFailureMetadata(`(request ID: ${response.$response.requestId})`)
        }
        telemetry.codeTransform_logApiLatency.emit({
            codeTransformApiNames: 'GetTransformationPlan',
            codeTransformSessionId: codeTransformTelemetryState.getSessionId(),
            codeTransformJobId: jobId,
            codeTransformRunTimeLatency: calculateTotalLatency(apiStartTime),
            codeTransformRequestId: response.$response.requestId,
            result: MetadataResult.Pass,
        })
        const logoAbsolutePath = globals.context.asAbsolutePath(
            path.join('resources', 'icons', 'aws', 'amazonq', 'transform-landing-page-icon.svg')
        )
        const logoBase64 = getImageAsBase64(logoAbsolutePath)
        let plan = `![Amazon Q Code Transformation](${logoBase64}) \n # Code Transformation Plan by Amazon Q \n\n`
        plan += CodeWhispererConstants.planIntroductionMessage.replace(
            'JAVA_VERSION_HERE',
            transformByQState.getSourceJDKVersion()!
        )
        plan += `\n\nExpected total transformation steps: ${response.transformationPlan.transformationSteps.length}\n\n`
        plan += CodeWhispererConstants.planDisclaimerMessage
        for (const step of response.transformationPlan.transformationSteps) {
            plan += `**${step.name}**\n\n- ${step.description}\n\n\n`
        }

        return plan
    } catch (e: any) {
        const errorMessage = (e as Error).message ?? 'Error in GetTransformationPlan API call'
        getLogger().error(`CodeTransformation: GetTransformationPlan error = ${errorMessage}`)
        telemetry.codeTransform_logApiError.emit({
            codeTransformApiNames: 'GetTransformationPlan',
            codeTransformSessionId: codeTransformTelemetryState.getSessionId(),
            codeTransformJobId: jobId,
            codeTransformApiErrorMessage: errorMessage,
            codeTransformRequestId: e.requestId ?? '',
            result: MetadataResult.Fail,
            reason: 'GetTransformationPlanFailed',
        })
        // Pass along error to callee function
        throw new ToolkitError(errorMessage, { cause: e as Error })
    }
}

export async function getTransformationSteps(jobId: string) {
    try {
        await sleep(2000) // prevent ThrottlingException
        const apiStartTime = Date.now()
        const response = await codeWhisperer.codeWhispererClient.codeModernizerGetCodeTransformationPlan({
            transformationJobId: jobId,
        })
        if (response.$response.requestId) {
            transformByQState.setJobFailureMetadata(`(request ID: ${response.$response.requestId})`)
        }
        telemetry.codeTransform_logApiLatency.emit({
            codeTransformApiNames: 'GetTransformationPlan',
            codeTransformSessionId: codeTransformTelemetryState.getSessionId(),
            codeTransformJobId: jobId,
            codeTransformRunTimeLatency: calculateTotalLatency(apiStartTime),
            codeTransformRequestId: response.$response.requestId,
            result: MetadataResult.Pass,
        })
        return response.transformationPlan.transformationSteps
    } catch (e: any) {
        const errorMessage = (e as Error).message ?? 'Error in GetTransformationPlan API call'
        getLogger().error(`CodeTransformation: GetTransformationPlan error = ${errorMessage}`)
        telemetry.codeTransform_logApiError.emit({
            codeTransformApiNames: 'GetTransformationPlan',
            codeTransformSessionId: codeTransformTelemetryState.getSessionId(),
            codeTransformJobId: jobId,
            codeTransformApiErrorMessage: errorMessage,
            codeTransformRequestId: e.requestId ?? '',
            result: MetadataResult.Fail,
            reason: 'GetTransformationPlanFailed',
        })
        throw e
    }
}

export async function pollTransformationJob(jobId: string, validStates: string[]) {
    let status: string = ''
    let timer: number = 0
    while (true) {
        throwIfCancelled()
        try {
            const apiStartTime = Date.now()
            const response = await codeWhisperer.codeWhispererClient.codeModernizerGetCodeTransformation({
                transformationJobId: jobId,
            })
            telemetry.codeTransform_logApiLatency.emit({
                codeTransformApiNames: 'GetTransformation',
                codeTransformSessionId: codeTransformTelemetryState.getSessionId(),
                codeTransformJobId: jobId,
                codeTransformRunTimeLatency: calculateTotalLatency(apiStartTime),
                codeTransformRequestId: response.$response.requestId,
                result: MetadataResult.Pass,
            })
            status = response.transformationJob.status!
            // emit metric when job status changes
            if (status !== transformByQState.getPolledJobStatus()) {
                telemetry.codeTransform_jobStatusChanged.emit({
                    codeTransformSessionId: codeTransformTelemetryState.getSessionId(),
                    codeTransformJobId: jobId,
                    codeTransformStatus: status,
                    result: MetadataResult.Pass,
                })
            }
            transformByQState.setPolledJobStatus(status)
            await vscode.commands.executeCommand('aws.amazonq.refresh')
            if (validStates.includes(status)) {
                break
            }
            if (CodeWhispererConstants.failureStates.includes(status)) {
                transformByQState.setJobFailureMetadata(
                    `${response.transformationJob.reason} (request ID: ${response.$response.requestId})`
                )
                throw new ToolkitError('Transformation job failed')
            }
            await sleep(CodeWhispererConstants.transformationJobPollingIntervalSeconds * 1000)
            timer += CodeWhispererConstants.transformationJobPollingIntervalSeconds
            if (timer > CodeWhispererConstants.transformationJobTimeoutSeconds) {
                throw new ToolkitError('Transformation job timed out')
            }
        } catch (e: any) {
            const errorMessage = (e as Error).message ?? 'Error in GetTransformation API call'
            getLogger().error(`CodeTransformation: GetTransformation error = ${errorMessage}`)
            telemetry.codeTransform_logApiError.emit({
                codeTransformApiNames: 'GetTransformation',
                codeTransformSessionId: codeTransformTelemetryState.getSessionId(),
                codeTransformJobId: jobId,
                codeTransformApiErrorMessage: errorMessage,
                codeTransformRequestId: e.requestId ?? '',
                result: MetadataResult.Fail,
                reason: 'GetTransformationFailed',
            })
            // Pass along error to callee function
            throw new ToolkitError(errorMessage, { cause: e as Error })
        }
    }
    return status
}

export async function checkBuildSystem(projectPath: string) {
    const mavenBuildFilePath = path.join(projectPath, 'pom.xml')
    if (fs.existsSync(mavenBuildFilePath)) {
        return BuildSystem.Maven
    }
    return BuildSystem.Unknown
}

export async function getVersionData() {
    const baseCommand = transformByQState.getMavenName() // will be one of: 'mvnw.cmd', './mvnw', 'mvn'
    const modulePath = transformByQState.getProjectPath()
    const args = ['-v']
    const spawnResult = spawnSync(baseCommand, args, { cwd: modulePath, shell: true, encoding: 'utf-8' })

    let localMavenVersion: string | undefined = ''
    let localJavaVersion: string | undefined = ''

    try {
        const localMavenVersionIndex = spawnResult.stdout.indexOf('Apache Maven')
        const localMavenVersionString = spawnResult.stdout.slice(localMavenVersionIndex + 13).trim()
        localMavenVersion = localMavenVersionString.slice(0, localMavenVersionString.indexOf(' ')).trim()
    } catch (e: any) {
        localMavenVersion = undefined // if this happens here or below, user most likely has JAVA_HOME incorrectly defined
    }

    try {
        const localJavaVersionIndex = spawnResult.stdout.indexOf('Java version: ')
        const localJavaVersionString = spawnResult.stdout.slice(localJavaVersionIndex + 14).trim()
        localJavaVersion = localJavaVersionString.slice(0, localJavaVersionString.indexOf(',')).trim() // will match value of JAVA_HOME
    } catch (e: any) {
        localJavaVersion = undefined
    }

    getLogger().info(
        `CodeTransformation: Ran ${baseCommand} to get Maven version = ${localMavenVersion} and Java version = ${localJavaVersion} with project JDK = ${transformByQState.getSourceJDKVersion()}`
    )
    return [localMavenVersion, localJavaVersion]
}<|MERGE_RESOLUTION|>--- conflicted
+++ resolved
@@ -32,7 +32,6 @@
 import { MetadataResult } from '../../shared/telemetry/telemetryClient'
 import request from '../../common/request'
 
-<<<<<<< HEAD
 /**
  * @description A function to help validate and log project
  * details.
@@ -70,15 +69,13 @@
     }
 }
 
-/* TODO: once supported in all browsers and past "experimental" mode, use Intl DurationFormat:
-=======
+/* TODO: once supported in all browsers and past "experimental" mode, use Intl DurationFormat: */
 interface FolderInfo {
     path: string
     name: string
 }
 
 /* Once supported in all browsers and past "experimental" mode, use Intl DurationFormat:
->>>>>>> 95b426f8
  * https://developer.mozilla.org/en-US/docs/Web/JavaScript/Reference/Global_Objects/Intl/DurationFormat#browser_compatibility
  * Current functionality: given number of milliseconds elapsed (ex. 4,500,000) return hr / min / sec it represents (ex. 1 hr 15 min)
  */
