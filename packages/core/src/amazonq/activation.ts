/*!
 * Copyright Amazon.com, Inc. or its affiliates. All Rights Reserved.
 * SPDX-License-Identifier: Apache-2.0
 */

import { ExtensionContext, window } from 'vscode'
import { AmazonQChatViewProvider } from './webview/webView'
import { init as cwChatAppInit } from '../codewhispererChat/app'
import { init as featureDevChatAppInit } from '../amazonqFeatureDev/app'
import { init as gumbyChatAppInit } from '../amazonqGumby/app'
import { AmazonQAppInitContext, DefaultAmazonQAppInitContext } from './apps/initContext'
<<<<<<< HEAD
=======
import { featureDevEnabled, gumbyEnabled } from '../amazonqFeatureDev/config'
>>>>>>> c7a9c4a7
import { Commands, VsCodeCommandArg } from '../shared/vscode/commands2'
import { MessagePublisher } from './messages/messagePublisher'
import { welcome } from './onboardingPage'
import { learnMoreAmazonQCommand, switchToAmazonQCommand } from './explorer/amazonQChildrenNodes'
import { activateBadge } from './util/viewBadgeHandler'
import { telemetry } from '../shared/telemetry/telemetry'
import { focusAmazonQPanel } from '../auth/ui/vue/show'

export async function activate(context: ExtensionContext) {
    const appInitContext = DefaultAmazonQAppInitContext.instance

    registerApps(appInitContext)

    const provider = new AmazonQChatViewProvider(
        context,
        appInitContext.getWebViewToAppsMessagePublishers(),
        appInitContext.getAppsToWebViewMessageListener(),
        appInitContext.onDidChangeAmazonQVisibility
    )

    const cwcWebViewToAppsPublisher = appInitContext.getWebViewToAppsMessagePublishers().get('cwc')!

    context.subscriptions.push(
        window.registerWebviewViewProvider(AmazonQChatViewProvider.viewType, provider, {
            webviewOptions: {
                retainContextWhenHidden: true,
            },
        })
    )

    amazonQWelcomeCommand.register(context, cwcWebViewToAppsPublisher)
    learnMoreAmazonQCommand.register()
    switchToAmazonQCommand.register()

    await activateBadge()
}

function registerApps(appInitContext: AmazonQAppInitContext) {
    cwChatAppInit(appInitContext)
<<<<<<< HEAD
    featureDevChatAppInit(appInitContext)
=======
    if (featureDevEnabled) {
        featureDevChatAppInit(appInitContext)
    }
    if (gumbyEnabled) {
        gumbyChatAppInit(appInitContext)
    }
>>>>>>> c7a9c4a7
}

export const amazonQWelcomeCommand = Commands.declare(
    { id: 'aws.amazonq.welcome', compositeKey: { 1: 'source' } },
    (context: ExtensionContext, publisher: MessagePublisher<any>) => (_: VsCodeCommandArg, source: string) => {
        telemetry.ui_click.run(() => {
            void focusAmazonQPanel()
            welcome(context, publisher)
            telemetry.record({ elementId: 'toolkit_openedWelcomeToAmazonQPage', source })
        })
    }
)<|MERGE_RESOLUTION|>--- conflicted
+++ resolved
@@ -9,10 +9,7 @@
 import { init as featureDevChatAppInit } from '../amazonqFeatureDev/app'
 import { init as gumbyChatAppInit } from '../amazonqGumby/app'
 import { AmazonQAppInitContext, DefaultAmazonQAppInitContext } from './apps/initContext'
-<<<<<<< HEAD
-=======
 import { featureDevEnabled, gumbyEnabled } from '../amazonqFeatureDev/config'
->>>>>>> c7a9c4a7
 import { Commands, VsCodeCommandArg } from '../shared/vscode/commands2'
 import { MessagePublisher } from './messages/messagePublisher'
 import { welcome } from './onboardingPage'
@@ -52,16 +49,12 @@
 
 function registerApps(appInitContext: AmazonQAppInitContext) {
     cwChatAppInit(appInitContext)
-<<<<<<< HEAD
-    featureDevChatAppInit(appInitContext)
-=======
     if (featureDevEnabled) {
         featureDevChatAppInit(appInitContext)
     }
     if (gumbyEnabled) {
         gumbyChatAppInit(appInitContext)
     }
->>>>>>> c7a9c4a7
 }
 
 export const amazonQWelcomeCommand = Commands.declare(
