--- conflicted
+++ resolved
@@ -14,8 +14,4 @@
 export { Auth } from './auth'
 export { CredentialsStore } from './credentials/store'
 export { LoginManager } from './deprecated/loginManager'
-<<<<<<< HEAD
-export * as AuthUtils from './utils'
-=======
-export { ExtensionUse } from './utils'
->>>>>>> 724affed
+export * as AuthUtils from './utils'