--- conflicted
+++ resolved
@@ -34,11 +34,8 @@
     | 'java-home-not-set'
     | 'start-transformation-confirmed'
     | 'job-transmitted'
-<<<<<<< HEAD
     | 'invalid-java-home-provided'
-=======
     | 'end-HIL-early'
->>>>>>> 974b1881
 
 export type UnrecoverableErrorType =
     | 'no-project-found'
