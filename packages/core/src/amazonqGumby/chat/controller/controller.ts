/*!
 * Copyright Amazon.com, Inc. or its affiliates. All Rights Reserved.
 * SPDX-License-Identifier: Apache-2.0
 *
 * This class is responsible for responding to UI events by calling
 * the Gumby extension.
 */
import fs from 'fs'
import path from 'path'
import * as vscode from 'vscode'
import { GumbyNamedMessages, Messenger } from './messenger/messenger'
import { AuthController } from '../../../amazonq/auth/controller'
import { ChatSessionManager } from '../storages/chatSession'
import { ConversationState, Session } from '../session/session'
import { getLogger } from '../../../shared/logger'
import { featureName } from '../../models/constants'
import { AuthUtil } from '../../../codewhisperer/util/authUtil'
import {
    compileProject,
    finishHumanInTheLoop,
    getValidCandidateProjects,
    openHilPomFile,
    processTransformFormInput,
    shortCircuitHiL,
    startTransformByQ,
    stopTransformByQ,
    validateCanCompileProject,
} from '../../../codewhisperer/commands/startTransformByQ'
import { JDKVersion, TransformationCandidateProject, transformByQState } from '../../../codewhisperer/models/model'
import {
    AlternateDependencyVersionsNotFoundError,
    JavaHomeNotSetError,
<<<<<<< HEAD
=======
    ModuleUploadError,
>>>>>>> ec9d81b1
    NoJavaProjectsFoundError,
    NoMavenJavaProjectsFoundError,
} from '../../errors'
import * as CodeWhispererConstants from '../../../codewhisperer/models/constants'
import MessengerUtils, { ButtonActions, GumbyCommands } from './messenger/messengerUtils'
import { CancelActionPositions } from '../../telemetry/codeTransformTelemetry'
import { openUrl } from '../../../shared/utilities/vsCodeUtils'
import { telemetry } from '../../../shared/telemetry/telemetry'
import { MetadataResult } from '../../../shared/telemetry/telemetryClient'
import { CodeTransformTelemetryState } from '../../telemetry/codeTransformTelemetryState'
import { getAuthType } from '../../../codewhisperer/service/transformByQ/transformApiHandler'
import DependencyVersions from '../../models/dependencies'

// These events can be interactions within the chat,
// or elsewhere in the IDE
export interface ChatControllerEventEmitters {
    readonly transformSelected: vscode.EventEmitter<any>
    readonly tabOpened: vscode.EventEmitter<any>
    readonly tabClosed: vscode.EventEmitter<any>
    readonly authClicked: vscode.EventEmitter<any>
    readonly formActionClicked: vscode.EventEmitter<any>
    readonly commandSentFromIDE: vscode.EventEmitter<any>
    readonly transformationFinished: vscode.EventEmitter<any>
    readonly processHumanChatMessage: vscode.EventEmitter<any>
    readonly linkClicked: vscode.EventEmitter<any>
    readonly startHumanInTheLoopIntervention: vscode.EventEmitter<any>
    readonly promptForDependencyHIL: vscode.EventEmitter<any>
    readonly HILSelectionUploaded: vscode.EventEmitter<any>
    readonly errorThrown: vscode.EventEmitter<any>
}

export class GumbyController {
    private readonly messenger: Messenger
    private readonly sessionStorage: ChatSessionManager
    private authController: AuthController

    public constructor(
        private readonly chatControllerMessageListeners: ChatControllerEventEmitters,
        messenger: Messenger,
        onDidChangeAmazonQVisibility: vscode.Event<boolean>
    ) {
        this.messenger = messenger
        this.sessionStorage = ChatSessionManager.Instance
        this.authController = new AuthController()

        this.chatControllerMessageListeners.transformSelected.event(data => {
            return this.transformInitiated(data)
        })

        this.chatControllerMessageListeners.tabOpened.event(data => {
            return this.tabOpened(data)
        })

        this.chatControllerMessageListeners.tabClosed.event(data => {
            return this.tabClosed(data)
        })

        this.chatControllerMessageListeners.authClicked.event(data => {
            this.authClicked(data)
        })

        this.chatControllerMessageListeners.commandSentFromIDE.event(data => {
            return this.commandSentFromIDE(data)
        })

        this.chatControllerMessageListeners.formActionClicked.event(data => {
            return this.formActionClicked(data)
        })

        this.chatControllerMessageListeners.transformationFinished.event(data => {
            return this.transformationFinished(data)
        })

        this.chatControllerMessageListeners.processHumanChatMessage.event(data => {
            return this.processHumanChatMessage(data)
        })

        this.chatControllerMessageListeners.linkClicked.event(data => {
            this.openLink(data)
        })

        this.chatControllerMessageListeners.startHumanInTheLoopIntervention.event(data => {
            return this.startHILIntervention(data)
        })

        this.chatControllerMessageListeners.promptForDependencyHIL.event(data => {
            return this.HILPromptForDependency(data)
        })

        this.chatControllerMessageListeners.HILSelectionUploaded.event(data => {
            return this.HILDependencySelectionUploaded(data)
        })

        this.chatControllerMessageListeners.errorThrown.event(data => {
<<<<<<< HEAD
            return this.reportError(data)
=======
            return this.handleError(data)
>>>>>>> ec9d81b1
        })
    }

    private async tabOpened(message: any) {
        const session: Session = this.sessionStorage.getSession()
        const tabID = this.sessionStorage.setActiveTab(message.tabID)

        // check if authentication has expired
        try {
            getLogger().debug(`${featureName}: Session created with id: ${session.tabID}`)

            const authState = await AuthUtil.instance.getChatAuthState()
            if (authState.amazonQ !== 'connected') {
                void this.messenger.sendAuthNeededExceptionMessage(authState, tabID)
                session.isAuthenticating = true
                return
            }
        } catch (err: any) {
            this.messenger.sendErrorMessage(err.message, message.tabID)
        }
    }

    private async tabClosed(data: any) {
        this.sessionStorage.removeActiveTab()
    }

    private authClicked(message: any) {
        this.authController.handleAuth(message.authType)

        this.messenger.sendAnswer({
            type: 'answer',
            tabID: message.tabID,
            message: 'Follow instructions to re-authenticate ...',
        })

        // Explicitly ensure the user goes through the re-authenticate flow
        this.messenger.sendChatInputEnabled(message.tabID, false)
    }

    private commandSentFromIDE(data: any): any {
        this.messenger.sendCommandMessage(data)
    }

    private async transformInitiated(message: any) {
        // check that a project is open
        const workspaceFolders = vscode.workspace.workspaceFolders
        if (workspaceFolders === undefined || workspaceFolders.length === 0) {
            this.messenger.sendUnrecoverableErrorResponse('no-project-found', message.tabID)
            return
        }

        // check that the session is authenticated
        const session: Session = this.sessionStorage.getSession()
        try {
            const authState = await AuthUtil.instance.getChatAuthState()
            if (authState.amazonQ !== 'connected') {
                void this.messenger.sendAuthNeededExceptionMessage(authState, message.tabID)
                session.isAuthenticating = true
                return
            }

            switch (this.sessionStorage.getSession().conversationState) {
                case ConversationState.JOB_SUBMITTED:
                    this.messenger.sendAsyncEventProgress(
                        message.tabID,
                        true,
                        undefined,
                        GumbyNamedMessages.JOB_SUBMISSION_STATUS_MESSAGE
                    )
                    this.messenger.sendJobSubmittedMessage(message.tabID)
                    return
                case ConversationState.COMPILING:
                    this.messenger.sendAsyncEventProgress(
                        message.tabID,
                        true,
                        undefined,
                        GumbyNamedMessages.COMPILATION_PROGRESS_MESSAGE
                    )
                    this.messenger.sendCompilationInProgress(message.tabID)
                    return
            }

            this.messenger.sendTransformationIntroduction(message.tabID)

            // start /transform chat flow
            const validProjects = await this.validateProjectsWithReplyOnError(message)
            if (validProjects.length > 0) {
                this.sessionStorage.getSession().updateCandidateProjects(validProjects)
                await this.messenger.sendProjectPrompt(validProjects, message.tabID)
            }
        } catch (err: any) {
            // if there was an issue getting the list of valid projects, the error message will be shown here
            this.messenger.sendErrorMessage(err.message, message.tabID)
        }
    }

    private async validateProjectsWithReplyOnError(message: any): Promise<TransformationCandidateProject[]> {
        try {
            return await getValidCandidateProjects()
        } catch (err: any) {
            if (err instanceof NoJavaProjectsFoundError) {
                this.messenger.sendUnrecoverableErrorResponse('no-java-project-found', message.tabID)
            } else if (err instanceof NoMavenJavaProjectsFoundError) {
                this.messenger.sendUnrecoverableErrorResponse('no-maven-java-project-found', message.tabID)
            } else {
                this.messenger.sendUnrecoverableErrorResponse('no-project-found', message.tabID)
            }
        }
        return []
    }

    private async formActionClicked(message: any) {
        const typedAction = MessengerUtils.stringToEnumValue(ButtonActions, message.action as any)
        switch (typedAction) {
            case ButtonActions.CONFIRM_TRANSFORMATION_FORM:
                await this.initiateTransformationOnProject(message)
                break
            case ButtonActions.CANCEL_TRANSFORMATION_FORM:
                this.messenger.sendJobFinishedMessage(message.tabId, CodeWhispererConstants.jobCancelledChatMessage)
                break
            case ButtonActions.VIEW_TRANSFORMATION_HUB:
                await vscode.commands.executeCommand(GumbyCommands.FOCUS_TRANSFORMATION_HUB)
                this.messenger.sendJobSubmittedMessage(message.tabId)
                break
            case ButtonActions.STOP_TRANSFORMATION_JOB:
                await stopTransformByQ(transformByQState.getJobId(), CancelActionPositions.Chat)
                break
            case ButtonActions.CONFIRM_START_TRANSFORMATION_FLOW:
                this.messenger.sendCommandMessage({ ...message, command: GumbyCommands.CLEAR_CHAT })
                await this.transformInitiated({ ...message, tabID: message.tabId })
                break
            case ButtonActions.CONFIRM_DEPENDENCY_FORM:
                await this.continueJobWithSelectedDependency({ ...message, tabID: message.tabId })
                break
            case ButtonActions.CANCEL_DEPENDENCY_FORM:
<<<<<<< HEAD
                await this.continueJobWithoutHIL({ tabID: message.tabId })
=======
                this.messenger.sendUserPrompt('Cancel', message.tabId)
                await this.continueTransformationWithoutHIL({ tabID: message.tabId })
>>>>>>> ec9d81b1
                break
            case ButtonActions.OPEN_FILE:
                await openHilPomFile()
                break
        }
    }

    // prompt user to pick project and specify source JDK version
    private async initiateTransformationOnProject(message: any) {
        const authType = await getAuthType()
        telemetry.codeTransform_jobIsStartedFromChatPrompt.emit({
            codeTransformSessionId: CodeTransformTelemetryState.instance.getSessionId(),
            credentialSourceId: authType,
            result: MetadataResult.Pass,
        })
        const pathToProject: string = message.formSelectedValues['GumbyTransformProjectForm']
        const toJDKVersion: JDKVersion = message.formSelectedValues['GumbyTransformJdkToForm']
        const fromJDKVersion: JDKVersion = message.formSelectedValues['GumbyTransformJdkFromForm']

        const projectName = path.basename(pathToProject)
        this.messenger.sendProjectSelectionMessage(projectName, fromJDKVersion, toJDKVersion, message.tabId)

        if (fromJDKVersion === JDKVersion.UNSUPPORTED) {
            this.messenger.sendUnrecoverableErrorResponse('unsupported-source-jdk-version', message.tabId)
            return
        }

        await processTransformFormInput(pathToProject, fromJDKVersion, toJDKVersion)
        await this.validateBuildWithPromptOnError(message)
    }

    private async prepareProjectForSubmission(message: { pathToJavaHome: string; tabID: string }): Promise<void> {
        if (message.pathToJavaHome) {
            transformByQState.setJavaHome(message.pathToJavaHome)
            getLogger().info(
                `CodeTransformation: using JAVA_HOME = ${transformByQState.getJavaHome()} since source JDK does not match Maven JDK`
            )
        }

        try {
            this.sessionStorage.getSession().conversationState = ConversationState.COMPILING
            this.messenger.sendCompilationInProgress(message.tabID)
            await compileProject()
        } catch (err: any) {
            this.messenger.sendUnrecoverableErrorResponse('could-not-compile-project', message.tabID)
            // reset state to allow "Start a new transformation" button to work
            this.sessionStorage.getSession().conversationState = ConversationState.IDLE
            throw err
        }

        this.messenger.sendCompilationFinished(message.tabID)

        const authState = await AuthUtil.instance.getChatAuthState()
        if (authState.amazonQ !== 'connected') {
            void this.messenger.sendAuthNeededExceptionMessage(authState, message.tabID)
            this.sessionStorage.getSession().isAuthenticating = true
            return
        }

        this.messenger.sendAsyncEventProgress(
            message.tabID,
            true,
            undefined,
            GumbyNamedMessages.JOB_SUBMISSION_STATUS_MESSAGE
        )
        this.messenger.sendJobSubmittedMessage(message.tabID)
        this.sessionStorage.getSession().conversationState = ConversationState.JOB_SUBMITTED
        await startTransformByQ()
    }

    private async validateBuildWithPromptOnError(message: any | undefined = undefined): Promise<void> {
        try {
            await validateCanCompileProject()
        } catch (err: any) {
            if (err instanceof JavaHomeNotSetError) {
                this.sessionStorage.getSession().conversationState = ConversationState.PROMPT_JAVA_HOME
                this.messenger.sendStaticTextResponse('java-home-not-set', message.tabId)
                this.messenger.sendChatInputEnabled(message.tabId, true)
                this.messenger.sendUpdatePlaceholder(message.tabId, 'Enter the path to your Java installation.')
                return
            }
            throw err
        }

        await this.prepareProjectForSubmission(message)
    }

    private async transformationFinished(data: { message?: string; tabID: string }) {
        this.sessionStorage.getSession().conversationState = ConversationState.IDLE
        // at this point job is either completed, partially_completed, cancelled, or failed
        this.messenger.sendJobFinishedMessage(data.tabID, data.message)
    }

    private startHILIntervention(data: { tabID: string; codeSnippet: string }) {
        this.sessionStorage.getSession().conversationState = ConversationState.WAITING_FOR_INPUT
        this.messenger.sendHumanInTheLoopInitialMessage(data.tabID, data.codeSnippet)
    }

    private HILPromptForDependency(data: { tabID: string; dependencies: DependencyVersions }) {
        this.messenger.sendDependencyVersionsFoundMessage(data.dependencies, data.tabID)
    }

    private HILDependencySelectionUploaded(data: { tabID: string }) {
        this.sessionStorage.getSession().conversationState = ConversationState.JOB_SUBMITTED
        this.messenger.sendHILResumeMessage(data.tabID)
    }

    private async processHumanChatMessage(data: { message: string; tabID: string }) {
        this.messenger.sendUserPrompt(data.message, data.tabID)
        this.messenger.sendChatInputEnabled(data.tabID, false)
        this.messenger.sendUpdatePlaceholder(data.tabID, 'Chat is disabled during Code Transformation.')

        const session = this.sessionStorage.getSession()
        switch (session.conversationState) {
            case ConversationState.PROMPT_JAVA_HOME: {
                const pathToJavaHome = extractPath(data.message)

                if (pathToJavaHome) {
                    await this.prepareProjectForSubmission({
                        pathToJavaHome,
                        tabID: data.tabID,
                    })
                } else {
                    this.messenger.sendUnrecoverableErrorResponse('invalid-java-home', data.tabID)
                }
            }
        }
    }

    private async continueJobWithSelectedDependency(message: { tabID: string; formSelectedValues: any }) {
        const selectedDependency = message.formSelectedValues['GumbyTransformDependencyForm']
        this.messenger.sendHILContinueMessage(message.tabID, selectedDependency)
        await finishHumanInTheLoop(selectedDependency)
    }

    private openLink(message: { link: string }) {
        void openUrl(vscode.Uri.parse(message.link))
    }

<<<<<<< HEAD
    private reportError(message: { error: Error; tabID: string }) {
        if (message.error instanceof AlternateDependencyVersionsNotFoundError) {
            this.messenger.sendUnrecoverableError('no-alternate-dependencies-found', message.tabID)
=======
    private async handleError(message: { error: Error; tabID: string }) {
        if (message.error instanceof AlternateDependencyVersionsNotFoundError) {
            this.messenger.sendKnownErrorResponse('no-alternate-dependencies-found', message.tabID)
            await this.continueTransformationWithoutHIL(message)
        } else if (message.error instanceof ModuleUploadError) {
            this.messenger.sendKnownErrorResponse('upload-to-s3-failed', message.tabID)
            await this.transformationFinished(message)
>>>>>>> ec9d81b1
        } else {
            this.messenger.sendErrorMessage(message.error.message, message.tabID)
        }
    }

<<<<<<< HEAD
    private async continueJobWithoutHIL(message: { tabID: string }) {
        const jobID = transformByQState.getJobId()
        this.sessionStorage.getSession().conversationState = ConversationState.JOB_SUBMITTED

        try {
            await shortCircuitHiL(jobID)
=======
    private async continueTransformationWithoutHIL(message: { tabID: string }) {
        this.sessionStorage.getSession().conversationState = ConversationState.JOB_SUBMITTED

        try {
            await finishHumanInTheLoop()
>>>>>>> ec9d81b1
        } catch (err: any) {
            await this.transformationFinished({ tabID: message.tabID })
        }

        this.messenger.sendStaticTextResponse('end-HIL-early', message.tabID)
    }
}

/**
 * Examples:
 * ```
 * extractPath("./some/path/here") => "C:/some/root/some/path/here"
 * extractPath(" ./some/path/here\n") => "C:/some/root/some/path/here"
 * extractPath("C:/some/nonexistent/path/here") => undefined
 * extractPath("C:/some/filepath/.txt") => undefined
 * ```
 *
 * @param text
 * @returns the absolute path if path points to existing folder, otherwise undefined
 */
function extractPath(text: string): string | undefined {
    const resolvedPath = path.resolve(text.trim())
    return fs.existsSync(resolvedPath) && fs.lstatSync(resolvedPath).isDirectory() ? resolvedPath : undefined
}<|MERGE_RESOLUTION|>--- conflicted
+++ resolved
@@ -21,7 +21,6 @@
     getValidCandidateProjects,
     openHilPomFile,
     processTransformFormInput,
-    shortCircuitHiL,
     startTransformByQ,
     stopTransformByQ,
     validateCanCompileProject,
@@ -30,10 +29,7 @@
 import {
     AlternateDependencyVersionsNotFoundError,
     JavaHomeNotSetError,
-<<<<<<< HEAD
-=======
     ModuleUploadError,
->>>>>>> ec9d81b1
     NoJavaProjectsFoundError,
     NoMavenJavaProjectsFoundError,
 } from '../../errors'
@@ -128,11 +124,7 @@
         })
 
         this.chatControllerMessageListeners.errorThrown.event(data => {
-<<<<<<< HEAD
-            return this.reportError(data)
-=======
             return this.handleError(data)
->>>>>>> ec9d81b1
         })
     }
 
@@ -268,12 +260,8 @@
                 await this.continueJobWithSelectedDependency({ ...message, tabID: message.tabId })
                 break
             case ButtonActions.CANCEL_DEPENDENCY_FORM:
-<<<<<<< HEAD
-                await this.continueJobWithoutHIL({ tabID: message.tabId })
-=======
                 this.messenger.sendUserPrompt('Cancel', message.tabId)
                 await this.continueTransformationWithoutHIL({ tabID: message.tabId })
->>>>>>> ec9d81b1
                 break
             case ButtonActions.OPEN_FILE:
                 await openHilPomFile()
@@ -413,11 +401,6 @@
         void openUrl(vscode.Uri.parse(message.link))
     }
 
-<<<<<<< HEAD
-    private reportError(message: { error: Error; tabID: string }) {
-        if (message.error instanceof AlternateDependencyVersionsNotFoundError) {
-            this.messenger.sendUnrecoverableError('no-alternate-dependencies-found', message.tabID)
-=======
     private async handleError(message: { error: Error; tabID: string }) {
         if (message.error instanceof AlternateDependencyVersionsNotFoundError) {
             this.messenger.sendKnownErrorResponse('no-alternate-dependencies-found', message.tabID)
@@ -425,26 +408,16 @@
         } else if (message.error instanceof ModuleUploadError) {
             this.messenger.sendKnownErrorResponse('upload-to-s3-failed', message.tabID)
             await this.transformationFinished(message)
->>>>>>> ec9d81b1
         } else {
             this.messenger.sendErrorMessage(message.error.message, message.tabID)
         }
     }
 
-<<<<<<< HEAD
-    private async continueJobWithoutHIL(message: { tabID: string }) {
-        const jobID = transformByQState.getJobId()
-        this.sessionStorage.getSession().conversationState = ConversationState.JOB_SUBMITTED
-
-        try {
-            await shortCircuitHiL(jobID)
-=======
     private async continueTransformationWithoutHIL(message: { tabID: string }) {
         this.sessionStorage.getSession().conversationState = ConversationState.JOB_SUBMITTED
 
         try {
             await finishHumanInTheLoop()
->>>>>>> ec9d81b1
         } catch (err: any) {
             await this.transformationFinished({ tabID: message.tabID })
         }
