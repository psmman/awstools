--- conflicted
+++ resolved
@@ -9,7 +9,6 @@
 import { ExtContext } from '../shared/extensions'
 import { stopTransformByQ, startTransformByQWithProgress } from '../codewhisperer/commands/startTransformByQ'
 import { transformByQState } from '../codewhisperer/models/model'
-import * as CodeWhispererConstants from '../codewhisperer/models/constants'
 import { ProposedTransformationExplorer } from '../codewhisperer/service/transformationResultsViewProvider'
 import { codeTransformTelemetryState } from './telemetry/codeTransformTelemetryState'
 import { telemetry } from '../shared/telemetry/telemetry'
@@ -37,49 +36,28 @@
                         codeTransformStatus: transformByQState.getStatus(),
                     })
                 }
-            } else {
-                telemetry.codeTransform_jobIsResumedAfterIdeClose.emit({
-                    codeTransformJobId: transformByQState.getJobId(),
-                    codeTransformSessionId: codeTransformTelemetryState.getSessionId(),
-                    codeTransformStatus: transformByQState.getStatus(),
-                })
             }
         })
 
-<<<<<<< HEAD
         context.extensionContext.subscriptions.push(
-            showTransformByQ.register(context),
-
-            showTransformationHub.register(),
-
             vscode.window.registerWebviewViewProvider('aws.amazonq.transformationHub', transformationHubViewProvider),
-=======
-    context.extensionContext.subscriptions.push(
-        vscode.window.registerWebviewViewProvider('aws.amazonq.transformationHub', transformationHubViewProvider),
->>>>>>> c7a9c4a7
 
             Commands.register('aws.amazonq.startTransformationInHub', async () => {
                 logCodeTransformInitiatedMetric(CodeTransformConstants.HubStartButton)
                 await startTransformByQWithProgress()
             }),
 
-<<<<<<< HEAD
             Commands.register('aws.amazonq.stopTransformationInHub', async (cancelSrc: CancelActionPositions) => {
                 if (transformByQState.isRunning()) {
-                    void confirmStopTransformByQ(transformByQState.getJobId(), cancelSrc)
+                    void stopTransformByQ(transformByQState.getJobId(), cancelSrc)
                 } else {
-                    void vscode.window.showInformationMessage(CodeWhispererConstants.noOngoingJobMessage)
+                    telemetry.codeTransform_jobIsResumedAfterIdeClose.emit({
+                        codeTransformJobId: transformByQState.getJobId(),
+                        codeTransformSessionId: codeTransformTelemetryState.getSessionId(),
+                        codeTransformStatus: transformByQState.getStatus(),
+                    })
                 }
             }),
-=======
-        Commands.register('aws.amazonq.stopTransformationInHub', async (cancelSrc: CancelActionPositions) => {
-            if (transformByQState.isRunning()) {
-                void stopTransformByQ(transformByQState.getJobId(), cancelSrc)
-            } else {
-                void vscode.window.showInformationMessage(CodeWhispererConstants.noOngoingJobMessage)
-            }
-        }),
->>>>>>> c7a9c4a7
 
             Commands.register('aws.amazonq.showHistoryInHub', async () => {
                 transformationHubViewProvider.updateContent('job history', 0) // 0 is dummy value for startTime - not used
