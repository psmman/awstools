/*!
 * Copyright Amazon.com, Inc. or its affiliates. All Rights Reserved.
 * SPDX-License-Identifier: Apache-2.0
 *
 */

import { ToolkitError } from '../shared/errors'

export class JavaHomeNotSetError extends ToolkitError {
    constructor() {
        super('Java Home Is Not Set', { code: 'JavaHomeNotFound' })
    }
}

export class NoOpenProjectsError extends ToolkitError {
    constructor() {
        super('No Java projects found since no projects are open', { code: 'NoOpenProjects' })
    }
}

export class NoJavaProjectsFoundError extends ToolkitError {
    constructor() {
        super('No Java projects found', { code: 'CouldNotFindJavaProject' })
    }
}

export class NoMavenJavaProjectsFoundError extends ToolkitError {
    constructor() {
        super('No valid Maven build file found', { code: 'CouldNotFindPomXml' })
    }
}

export class ZipExceedsSizeLimitError extends ToolkitError {
    constructor() {
        super('Zip file exceeds size limit', { code: 'ZipFileExceedsSizeLimit' })
    }
}

export class AlternateDependencyVersionsNotFoundError extends Error {
    constructor() {
        super('No available versions for update')
    }
}

export class JobStoppedError extends Error {
    constructor(readonly requestId: string) {
        super('Job was rejected, stopped, or failed')
    }
<<<<<<< HEAD
=======
}

export class ModuleUploadError extends Error {
    constructor() {
        super('Failed to upload module to S3')
    }
>>>>>>> ec9d81b1
}<|MERGE_RESOLUTION|>--- conflicted
+++ resolved
@@ -46,13 +46,10 @@
     constructor(readonly requestId: string) {
         super('Job was rejected, stopped, or failed')
     }
-<<<<<<< HEAD
-=======
 }
 
 export class ModuleUploadError extends Error {
     constructor() {
         super('Failed to upload module to S3')
     }
->>>>>>> ec9d81b1
 }