--- conflicted
+++ resolved
@@ -82,17 +82,8 @@
                 throw ToolkitError.chain(e, 'Failed to add Amazon Q scope', {
                     code: 'FailedToConnect',
                 })
-            } finally {
-                this.notifyToolkit()
             }
-<<<<<<< HEAD
-            return undefined
-        } catch (error) {
-            return { id: '', text: error as string }
-        }
-=======
         })
->>>>>>> 4927e008
     }
 
     async startBuilderIdSetup(): Promise<AuthError | undefined> {
@@ -107,27 +98,6 @@
             await connectToEnterpriseSso(startUrl, region)
             void vscode.window.showInformationMessage('AmazonQ: Successfully connected to AWS IAM Identity Center')
         })
-    }
-
-<<<<<<< HEAD
-    async updateConnectionScope(connection: AwsConnection): Promise<AuthError | undefined> {
-        return this.ssoSetup('updateConnectionScope', async () => {
-            try {
-                const conn = await Auth.instance.createConnectionFromApi(connection)
-                await AuthUtil.instance.secondaryAuth.useNewConnection(conn)
-                await AuthUtil.instance.secondaryAuth.addScopes(conn, amazonQScopes)
-            } catch (e) {
-                throw ToolkitError.chain(e, 'Failed to add Amazon Q scope', {
-                    code: 'FailedToConnect',
-                })
-            }
-        })
-=======
-    notifyToolkit() {
-        if (isExtensionActive(VSCODE_EXTENSION_ID.awstoolkit)) {
-            void vscode.commands.executeCommand('_aws.toolkit.auth.restore')
-        }
->>>>>>> 4927e008
     }
 
     async errorNotification(e: AuthError) {
