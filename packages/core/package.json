{
    "name": "aws-core-vscode",
    "description": "Core library used AWS IDE extensions for VSCode.",
    "version": "1.0.0",
    "extensionKind": [
        "workspace"
    ],
    "publisher": "amazonwebservices",
    "license": "Apache-2.0",
    "engines": {
        "npm": "^10.1.0",
        "vscode": "^1.68.0"
    },
    "activationEvents": [
        "onStartupFinished",
        "onUri",
        "onDebugResolve:aws-sam",
        "onView:aws.codeWhisperer.securityPanel",
        "onDebugInitialConfigurations",
        "onLanguage:javascript",
        "onLanguage:java",
        "onLanguage:python",
        "onLanguage:csharp",
        "onLanguage:yaml",
        "onFileSystem:s3",
        "onFileSystem:s3-readonly",
        "onCommand:aws.codeWhisperer.accept"
    ],
    "main": "./dist/src/extension.js",
    "browser": "./dist/src/extensionWeb",
    "exports": {
        ".": "./dist/src/index.js",
        "./web": "./dist/src/indexWeb.js",
        "./amazonq": "./dist/src/amazonq/index.js",
        "./codewhisperer": "./dist/src/codewhisperer/index.js",
        "./shared": "./dist/src/shared/index.js",
        "./auth": "./dist/src/auth/index.js",
        "./amazonqGumby": "./dist/src/amazonqGumby/index.js",
        "./login": "./dist/src/login/webview/index.js",
        "./utils": "./dist/src/shared/utilities/index.js"
    },
    "contributes": {
        "configuration": {
            "type": "object",
            "title": "%AWS.productName%",
            "cloud9": {
                "cn": {
                    "title": "%AWS.productName.cn%"
                }
            },
            "properties": {
                "aws.profile": {
                    "type": "string",
                    "deprecationMessage": "The current profile is now stored internally by the Toolkit.",
                    "description": "%AWS.configuration.profileDescription%"
                },
                "aws.ecs.openTerminalCommand": {
                    "type": "string",
                    "default": "/bin/sh",
                    "markdownDescription": "%AWS.configuration.description.ecs.openTerminalCommand%"
                },
                "aws.iot.maxItemsPerPage": {
                    "type": "number",
                    "default": 100,
                    "minimum": 1,
                    "maximum": 250,
                    "markdownDescription": "%AWS.configuration.description.iot.maxItemsPerPage%"
                },
                "aws.s3.maxItemsPerPage": {
                    "type": "number",
                    "default": 300,
                    "minimum": 3,
                    "maximum": 1000,
                    "markdownDescription": "%AWS.configuration.description.s3.maxItemsPerPage%"
                },
                "aws.samcli.location": {
                    "type": "string",
                    "scope": "machine",
                    "default": "",
                    "markdownDescription": "%AWS.configuration.description.samcli.location%"
                },
                "aws.samcli.lambdaTimeout": {
                    "type": "number",
                    "default": 90000,
                    "markdownDescription": "%AWS.configuration.description.samcli.lambdaTimeout%"
                },
                "aws.samcli.legacyDeploy": {
                    "type": "boolean",
                    "default": false,
                    "markdownDescription": "%AWS.configuration.description.samcli.legacyDeploy%"
                },
                "aws.logLevel": {
                    "type": "string",
                    "default": "info",
                    "enum": [
                        "error",
                        "warn",
                        "info",
                        "verbose",
                        "debug"
                    ],
                    "enumDescriptions": [
                        "Errors Only",
                        "Errors and Warnings",
                        "Errors, Warnings, and Info",
                        "Errors, Warnings, Info, and Verbose",
                        "Errors, Warnings, Info, Verbose, and Debug"
                    ],
                    "markdownDescription": "%AWS.configuration.description.logLevel%",
                    "cloud9": {
                        "cn": {
                            "markdownDescription": "%AWS.configuration.description.logLevel.cn%"
                        }
                    }
                },
                "aws.telemetry": {
                    "type": "boolean",
                    "default": true,
                    "markdownDescription": "%AWS.configuration.description.telemetry%",
                    "cloud9": {
                        "cn": {
                            "markdownDescription": "%AWS.configuration.description.telemetry.cn%"
                        }
                    }
                },
                "aws.stepfunctions.asl.format.enable": {
                    "type": "boolean",
                    "scope": "window",
                    "default": true,
                    "description": "%AWS.stepFunctions.asl.format.enable.desc%"
                },
                "aws.stepfunctions.asl.maxItemsComputed": {
                    "type": "number",
                    "default": 5000,
                    "description": "%AWS.stepFunctions.asl.maxItemsComputed.desc%"
                },
                "aws.ssmDocument.ssm.maxItemsComputed": {
                    "type": "number",
                    "default": 5000,
                    "description": "%AWS.ssmDocument.ssm.maxItemsComputed.desc%"
                },
                "aws.cwl.limit": {
                    "type": "number",
                    "default": 10000,
                    "description": "%AWS.cwl.limit.desc%",
                    "maximum": 10000
                },
                "aws.samcli.manuallySelectedBuckets": {
                    "type": "object",
                    "description": "%AWS.samcli.deploy.bucket.recentlyUsed%",
                    "default": []
                },
                "aws.samcli.enableCodeLenses": {
                    "type": "boolean",
                    "description": "%AWS.configuration.enableCodeLenses%",
                    "default": false
                },
                "aws.toolkit.suppressPrompts": {
                    "type": "object",
                    "description": "%AWS.configuration.description.suppressPrompts%",
                    "default": {},
                    "properties": {
                        "apprunnerNotifyPricing": {
                            "type": "boolean",
                            "default": false
                        },
                        "apprunnerNotifyPause": {
                            "type": "boolean",
                            "default": false
                        },
                        "ecsRunCommand": {
                            "type": "boolean",
                            "default": false
                        },
                        "ecsRunCommandEnable": {
                            "type": "boolean",
                            "default": false
                        },
                        "ecsRunCommandDisable": {
                            "type": "boolean",
                            "default": false
                        },
                        "regionAddAutomatically": {
                            "type": "boolean",
                            "default": false
                        },
                        "yamlExtPrompt": {
                            "type": "boolean",
                            "default": false
                        },
                        "fileViewerEdit": {
                            "type": "boolean",
                            "default": false
                        },
                        "createCredentialsProfile": {
                            "type": "boolean",
                            "default": false
                        },
                        "samcliConfirmDevStack": {
                            "type": "boolean",
                            "default": false
                        },
                        "remoteConnected": {
                            "type": "boolean",
                            "default": false
                        }
                    },
                    "additionalProperties": false
                },
                "aws.experiments": {
                    "type": "object",
                    "markdownDescription": "%AWS.configuration.description.experiments%",
                    "default": {
                        "jsonResourceModification": false
                    },
                    "properties": {
                        "jsonResourceModification": {
                            "type": "boolean",
                            "default": false
                        }
                    },
                    "additionalProperties": false
                },
                "aws.resources.enabledResources": {
                    "type": "array",
                    "description": "%AWS.configuration.description.resources.enabledResources%",
                    "items": {
                        "type": "string"
                    }
                },
                "aws.lambda.recentlyUploaded": {
                    "type": "object",
                    "description": "%AWS.configuration.description.lambda.recentlyUploaded%",
                    "default": []
                }
            }
        },
        "debuggers": [
            {
                "type": "aws-sam",
                "when": "isCloud9 || !aws.isWebExtHost",
                "label": "%AWS.configuration.description.awssam.debug.label%",
                "configurationAttributes": {
                    "direct-invoke": {
                        "$schema": "http://json-schema.org/draft-07/schema#",
                        "title": "AwsSamDebuggerConfiguration",
                        "additionalProperties": false,
                        "properties": {
                            "aws": {
                                "title": "AWS Connection",
                                "description": "%AWS.configuration.description.awssam.debug.aws%",
                                "properties": {
                                    "credentials": {
                                        "description": "%AWS.configuration.description.awssam.debug.credentials%",
                                        "type": "string",
                                        "cloud9": {
                                            "cn": {
                                                "description": "%AWS.configuration.description.awssam.debug.credentials.cn%"
                                            }
                                        }
                                    },
                                    "region": {
                                        "description": "%AWS.configuration.description.awssam.debug.region%",
                                        "type": "string"
                                    }
                                },
                                "additionalProperties": false,
                                "type": "object"
                            },
                            "invokeTarget": {
                                "oneOf": [
                                    {
                                        "title": "Template Target Properties",
                                        "description": "%AWS.configuration.description.awssam.debug.invokeTarget%",
                                        "properties": {
                                            "templatePath": {
                                                "description": "%AWS.configuration.description.awssam.debug.templatePath%",
                                                "type": "string"
                                            },
                                            "logicalId": {
                                                "description": "%AWS.configuration.description.awssam.debug.logicalId%",
                                                "type": "string"
                                            },
                                            "target": {
                                                "description": "%AWS.configuration.description.awssam.debug.target%",
                                                "type": "string",
                                                "enum": [
                                                    "template"
                                                ]
                                            }
                                        },
                                        "additionalProperties": false,
                                        "required": [
                                            "templatePath",
                                            "logicalId",
                                            "target"
                                        ],
                                        "type": "object"
                                    },
                                    {
                                        "title": "Code Target Properties",
                                        "description": "%AWS.configuration.description.awssam.debug.invokeTarget%",
                                        "properties": {
                                            "lambdaHandler": {
                                                "description": "%AWS.configuration.description.awssam.debug.lambdaHandler%",
                                                "type": "string"
                                            },
                                            "projectRoot": {
                                                "description": "%AWS.configuration.description.awssam.debug.projectRoot%",
                                                "type": "string"
                                            },
                                            "target": {
                                                "description": "%AWS.configuration.description.awssam.debug.target%",
                                                "type": "string",
                                                "enum": [
                                                    "code"
                                                ]
                                            },
                                            "architecture": {
                                                "description": "%AWS.configuration.description.awssam.debug.architecture%",
                                                "type": "string",
                                                "enum": [
                                                    "x86_64",
                                                    "arm64"
                                                ]
                                            }
                                        },
                                        "additionalProperties": false,
                                        "required": [
                                            "lambdaHandler",
                                            "projectRoot",
                                            "target"
                                        ],
                                        "type": "object"
                                    },
                                    {
                                        "title": "API Target Properties",
                                        "description": "%AWS.configuration.description.awssam.debug.invokeTarget%",
                                        "properties": {
                                            "templatePath": {
                                                "description": "%AWS.configuration.description.awssam.debug.templatePath%",
                                                "type": "string"
                                            },
                                            "logicalId": {
                                                "description": "%AWS.configuration.description.awssam.debug.logicalId%",
                                                "type": "string"
                                            },
                                            "target": {
                                                "description": "%AWS.configuration.description.awssam.debug.target%",
                                                "type": "string",
                                                "enum": [
                                                    "api"
                                                ]
                                            }
                                        },
                                        "additionalProperties": false,
                                        "required": [
                                            "templatePath",
                                            "logicalId",
                                            "target"
                                        ],
                                        "type": "object"
                                    }
                                ]
                            },
                            "lambda": {
                                "title": "Lambda Properties",
                                "description": "%AWS.configuration.description.awssam.debug.lambda%",
                                "properties": {
                                    "environmentVariables": {
                                        "description": "%AWS.configuration.description.awssam.debug.envvars%",
                                        "additionalProperties": {
                                            "type": [
                                                "string"
                                            ]
                                        },
                                        "type": "object"
                                    },
                                    "payload": {
                                        "description": "%AWS.configuration.description.awssam.debug.event%",
                                        "properties": {
                                            "json": {
                                                "description": "%AWS.configuration.description.awssam.debug.event.json%",
                                                "type": "object"
                                            },
                                            "path": {
                                                "description": "%AWS.configuration.description.awssam.debug.event.path%",
                                                "type": "string"
                                            }
                                        },
                                        "additionalProperties": false,
                                        "type": "object"
                                    },
                                    "memoryMb": {
                                        "description": "%AWS.configuration.description.awssam.debug.memoryMb%",
                                        "type": "number"
                                    },
                                    "runtime": {
                                        "description": "%AWS.configuration.description.awssam.debug.runtime%",
                                        "type": "string"
                                    },
                                    "timeoutSec": {
                                        "description": "%AWS.configuration.description.awssam.debug.timeout%",
                                        "type": "number"
                                    },
                                    "pathMappings": {
                                        "type:": "array",
                                        "items": {
                                            "title": "Path Mapping",
                                            "type": "object",
                                            "properties": {
                                                "localRoot": {
                                                    "type": "string"
                                                },
                                                "remoteRoot": {
                                                    "type": "string"
                                                }
                                            },
                                            "additionalProperties": false,
                                            "required": [
                                                "localRoot",
                                                "remoteRoot"
                                            ]
                                        }
                                    }
                                },
                                "additionalProperties": false,
                                "type": "object"
                            },
                            "sam": {
                                "title": "SAM CLI Properties",
                                "description": "%AWS.configuration.description.awssam.debug.sam%",
                                "properties": {
                                    "buildArguments": {
                                        "description": "%AWS.configuration.description.awssam.debug.buildArguments%",
                                        "type": "array",
                                        "items": {
                                            "type": "string"
                                        }
                                    },
                                    "buildDir": {
                                        "description": "%AWS.configuration.description.awssam.debug.buildDir%",
                                        "type": "string"
                                    },
                                    "containerBuild": {
                                        "description": "%AWS.configuration.description.awssam.debug.containerBuild%",
                                        "type": "boolean"
                                    },
                                    "dockerNetwork": {
                                        "description": "%AWS.configuration.description.awssam.debug.dockerNetwork%",
                                        "type": "string"
                                    },
                                    "localArguments": {
                                        "description": "%AWS.configuration.description.awssam.debug.localArguments%",
                                        "type": "array",
                                        "items": {
                                            "type": "string"
                                        }
                                    },
                                    "skipNewImageCheck": {
                                        "description": "%AWS.configuration.description.awssam.debug.skipNewImageCheck%",
                                        "type": "boolean"
                                    },
                                    "template": {
                                        "description": "%AWS.configuration.description.awssam.debug.template%",
                                        "properties": {
                                            "parameters": {
                                                "description": "%AWS.configuration.description.awssam.debug.templateParameters%",
                                                "additionalProperties": {
                                                    "type": [
                                                        "string",
                                                        "number"
                                                    ]
                                                },
                                                "type": "object"
                                            }
                                        },
                                        "type": "object",
                                        "additionalProperties": false
                                    }
                                },
                                "additionalProperties": false,
                                "type": "object"
                            },
                            "api": {
                                "title": "API Gateway Properties",
                                "description": "%AWS.configuration.description.awssam.debug.api%",
                                "properties": {
                                    "path": {
                                        "description": "%AWS.configuration.description.awssam.debug.api.path%",
                                        "type": "string"
                                    },
                                    "httpMethod": {
                                        "description": "%AWS.configuration.description.awssam.debug.api.httpMethod%",
                                        "type": "string",
                                        "enum": [
                                            "delete",
                                            "get",
                                            "head",
                                            "options",
                                            "patch",
                                            "post",
                                            "put"
                                        ]
                                    },
                                    "payload": {
                                        "description": "%AWS.configuration.description.awssam.debug.event%",
                                        "properties": {
                                            "json": {
                                                "description": "%AWS.configuration.description.awssam.debug.event.json%",
                                                "type": "object"
                                            },
                                            "path": {
                                                "description": "%AWS.configuration.description.awssam.debug.event.path%",
                                                "type": "string"
                                            }
                                        },
                                        "additionalProperties": false,
                                        "type": "object"
                                    },
                                    "headers": {
                                        "description": "%AWS.configuration.description.awssam.debug.api.headers%",
                                        "type": "object",
                                        "additionalProperties": {
                                            "type": "string"
                                        }
                                    },
                                    "querystring": {
                                        "description": "%AWS.configuration.description.awssam.debug.api.queryString%",
                                        "type": "string"
                                    },
                                    "stageVariables": {
                                        "description": "%AWS.configuration.description.awssam.debug.api.stageVariables%",
                                        "type": "object",
                                        "additionalProperties": {
                                            "type": "string"
                                        }
                                    },
                                    "clientCertificateId": {
                                        "description": "%AWS.configuration.description.awssam.debug.api.clientCertId%",
                                        "type": "string"
                                    }
                                },
                                "additionalProperties": false,
                                "required": [
                                    "path",
                                    "httpMethod"
                                ],
                                "type": "object"
                            }
                        },
                        "required": [
                            "invokeTarget"
                        ],
                        "type": "object"
                    }
                },
                "configurationSnippets": [
                    {
                        "label": "%AWS.configuration.description.awssam.debug.snippets.lambdaCode.label%",
                        "description": "%AWS.configuration.description.awssam.debug.snippets.lambdaCode.description%",
                        "body": {
                            "type": "aws-sam",
                            "request": "direct-invoke",
                            "name": "${3:Invoke Lambda}",
                            "invokeTarget": {
                                "target": "code",
                                "lambdaHandler": "${1:Function Handler}",
                                "projectRoot": "^\"\\${workspaceFolder}\""
                            },
                            "lambda": {
                                "runtime": "${2:Lambda Runtime}",
                                "payload": {
                                    "json": {}
                                }
                            }
                        },
                        "cloud9": {
                            "cn": {
                                "label": "%AWS.configuration.description.awssam.debug.snippets.lambdaCode.label.cn%",
                                "description": "%AWS.configuration.description.awssam.debug.snippets.lambdaCode.description.cn%"
                            }
                        }
                    },
                    {
                        "label": "%AWS.configuration.description.awssam.debug.snippets.lambdaTemplate.label%",
                        "description": "%AWS.configuration.description.awssam.debug.snippets.lambdaTemplate.description%",
                        "body": {
                            "type": "aws-sam",
                            "request": "direct-invoke",
                            "name": "${3:Invoke Lambda}",
                            "invokeTarget": {
                                "target": "template",
                                "templatePath": "${1:Template Location}",
                                "logicalId": "${2:Function Logical ID}"
                            },
                            "lambda": {
                                "payload": {
                                    "json": {}
                                }
                            }
                        },
                        "cloud9": {
                            "cn": {
                                "label": "%AWS.configuration.description.awssam.debug.snippets.lambdaTemplate.label.cn%",
                                "description": "%AWS.configuration.description.awssam.debug.snippets.lambdaTemplate.description.cn%"
                            }
                        }
                    },
                    {
                        "label": "%AWS.configuration.description.awssam.debug.snippets.api.label%",
                        "description": "%AWS.configuration.description.awssam.debug.snippets.api.description%",
                        "body": {
                            "type": "aws-sam",
                            "request": "direct-invoke",
                            "name": "${5:Invoke Lambda with API Gateway}",
                            "invokeTarget": {
                                "target": "api",
                                "templatePath": "${1:Template Location}",
                                "logicalId": "${2:Function Logical ID}"
                            },
                            "api": {
                                "path": "${3:Path}",
                                "httpMethod": "${4:Method}",
                                "payload": {
                                    "json": {}
                                }
                            }
                        },
                        "cloud9": {
                            "cn": {
                                "label": "%AWS.configuration.description.awssam.debug.snippets.api.label.cn%",
                                "description": "%AWS.configuration.description.awssam.debug.snippets.api.description.cn%"
                            }
                        }
                    }
                ]
            }
        ],
        "viewsContainers": {
            "activitybar": [
                {
                    "id": "aws-explorer",
                    "title": "%AWS.title%",
                    "icon": "resources/aws-logo.svg",
                    "cloud9": {
                        "cn": {
                            "title": "%AWS.title.cn%",
                            "icon": "resources/aws-cn-logo.svg"
                        }
                    }
                }
            ]
        },
        "views": {
            "aws-explorer": [
                {
                    "id": "aws.amazonq.codewhisperer",
                    "name": "%AWS.amazonq.codewhisperer.title%",
                    "when": "!isCloud9 && !aws.isSageMaker && !aws.toolkit.amazonq.dismissed && !aws.explorer.showAuthView"
                },
                {
                    "id": "aws.explorer",
                    "name": "%AWS.lambda.explorerTitle%",
                    "when": "(isCloud9 || !aws.isWebExtHost) && !aws.explorer.showAuthView"
                },
                {
                    "id": "aws.cdk",
                    "name": "%AWS.cdk.explorerTitle%",
                    "when": "!aws.explorer.showAuthView"
                },
                {
                    "id": "aws.codecatalyst",
                    "name": "%AWS.codecatalyst.explorerTitle%",
                    "when": "(!isCloud9 && !aws.isSageMaker || isCloud9CodeCatalyst) && !aws.explorer.showAuthView"
                },
                {
                    "type": "webview",
                    "id": "aws.toolkit.AmazonCommonAuth",
                    "name": "%AWS.amazonq.login%",
                    "when": "!isCloud9 && !aws.isSageMaker && aws.explorer.showAuthView"
                }
            ]
        },
        "submenus": [
            {
                "id": "aws.toolkit.auth",
                "label": "%AWS.submenu.auth.title%",
                "icon": "$(ellipsis)",
                "when": "isCloud9 || !aws.isWebExtHost"
            },
            {
                "id": "aws.codecatalyst.submenu",
                "label": "%AWS.codecatalyst.submenu.title%",
                "icon": "$(ellipsis)",
                "when": "isCloud9 || !aws.isWebExtHost"
            },
            {
                "label": "%AWS.generic.feedback%",
                "id": "aws.submenu.feedback"
            },
            {
                "label": "%AWS.generic.help%",
                "id": "aws.submenu.help"
            }
        ],
        "menus": {
            "commandPalette": [
                {
                    "command": "aws.apig.copyUrl",
                    "when": "false"
                },
                {
                    "command": "aws.apig.invokeRemoteRestApi",
                    "when": "false"
                },
                {
                    "command": "aws.deleteCloudFormation",
                    "when": "false"
                },
                {
                    "command": "aws.downloadStateMachineDefinition",
                    "when": "false"
                },
                {
                    "command": "aws.ecr.createRepository",
                    "when": "false"
                },
                {
                    "command": "aws.executeStateMachine",
                    "when": "false"
                },
                {
                    "command": "aws.copyArn",
                    "when": "false"
                },
                {
                    "command": "aws.copyName",
                    "when": "false"
                },
                {
                    "command": "aws.listCommands",
                    "when": "false"
                },
                {
                    "command": "aws.codecatalyst.listCommands",
                    "when": "false"
                },
                {
                    "command": "aws.codecatalyst.openDevEnv",
                    "when": "!isCloud9"
                },
                {
                    "command": "aws.codecatalyst.createDevEnv",
                    "when": "!isCloud9"
                },
                {
                    "command": "aws.downloadSchemaItemCode",
                    "when": "false"
                },
                {
                    "command": "aws.deleteLambda",
                    "when": "false"
                },
                {
                    "command": "aws.downloadLambda",
                    "when": "false"
                },
                {
                    "command": "aws.invokeLambda",
                    "when": "false"
                },
                {
                    "command": "aws.copyLambdaUrl",
                    "when": "false"
                },
                {
                    "command": "aws.viewSchemaItem",
                    "when": "false"
                },
                {
                    "command": "aws.searchSchema",
                    "when": "false"
                },
                {
                    "command": "aws.searchSchemaPerRegistry",
                    "when": "false"
                },
                {
                    "command": "aws.refreshAwsExplorer",
                    "when": "false"
                },
                {
                    "command": "aws.cdk.refresh",
                    "when": "false"
                },
                {
                    "command": "aws.cdk.viewDocs",
                    "when": "false"
                },
                {
                    "command": "aws.ssmDocument.openLocalDocument",
                    "when": "false"
                },
                {
                    "command": "aws.ssmDocument.openLocalDocumentJson",
                    "when": "false"
                },
                {
                    "command": "aws.ssmDocument.openLocalDocumentYaml",
                    "when": "false"
                },
                {
                    "command": "aws.ssmDocument.deleteDocument",
                    "when": "false"
                },
                {
                    "command": "aws.ssmDocument.updateDocumentVersion",
                    "when": "false"
                },
                {
                    "command": "aws.copyLogResource",
                    "when": "resourceScheme == aws-cwl"
                },
                {
                    "command": "aws.saveCurrentLogDataContent",
                    "when": "resourceScheme == aws-cwl"
                },
                {
                    "command": "aws.s3.editFile",
                    "when": "resourceScheme == s3-readonly"
                },
                {
                    "command": "aws.cwl.viewLogStream",
                    "when": "false"
                },
                {
                    "command": "aws.cwl.changeFilterPattern",
                    "when": "false"
                },
                {
                    "command": "aws.cwl.changeTimeFilter",
                    "when": "false"
                },
                {
                    "command": "aws.ecr.deleteRepository",
                    "when": "false"
                },
                {
                    "command": "aws.ecr.copyTagUri",
                    "when": "false"
                },
                {
                    "command": "aws.ecr.copyRepositoryUri",
                    "when": "false"
                },
                {
                    "command": "aws.ecr.deleteTag",
                    "when": "false"
                },
                {
                    "command": "aws.iot.createThing",
                    "when": "false"
                },
                {
                    "command": "aws.iot.deleteThing",
                    "when": "false"
                },
                {
                    "command": "aws.iot.createCert",
                    "when": "false"
                },
                {
                    "command": "aws.iot.deleteCert",
                    "when": "false"
                },
                {
                    "command": "aws.iot.attachCert",
                    "when": "false"
                },
                {
                    "command": "aws.iot.attachPolicy",
                    "when": "false"
                },
                {
                    "command": "aws.iot.activateCert",
                    "when": "false"
                },
                {
                    "command": "aws.iot.deactivateCert",
                    "when": "false"
                },
                {
                    "command": "aws.iot.revokeCert",
                    "when": "false"
                },
                {
                    "command": "aws.iot.createPolicy",
                    "when": "false"
                },
                {
                    "command": "aws.iot.deletePolicy",
                    "when": "false"
                },
                {
                    "command": "aws.iot.createPolicyVersion",
                    "when": "false"
                },
                {
                    "command": "aws.iot.deletePolicyVersion",
                    "when": "false"
                },
                {
                    "command": "aws.iot.detachCert",
                    "when": "false"
                },
                {
                    "command": "aws.iot.detachPolicy",
                    "when": "false"
                },
                {
                    "command": "aws.iot.viewPolicyVersion",
                    "when": "false"
                },
                {
                    "command": "aws.iot.setDefaultPolicy",
                    "when": "false"
                },
                {
                    "command": "aws.iot.copyEndpoint",
                    "when": "false"
                },
                {
                    "command": "aws.deploySamApplication",
                    "when": "config.aws.samcli.legacyDeploy"
                },
                {
                    "command": "aws.redshift.editConnection",
                    "when": "false"
                },
                {
                    "command": "aws.redshift.deleteConnection",
                    "when": "false"
                },
                {
                    "command": "aws.samcli.sync",
                    "when": "!config.aws.samcli.legacyDeploy"
                },
                {
                    "command": "aws.s3.copyPath",
                    "when": "false"
                },
                {
                    "command": "aws.s3.createBucket",
                    "when": "false"
                },
                {
                    "command": "aws.s3.createFolder",
                    "when": "false"
                },
                {
                    "command": "aws.s3.deleteBucket",
                    "when": "false"
                },
                {
                    "command": "aws.s3.deleteFile",
                    "when": "false"
                },
                {
                    "command": "aws.s3.downloadFileAs",
                    "when": "false"
                },
                {
                    "command": "aws.s3.openFile",
                    "when": "false"
                },
                {
                    "command": "aws.s3.editFile",
                    "when": "false"
                },
                {
                    "command": "aws.s3.uploadFileToParent",
                    "when": "false"
                },
                {
                    "command": "aws.apprunner.startDeployment",
                    "when": "false"
                },
                {
                    "command": "aws.apprunner.createService",
                    "when": "false"
                },
                {
                    "command": "aws.apprunner.pauseService",
                    "when": "false"
                },
                {
                    "command": "aws.apprunner.resumeService",
                    "when": "false"
                },
                {
                    "command": "aws.apprunner.copyServiceUrl",
                    "when": "false"
                },
                {
                    "command": "aws.apprunner.open",
                    "when": "false"
                },
                {
                    "command": "aws.apprunner.deleteService",
                    "when": "false"
                },
                {
                    "command": "aws.apprunner.createServiceFromEcr",
                    "when": "false"
                },
                {
                    "command": "aws.resources.copyIdentifier",
                    "when": "false"
                },
                {
                    "command": "aws.resources.openResourcePreview",
                    "when": "false"
                },
                {
                    "command": "aws.resources.createResource",
                    "when": "false"
                },
                {
                    "command": "aws.resources.deleteResource",
                    "when": "false"
                },
                {
                    "command": "aws.resources.updateResource",
                    "when": "false"
                },
                {
                    "command": "aws.resources.updateResourceInline",
                    "when": "false"
                },
                {
                    "command": "aws.resources.saveResource",
                    "when": "false"
                },
                {
                    "command": "aws.resources.closeResource",
                    "when": "false"
                },
                {
                    "command": "aws.resources.viewDocs",
                    "when": "false"
                },
                {
                    "command": "aws.ecs.runCommandInContainer",
                    "when": "false"
                },
                {
                    "command": "aws.ecs.openTaskInTerminal",
                    "when": "false"
                },
                {
                    "command": "aws.ecs.enableEcsExec",
                    "when": "false"
                },
                {
                    "command": "aws.ecs.disableEcsExec",
                    "when": "false"
                },
                {
                    "command": "aws.ecs.viewDocumentation",
                    "when": "false"
                },
                {
                    "command": "aws.renderStateMachineGraph",
                    "when": "false"
                },
                {
                    "command": "aws.toolkit.auth.addConnection",
                    "when": "false"
                },
                {
                    "command": "aws.toolkit.auth.switchConnections",
                    "when": "false"
                },
                {
                    "command": "aws.toolkit.auth.signout",
                    "when": "false"
                },
                {
                    "command": "aws.toolkit.auth.help",
                    "when": "false"
                },
                {
                    "command": "aws.toolkit.auth.manageConnections"
                },
                {
                    "command": "aws.ec2.openRemoteConnection",
                    "when": "aws.isDevMode"
                },
                {
                    "command": "aws.ec2.openTerminal",
                    "when": "aws.isDevMode"
                },
                {
                    "command": "aws.ec2.startInstance",
                    "when": "aws.isDevMode"
                },
                {
                    "command": "aws.ec2.stopInstance",
                    "whem": "aws.isDevMode"
                },
                {
                    "command": "aws.ec2.rebootInstance",
                    "whem": "aws.isDevMode"
                },
                {
                    "command": "aws.dev.openMenu",
                    "when": "aws.isDevMode || isCloud9"
                },
                {
                    "command": "aws.openInApplicationComposer",
                    "when": "false"
                },
                {
                    "command": "aws.toolkit.amazonq.learnMore",
                    "when": "false"
                },
                {
                    "command": "aws.toolkit.amazonq.extensionpage",
                    "when": "false"
                },
                {
                    "command": "aws.toolkit.amazonq.dismiss",
                    "when": "false"
                }
            ],
            "editor/title": [
                {
                    "command": "aws.previewStateMachine",
                    "when": "editorLangId == asl || editorLangId == asl-yaml",
                    "group": "navigation"
                },
                {
                    "command": "aws.saveCurrentLogDataContent",
                    "when": "resourceScheme == aws-cwl",
                    "group": "navigation"
                },
                {
                    "command": "aws.cwl.changeFilterPattern",
                    "when": "resourceScheme == aws-cwl",
                    "group": "navigation"
                },
                {
                    "command": "aws.cwl.changeTimeFilter",
                    "when": "resourceScheme == aws-cwl",
                    "group": "navigation"
                },
                {
                    "command": "aws.s3.editFile",
                    "when": "resourceScheme == s3-readonly",
                    "group": "navigation"
                },
                {
                    "command": "aws.ssmDocument.publishDocument",
                    "when": "editorLangId =~ /^(ssm-yaml|ssm-json)$/",
                    "group": "navigation"
                },
                {
                    "command": "aws.resources.updateResourceInline",
                    "when": "resourceScheme == awsResource && !isCloud9 && config.aws.experiments.jsonResourceModification",
                    "group": "navigation"
                },
                {
                    "command": "aws.resources.closeResource",
                    "when": "resourcePath =~ /^.+(awsResource.json)$/",
                    "group": "navigation"
                },
                {
                    "command": "aws.resources.saveResource",
                    "when": "resourcePath =~ /^.+(awsResource.json)$/",
                    "group": "navigation"
                },
                {
                    "command": "aws.openInApplicationComposer",
                    "when": "editorLangId == json || editorLangId == yaml || resourceFilename =~ /^.*\\.(template)$/",
                    "group": "navigation"
                }
            ],
            "editor/title/context": [
                {
                    "command": "aws.copyLogResource",
                    "when": "resourceScheme == aws-cwl",
                    "group": "1_cutcopypaste@1"
                }
            ],
            "view/title": [
                {
                    "command": "aws.submitFeedback",
                    "when": "view == aws.explorer && !aws.isWebExtHost",
                    "group": "navigation@6"
                },
                {
                    "command": "aws.refreshAwsExplorer",
                    "when": "view == aws.explorer",
                    "group": "navigation@5"
                },
                {
                    "command": "aws.cdk.refresh",
                    "when": "view == aws.cdk",
                    "group": "navigation@1"
                },
                {
                    "command": "aws.login",
                    "when": "view == aws.explorer",
                    "group": "1_account@1"
                },
                {
                    "command": "aws.showRegion",
                    "when": "view == aws.explorer",
                    "group": "1_account@2"
                },
                {
                    "command": "aws.listCommands",
                    "when": "view == aws.explorer && !isCloud9",
                    "group": "1_account@3"
                },
                {
                    "command": "aws.lambda.createNewSamApp",
                    "when": "view == aws.explorer",
                    "group": "3_lambda@1"
                },
                {
                    "command": "aws.launchConfigForm",
                    "when": "view == aws.explorer",
                    "group": "3_lambda@2"
                },
                {
                    "command": "aws.deploySamApplication",
                    "when": "config.aws.samcli.legacyDeploy && view == aws.explorer",
                    "group": "3_lambda@3"
                },
                {
                    "command": "aws.samcli.sync",
                    "when": "!config.aws.samcli.legacyDeploy && view == aws.explorer",
                    "group": "3_lambda@3"
                },
                {
                    "submenu": "aws.submenu.feedback",
                    "when": "view =~ /^aws\\./",
                    "group": "y_toolkitMeta@1"
                },
                {
                    "submenu": "aws.submenu.help",
                    "when": "view =~ /^aws\\./",
                    "group": "y_toolkitMeta@2"
                },
                {
                    "command": "aws.codecatalyst.cloneRepo",
                    "when": "view == aws.codecatalyst && !isCloud9 && aws.codecatalyst.connected",
                    "group": "1_codeCatalyst@1"
                },
                {
                    "command": "aws.codecatalyst.createDevEnv",
                    "when": "view == aws.codecatalyst && !isCloud9 && aws.codecatalyst.connected",
                    "group": "1_codeCatalyst@1"
                },
                {
                    "command": "aws.codecatalyst.listCommands",
                    "when": "view == aws.codecatalyst && !isCloud9 && aws.codecatalyst.connected",
                    "group": "1_codeCatalyst@1"
                },
                {
                    "command": "aws.codecatalyst.openDevEnv",
                    "when": "view == aws.codecatalyst && !isCloud9 && aws.codecatalyst.connected",
                    "group": "1_codeCatalyst@1"
                },
                {
                    "command": "aws.codecatalyst.manageConnections",
                    "when": "view == aws.codecatalyst && !isCloud9 && !aws.codecatalyst.connected",
                    "group": "2_codeCatalyst@1"
                },
                {
                    "command": "aws.codecatalyst.signout",
                    "when": "view == aws.codecatalyst && !isCloud9 && aws.codecatalyst.connected",
                    "group": "2_codeCatalyst@1"
                }
            ],
            "explorer/context": [
                {
                    "command": "aws.deploySamApplication",
                    "when": "config.aws.samcli.legacyDeploy && isFileSystemResource && resourceFilename =~ /^template\\.(json|yml|yaml)$/",
                    "group": "z_aws@1"
                },
                {
                    "command": "aws.samcli.sync",
                    "when": "!config.aws.samcli.legacyDeploy && isFileSystemResource && resourceFilename =~ /^(template\\.(json|yml|yaml))|(samconfig\\.toml)$/",
                    "group": "z_aws@1"
                },
                {
                    "command": "aws.uploadLambda",
                    "when": "explorerResourceIsFolder || isFileSystemResource && resourceFilename =~ /^template\\.(json|yml|yaml)$/",
                    "group": "z_aws@3"
                },
                {
                    "command": "aws.openInApplicationComposer",
                    "when": "isFileSystemResource && resourceFilename =~ /^.*\\.(json|yml|yaml|template)$/",
                    "group": "z_aws@1"
                }
            ],
            "view/item/context": [
                {
                    "command": "aws.apig.invokeRemoteRestApi",
                    "when": "view == aws.explorer && viewItem =~ /^(awsApiGatewayNode)$/",
                    "group": "0@1"
                },
                {
                    "command": "aws.ec2.openTerminal",
                    "group": "0@1",
                    "when": "viewItem =~ /^(awsEc2(Parent|Running)Node)$/"
                },
                {
                    "command": "aws.ec2.openTerminal",
                    "group": "inline@1",
                    "when": "viewItem =~ /^(awsEc2(Parent|Running)Node)$/"
                },
                {
                    "command": "aws.ec2.openRemoteConnection",
                    "group": "0@1",
                    "when": "viewItem =~ /^(awsEc2(Parent|Running)Node)$/"
                },
                {
                    "command": "aws.ec2.openRemoteConnection",
                    "group": "inline@1",
                    "when": "viewItem =~ /^(awsEc2(Parent|Running)Node)$/"
                },
                {
                    "command": "aws.ec2.startInstance",
                    "group": "0@1",
                    "when": "viewItem == awsEc2StoppedNode"
                },
                {
                    "command": "aws.ec2.startInstance",
                    "group": "inline@1",
                    "when": "viewItem == awsEc2StoppedNode"
                },
                {
                    "command": "aws.ec2.stopInstance",
                    "group": "0@1",
                    "when": "viewItem == awsEc2RunningNode"
                },
                {
                    "command": "aws.ec2.stopInstance",
                    "group": "inline@1",
                    "when": "viewItem == awsEc2RunningNode"
                },
                {
                    "command": "aws.ec2.rebootInstance",
                    "group": "0@1",
                    "when": "viewItem == awsEc2RunningNode"
                },
                {
                    "command": "aws.ec2.rebootInstance",
                    "group": "inline@1",
                    "when": "viewItem == awsEc2RunningNode"
                },
                {
                    "command": "aws.ecr.createRepository",
                    "when": "view == aws.explorer && viewItem == awsEcrNode",
                    "group": "inline@1"
                },
                {
                    "command": "aws.iot.createThing",
                    "when": "view == aws.explorer && viewItem == awsIotThingsNode",
                    "group": "inline@1"
                },
                {
                    "command": "aws.iot.createCert",
                    "when": "view == aws.explorer && viewItem == awsIotCertsNode",
                    "group": "inline@1"
                },
                {
                    "command": "aws.iot.createPolicy",
                    "when": "view == aws.explorer && viewItem == awsIotPoliciesNode",
                    "group": "inline@1"
                },
                {
                    "command": "aws.iot.attachCert",
                    "when": "view == aws.explorer && viewItem == awsIotThingNode",
                    "group": "inline@1"
                },
                {
                    "command": "aws.iot.attachPolicy",
                    "when": "view == aws.explorer && viewItem =~ /^awsIotCertificateNode.(Things|Policies)/",
                    "group": "inline@1"
                },
                {
                    "command": "aws.redshift.editConnection",
                    "when": "view == aws.explorer && viewItem == awsRedshiftWarehouseNode",
                    "group": "0@1"
                },
                {
                    "command": "aws.redshift.deleteConnection",
                    "when": "view == aws.explorer && viewItem == awsRedshiftWarehouseNode",
                    "group": "0@2"
                },
                {
                    "command": "aws.s3.openFile",
                    "when": "view == aws.explorer && viewItem == awsS3FileNode && !isCloud9",
                    "group": "0@1"
                },
                {
                    "command": "aws.s3.editFile",
                    "when": "view == aws.explorer && viewItem == awsS3FileNode && !isCloud9",
                    "group": "inline@1"
                },
                {
                    "command": "aws.s3.downloadFileAs",
                    "when": "view == aws.explorer && viewItem == awsS3FileNode",
                    "group": "inline@2"
                },
                {
                    "command": "aws.s3.createBucket",
                    "when": "view == aws.explorer && viewItem == awsS3Node",
                    "group": "inline@1"
                },
                {
                    "command": "aws.s3.createFolder",
                    "when": "view == aws.explorer && viewItem =~ /^(awsS3BucketNode|awsS3FolderNode)$/",
                    "group": "inline@1"
                },
                {
                    "command": "aws.ssmDocument.openLocalDocument",
                    "when": "view == aws.explorer && viewItem =~ /^(awsDocumentItemNode|awsDocumentItemNodeWriteable)$/",
                    "group": "inline@1"
                },
                {
                    "command": "aws.s3.uploadFile",
                    "when": "view == aws.explorer && viewItem =~ /^(awsS3BucketNode|awsS3FolderNode)$/",
                    "group": "inline@2"
                },
                {
                    "command": "aws.showRegion",
                    "when": "view == aws.explorer && viewItem == awsRegionNode",
                    "group": "0@1"
                },
                {
                    "command": "aws.lambda.createNewSamApp",
                    "when": "view == aws.explorer && viewItem == awsLambdaNode || viewItem == awsRegionNode",
                    "group": "1@1"
                },
                {
                    "command": "aws.launchConfigForm",
                    "when": "view == aws.explorer && viewItem == awsLambdaNode || viewItem == awsRegionNode || viewItem == awsCloudFormationRootNode",
                    "group": "1@1"
                },
                {
                    "command": "aws.deploySamApplication",
                    "when": "config.aws.samcli.legacyDeploy && view == aws.explorer && viewItem =~ /^(awsLambdaNode|awsRegionNode|awsCloudFormationRootNode)$/",
                    "group": "1@2"
                },
                {
                    "command": "aws.samcli.sync",
                    "when": "!config.aws.samcli.legacyDeploy && view == aws.explorer && viewItem =~ /^(awsLambdaNode|awsRegionNode|awsCloudFormationRootNode)$/",
                    "group": "1@2"
                },
                {
                    "command": "aws.ec2.copyInstanceId",
                    "when": "view == aws.explorer && viewItem =~ /^(awsEc2(Parent|Running|Stopped)Node)$/",
                    "group": "2@0"
                },
                {
                    "command": "aws.ecr.copyTagUri",
                    "when": "view == aws.explorer && viewItem == awsEcrTagNode",
                    "group": "2@1"
                },
                {
                    "command": "aws.ecr.deleteTag",
                    "when": "view == aws.explorer && viewItem == awsEcrTagNode",
                    "group": "3@1"
                },
                {
                    "command": "aws.ecr.copyRepositoryUri",
                    "when": "view == aws.explorer && viewItem == awsEcrRepositoryNode",
                    "group": "2@1"
                },
                {
                    "command": "aws.ecr.createRepository",
                    "when": "view == aws.explorer && viewItem == awsEcrNode",
                    "group": "0@1"
                },
                {
                    "command": "aws.ecr.deleteRepository",
                    "when": "view == aws.explorer && viewItem == awsEcrRepositoryNode",
                    "group": "3@1"
                },
                {
                    "command": "aws.invokeLambda",
                    "when": "view == aws.explorer && viewItem =~ /^(awsRegionFunctionNode|awsRegionFunctionNodeDownloadable|awsCloudFormationFunctionNode)$/",
                    "group": "0@1"
                },
                {
                    "command": "aws.downloadLambda",
                    "when": "view == aws.explorer && viewItem =~ /^(awsRegionFunctionNode|awsRegionFunctionNodeDownloadable)$/",
                    "group": "0@2"
                },
                {
                    "command": "aws.uploadLambda",
                    "when": "view == aws.explorer && viewItem =~ /^(awsRegionFunctionNode|awsRegionFunctionNodeDownloadable)$/",
                    "group": "1@1"
                },
                {
                    "command": "aws.deleteLambda",
                    "when": "view == aws.explorer && viewItem =~ /^(awsRegionFunctionNode|awsRegionFunctionNodeDownloadable)$/",
                    "group": "4@1"
                },
                {
                    "command": "aws.copyLambdaUrl",
                    "when": "view == aws.explorer && viewItem =~ /^(awsRegionFunctionNode|awsRegionFunctionNodeDownloadable)$/",
                    "group": "2@0"
                },
                {
                    "command": "aws.deleteCloudFormation",
                    "when": "view == aws.explorer && viewItem == awsCloudFormationNode",
                    "group": "3@5"
                },
                {
                    "command": "aws.searchSchema",
                    "when": "view == aws.explorer && viewItem == awsSchemasNode",
                    "group": "0@1"
                },
                {
                    "command": "aws.searchSchemaPerRegistry",
                    "when": "view == aws.explorer && viewItem == awsRegistryItemNode",
                    "group": "0@1"
                },
                {
                    "command": "aws.viewSchemaItem",
                    "when": "view == aws.explorer && viewItem == awsSchemaItemNode",
                    "group": "0@1"
                },
                {
                    "command": "aws.stepfunctions.createStateMachineFromTemplate",
                    "when": "view == aws.explorer && viewItem == awsStepFunctionsNode",
                    "group": "0@1"
                },
                {
                    "command": "aws.downloadStateMachineDefinition",
                    "when": "view == aws.explorer && viewItem == awsStateMachineNode",
                    "group": "0@1"
                },
                {
                    "command": "aws.renderStateMachineGraph",
                    "when": "view == aws.explorer && viewItem == awsStateMachineNode",
                    "group": "0@2"
                },
                {
                    "command": "aws.cdk.renderStateMachineGraph",
                    "when": "viewItem == awsCdkStateMachineNode",
                    "group": "inline@1"
                },
                {
                    "command": "aws.cdk.renderStateMachineGraph",
                    "when": "viewItem == awsCdkStateMachineNode",
                    "group": "0@1"
                },
                {
                    "command": "aws.executeStateMachine",
                    "when": "view == aws.explorer && viewItem == awsStateMachineNode",
                    "group": "0@3"
                },
                {
                    "command": "aws.iot.createThing",
                    "when": "view == aws.explorer && viewItem == awsIotThingsNode",
                    "group": "0@1"
                },
                {
                    "command": "aws.iot.createCert",
                    "when": "view == aws.explorer && viewItem == awsIotCertsNode",
                    "group": "0@1"
                },
                {
                    "command": "aws.iot.createPolicy",
                    "when": "view == aws.explorer && viewItem == awsIotPoliciesNode",
                    "group": "0@1"
                },
                {
                    "command": "aws.iot.createPolicyVersion",
                    "when": "view == aws.explorer && viewItem == awsIotPolicyNode.WithVersions",
                    "group": "0@1"
                },
                {
                    "command": "aws.iot.viewPolicyVersion",
                    "when": "view == aws.explorer && viewItem =~ /^awsIotPolicyVersionNode./",
                    "group": "0@1"
                },
                {
                    "command": "aws.iot.attachCert",
                    "when": "view == aws.explorer && viewItem == awsIotThingNode",
                    "group": "0@1"
                },
                {
                    "command": "aws.iot.attachPolicy",
                    "when": "view == aws.explorer && viewItem =~ /^awsIotCertificateNode.(Things|Policies)/",
                    "group": "0@1"
                },
                {
                    "command": "aws.s3.createBucket",
                    "when": "view == aws.explorer && viewItem == awsS3Node",
                    "group": "0@1"
                },
                {
                    "command": "aws.s3.downloadFileAs",
                    "when": "view == aws.explorer && viewItem == awsS3FileNode",
                    "group": "0@1"
                },
                {
                    "command": "aws.s3.uploadFile",
                    "when": "view == aws.explorer && viewItem =~ /^(awsS3BucketNode|awsS3FolderNode)$/",
                    "group": "0@1"
                },
                {
                    "command": "aws.s3.uploadFileToParent",
                    "when": "view == aws.explorer && viewItem == awsS3FileNode",
                    "group": "1@1"
                },
                {
                    "command": "aws.s3.createFolder",
                    "when": "view == aws.explorer && viewItem =~ /^(awsS3BucketNode|awsS3FolderNode)$/",
                    "group": "1@1"
                },
                {
                    "command": "aws.iot.deactivateCert",
                    "when": "view == aws.explorer && viewItem =~ /^awsIotCertificateNode.(Things|Policies).ACTIVE$/",
                    "group": "1@1"
                },
                {
                    "command": "aws.iot.activateCert",
                    "when": "view == aws.explorer && viewItem =~ /^awsIotCertificateNode.(Things|Policies).INACTIVE$/",
                    "group": "1@1"
                },
                {
                    "command": "aws.iot.revokeCert",
                    "when": "view == aws.explorer && viewItem =~ /^awsIotCertificateNode.(Things|Policies).(ACTIVE|INACTIVE)$/",
                    "group": "1@2"
                },
                {
                    "command": "aws.iot.setDefaultPolicy",
                    "when": "view == aws.explorer && viewItem == awsIotPolicyVersionNode.NONDEFAULT",
                    "group": "1@1"
                },
                {
                    "command": "aws.iot.copyEndpoint",
                    "when": "view == aws.explorer && viewItem == awsIotNode",
                    "group": "2@1"
                },
                {
                    "command": "aws.copyName",
                    "when": "view == aws.explorer && viewItem =~ /^(awsRegionFunctionNode|awsRegionFunctionNodeDownloadable|awsCloudFormationFunctionNode|awsStateMachineNode|awsCloudFormationNode|awsS3BucketNode|awsS3FolderNode|awsS3FileNode|awsApiGatewayNode|awsIotThingNode)$|^(awsAppRunnerServiceNode|awsIotCertificateNode|awsIotPolicyNode|awsIotPolicyVersionNode|(awsEc2(Running|Pending|Stopped)Node))/",
                    "group": "2@1"
                },
                {
                    "command": "aws.copyArn",
                    "when": "view == aws.explorer && viewItem =~ /^(awsRegionFunctionNode|awsRegionFunctionNodeDownloadable|awsCloudFormationFunctionNode|awsStateMachineNode|awsCloudFormationNode|awsCloudWatchLogNode|awsS3BucketNode|awsS3FolderNode|awsS3FileNode|awsApiGatewayNode|awsEcrRepositoryNode|awsIotThingNode)$|^(awsAppRunnerServiceNode|awsEcsServiceNode|awsIotCertificateNode|awsIotPolicyNode|awsIotPolicyVersionNode|awsMdeInstanceNode|(awsEc2(Running|Pending|Stopped)Node))/",
                    "group": "2@2"
                },
                {
                    "command": "aws.cwl.searchLogGroup",
                    "group": "0@1",
                    "when": "view == aws.explorer && viewItem =~ /^awsCloudWatchLogNode|awsCloudWatchLogParentNode$/"
                },
                {
                    "command": "aws.cwl.searchLogGroup",
                    "group": "inline@1",
                    "when": "view == aws.explorer && viewItem =~ /^awsCloudWatchLogNode|awsCloudWatchLogParentNode$/"
                },
                {
                    "command": "aws.apig.copyUrl",
                    "when": "view == aws.explorer && viewItem =~ /^(awsApiGatewayNode)$/",
                    "group": "2@0"
                },
                {
                    "command": "aws.s3.copyPath",
                    "when": "view == aws.explorer && viewItem =~ /^(awsS3FolderNode|awsS3FileNode)$/",
                    "group": "2@3"
                },
                {
                    "command": "aws.s3.presignedURL",
                    "when": "view == aws.explorer && viewItem =~ /^(awsS3FileNode)$/",
                    "group": "2@4"
                },
                {
                    "command": "aws.iot.detachCert",
                    "when": "view == aws.explorer && viewItem =~ /^(awsIotCertificateNode.Things)/",
                    "group": "3@1"
                },
                {
                    "command": "aws.iot.detachPolicy",
                    "when": "view == aws.explorer && viewItem == awsIotPolicyNode.Certificates",
                    "group": "3@1"
                },
                {
                    "command": "aws.iot.deleteThing",
                    "when": "view == aws.explorer && viewItem == awsIotThingNode",
                    "group": "3@1"
                },
                {
                    "command": "aws.iot.deleteCert",
                    "when": "view == aws.explorer && viewItem =~ /^awsIotCertificateNode.Policies/",
                    "group": "3@1"
                },
                {
                    "command": "aws.iot.deletePolicy",
                    "when": "view == aws.explorer && viewItem == awsIotPolicyNode.WithVersions",
                    "group": "3@1"
                },
                {
                    "command": "aws.iot.deletePolicyVersion",
                    "when": "view == aws.explorer && viewItem == awsIotPolicyVersionNode.NONDEFAULT",
                    "group": "3@1"
                },
                {
                    "command": "aws.s3.deleteBucket",
                    "when": "view == aws.explorer && viewItem == awsS3BucketNode",
                    "group": "3@1"
                },
                {
                    "command": "aws.s3.deleteFile",
                    "when": "view == aws.explorer && viewItem == awsS3FileNode",
                    "group": "3@1"
                },
                {
                    "command": "aws.downloadSchemaItemCode",
                    "when": "view == aws.explorer && viewItem == awsSchemaItemNode",
                    "group": "1@1"
                },
                {
                    "command": "aws.cwl.viewLogStream",
                    "group": "0@1",
                    "when": "view == aws.explorer && viewItem == awsCloudWatchLogNode"
                },
                {
                    "command": "aws.ssmDocument.openLocalDocumentYaml",
                    "group": "0@1",
                    "when": "view == aws.explorer && viewItem =~ /^(awsDocumentItemNode|awsDocumentItemNodeWriteable)$/"
                },
                {
                    "command": "aws.ssmDocument.openLocalDocumentJson",
                    "group": "0@2",
                    "when": "view == aws.explorer && viewItem =~ /^(awsDocumentItemNode|awsDocumentItemNodeWriteable)$/"
                },
                {
                    "command": "aws.ssmDocument.updateDocumentVersion",
                    "group": "2@1",
                    "when": "view == aws.explorer && viewItem == awsDocumentItemNodeWriteable"
                },
                {
                    "command": "aws.ssmDocument.deleteDocument",
                    "group": "3@2",
                    "when": "view == aws.explorer && viewItem == awsDocumentItemNodeWriteable"
                },
                {
                    "command": "aws.ecs.runCommandInContainer",
                    "group": "0@1",
                    "when": "view == aws.explorer && viewItem =~ /^(awsEcsContainerNodeExec)(.*)$/"
                },
                {
                    "command": "aws.ecs.openTaskInTerminal",
                    "group": "0@2",
                    "when": "view == aws.explorer && viewItem =~ /^(awsEcsContainerNodeExec)(.*)$/ && !isCloud9"
                },
                {
                    "command": "aws.ecs.enableEcsExec",
                    "group": "0@2",
                    "when": "view == aws.explorer && viewItem == awsEcsServiceNode.DISABLED"
                },
                {
                    "command": "aws.ecs.disableEcsExec",
                    "group": "0@2",
                    "when": "view == aws.explorer && viewItem == awsEcsServiceNode.ENABLED"
                },
                {
                    "command": "aws.ecs.viewDocumentation",
                    "group": "1@3",
                    "when": "view == aws.explorer && viewItem =~ /^(awsEcsClusterNode|awsEcsContainerNode)$|^awsEcsServiceNode/"
                },
                {
                    "command": "aws.resources.configure",
                    "when": "view == aws.explorer && viewItem == resourcesRootNode",
                    "group": "1@1"
                },
                {
                    "command": "aws.resources.configure",
                    "when": "view == aws.explorer && viewItem == resourcesRootNode",
                    "group": "inline@1"
                },
                {
                    "command": "aws.resources.openResourcePreview",
                    "when": "view == aws.explorer && viewItem =~ /^(.*)(ResourceNode)$/",
                    "group": "1@1"
                },
                {
                    "command": "aws.resources.copyIdentifier",
                    "when": "view == aws.explorer && viewItem =~ /^(.*)(ResourceNode)$/",
                    "group": "1@1"
                },
                {
                    "command": "aws.resources.viewDocs",
                    "when": "view == aws.explorer && viewItem =~ /^(.*)(Documented)(.*)(ResourceTypeNode)$/",
                    "group": "1@1"
                },
                {
                    "command": "aws.resources.createResource",
                    "when": "view == aws.explorer && viewItem =~ /^(.*)(Creatable)(.*)(ResourceTypeNode)$/ && !isCloud9 && config.aws.experiments.jsonResourceModification",
                    "group": "2@1"
                },
                {
                    "command": "aws.resources.createResource",
                    "when": "view == aws.explorer && viewItem =~ /^(.*)(Creatable)(.*)(ResourceTypeNode)$/ && !isCloud9 && config.aws.experiments.jsonResourceModification",
                    "group": "inline@1"
                },
                {
                    "command": "aws.resources.updateResource",
                    "when": "view == aws.explorer && viewItem =~ /^(.*)(Updatable)(.*)(ResourceNode)$/ && !isCloud9 && config.aws.experiments.jsonResourceModification",
                    "group": "2@1"
                },
                {
                    "command": "aws.resources.deleteResource",
                    "when": "view == aws.explorer && viewItem =~ /^(.*)(Deletable)(.*)(ResourceNode)$/ && !isCloud9 && config.aws.experiments.jsonResourceModification",
                    "group": "2@2"
                },
                {
                    "command": "aws.apprunner.createServiceFromEcr",
                    "group": "0@2",
                    "when": "view == aws.explorer && viewItem =~ /awsEcrTagNode|awsEcrRepositoryNode/"
                },
                {
                    "command": "aws.apprunner.startDeployment",
                    "group": "0@1",
                    "when": "view == aws.explorer && viewItem == awsAppRunnerServiceNode.RUNNING"
                },
                {
                    "command": "aws.apprunner.createService",
                    "group": "0@2",
                    "when": "view == aws.explorer && viewItem == awsAppRunnerNode"
                },
                {
                    "command": "aws.apprunner.pauseService",
                    "group": "0@3",
                    "when": "view == aws.explorer && viewItem == awsAppRunnerServiceNode.RUNNING"
                },
                {
                    "command": "aws.apprunner.resumeService",
                    "group": "0@3",
                    "when": "view == aws.explorer && viewItem == awsAppRunnerServiceNode.PAUSED"
                },
                {
                    "command": "aws.apprunner.copyServiceUrl",
                    "group": "1@1",
                    "when": "view == aws.explorer && viewItem == awsAppRunnerServiceNode.RUNNING"
                },
                {
                    "command": "aws.apprunner.open",
                    "group": "1@2",
                    "when": "view == aws.explorer && viewItem == awsAppRunnerServiceNode.RUNNING"
                },
                {
                    "command": "aws.apprunner.deleteService",
                    "group": "3@1",
                    "when": "view == aws.explorer && viewItem =~ /awsAppRunnerServiceNode.[RUNNING|PAUSED|CREATE_FAILED]/"
                },
                {
                    "command": "aws.cloudFormation.newTemplate",
                    "group": "0@1",
                    "when": "view == aws.explorer && viewItem == awsCloudFormationRootNode"
                },
                {
                    "command": "aws.sam.newTemplate",
                    "group": "0@2",
                    "when": "view == aws.explorer && viewItem == awsCloudFormationRootNode"
                },
                {
                    "command": "aws.cdk.viewDocs",
                    "when": "viewItem == awsCdkRootNode",
                    "group": "0@2"
                },
                {
                    "command": "aws.toolkit.auth.addConnection",
                    "when": "viewItem == awsAuthNode",
                    "group": "0@1"
                },
                {
                    "command": "aws.toolkit.auth.switchConnections",
                    "when": "viewItem == awsAuthNode",
                    "group": "0@2"
                },
                {
                    "command": "aws.toolkit.auth.signout",
                    "when": "viewItem == awsAuthNode && !isCloud9",
                    "group": "0@3"
                },
                {
                    "command": "aws.toolkit.auth.help",
                    "when": "viewItem == awsAuthNode",
                    "group": "inline@1"
                },
                {
                    "submenu": "aws.toolkit.auth",
                    "when": "viewItem == awsAuthNode",
                    "group": "inline@2"
                },
                {
                    "submenu": "aws.codecatalyst.submenu",
                    "when": "viewItem =~ /^awsCodeCatalystNode/",
                    "group": "inline@1"
                },
                {
                    "command": "aws.codecatalyst.manageConnections",
                    "when": "viewItem =~ /^awsCodeCatalystNode/",
                    "group": "0@1"
                },
                {
                    "command": "aws.codecatalyst.signout",
                    "when": "viewItem =~ /^awsCodeCatalystNode/&& !isCloud9 && aws.codecatalyst.connected",
                    "group": "0@2"
                }
            ],
            "aws.toolkit.auth": [
                {
                    "command": "aws.toolkit.auth.manageConnections",
                    "group": "0@1"
                },
                {
                    "command": "aws.toolkit.auth.switchConnections",
                    "group": "0@2"
                },
                {
                    "command": "aws.toolkit.auth.signout",
                    "enablement": "!isCloud9",
                    "group": "0@3"
                }
            ],
            "aws.submenu.feedback": [
                {
                    "command": "aws.submitFeedback",
                    "when": "!aws.isWebExtHost",
                    "group": "1_feedback@1"
                },
                {
                    "command": "aws.createIssueOnGitHub",
                    "group": "1_feedback@2"
                }
            ],
            "aws.submenu.help": [
                {
                    "command": "aws.quickStart",
                    "when": "isCloud9",
                    "group": "1_help@1"
                },
                {
                    "command": "aws.help",
                    "group": "1_help@2"
                },
                {
                    "command": "aws.github",
                    "group": "1_help@3"
                },
                {
                    "command": "aws.aboutToolkit",
                    "group": "1_help@4"
                },
                {
                    "command": "aws.toolkit.viewLogs",
                    "group": "1_help@5"
                }
            ]
        },
        "commands": [
            {
                "command": "aws.launchConfigForm",
                "title": "%AWS.command.launchConfigForm.title%",
                "category": "%AWS.title%",
                "enablement": "isCloud9 || !aws.isWebExtHost",
                "cloud9": {
                    "cn": {
                        "category": "%AWS.title.cn%"
                    }
                }
            },
            {
                "command": "aws.apig.copyUrl",
                "title": "%AWS.command.apig.copyUrl%",
                "category": "%AWS.title%",
                "enablement": "isCloud9 || !aws.isWebExtHost",
                "cloud9": {
                    "cn": {
                        "category": "%AWS.title.cn%"
                    }
                }
            },
            {
                "command": "aws.apig.invokeRemoteRestApi",
                "title": "%AWS.command.apig.invokeRemoteRestApi%",
                "category": "%AWS.title%",
                "enablement": "isCloud9 || !aws.isWebExtHost",
                "cloud9": {
                    "cn": {
                        "category": "%AWS.title.cn%",
                        "title": "%AWS.command.apig.invokeRemoteRestApi.cn%"
                    }
                }
            },
            {
                "command": "aws.lambda.createNewSamApp",
                "title": "%AWS.command.createNewSamApp%",
                "category": "%AWS.title%",
                "enablement": "isCloud9 || !aws.isWebExtHost",
                "cloud9": {
                    "cn": {
                        "category": "%AWS.title.cn%"
                    }
                }
            },
            {
                "command": "aws.login",
                "title": "%AWS.command.login%",
                "category": "%AWS.title%",
                "enablement": "isCloud9 || !aws.isWebExtHost",
                "cloud9": {
                    "cn": {
                        "title": "%AWS.command.login.cn%",
                        "category": "%AWS.title.cn%"
                    }
                }
            },
            {
                "command": "aws.credentials.profile.create",
                "title": "%AWS.command.credentials.profile.create%",
                "category": "%AWS.title%",
                "cloud9": {
                    "cn": {
                        "category": "%AWS.title.cn%"
                    }
                }
            },
            {
                "command": "aws.credentials.edit",
                "title": "%AWS.command.credentials.edit%",
                "category": "%AWS.title%",
                "cloud9": {
                    "cn": {
                        "category": "%AWS.title.cn%"
                    }
                }
            },
            {
                "command": "aws.codecatalyst.openOrg",
                "title": "%AWS.command.codecatalyst.openOrg%",
                "category": "AWS",
                "enablement": "isCloud9 || !aws.isWebExtHost"
            },
            {
                "command": "aws.codecatalyst.openProject",
                "title": "%AWS.command.codecatalyst.openProject%",
                "category": "AWS",
                "enablement": "isCloud9 || !aws.isWebExtHost"
            },
            {
                "command": "aws.codecatalyst.openRepo",
                "title": "%AWS.command.codecatalyst.openRepo%",
                "category": "AWS",
                "enablement": "isCloud9 || !aws.isWebExtHost"
            },
            {
                "command": "aws.codecatalyst.openDevEnv",
                "title": "%AWS.command.codecatalyst.openDevEnv%",
                "category": "AWS",
                "enablement": "!isCloud9 && !aws.isWebExtHost"
            },
            {
                "command": "aws.codecatalyst.listCommands",
                "title": "%AWS.command.codecatalyst.listCommands%",
                "category": "AWS",
                "enablement": "!isCloud9 && !aws.isWebExtHost"
            },
            {
                "command": "aws.codecatalyst.cloneRepo",
                "title": "%AWS.command.codecatalyst.cloneRepo%",
                "category": "AWS",
                "enablement": "!isCloud9 && !aws.isWebExtHost"
            },
            {
                "command": "aws.codecatalyst.createDevEnv",
                "title": "%AWS.command.codecatalyst.createDevEnv%",
                "category": "AWS",
                "enablement": "!isCloud9 && !aws.isWebExtHost"
            },
            {
                "command": "aws.codecatalyst.signout",
                "title": "%AWS.command.codecatalyst.signout%",
                "category": "AWS",
                "icon": "$(debug-disconnect)",
                "enablement": "isCloud9 || !aws.isWebExtHost"
            },
            {
                "command": "aws.logout",
                "title": "%AWS.command.logout%",
                "category": "%AWS.title%",
                "cloud9": {
                    "cn": {
                        "category": "%AWS.title.cn%"
                    }
                }
            },
            {
                "command": "aws.toolkit.auth.addConnection",
                "title": "%AWS.command.auth.addConnection%",
                "category": "%AWS.title%"
            },
            {
                "command": "aws.toolkit.auth.manageConnections",
                "title": "%AWS.command.auth.showConnectionsPage%",
                "category": "%AWS.title%"
            },
            {
                "command": "aws.codecatalyst.manageConnections",
                "title": "%AWS.command.auth.showConnectionsPage%",
                "category": "%AWS.title%"
            },
            {
                "command": "aws.toolkit.auth.switchConnections",
                "title": "%AWS.command.auth.switchConnections%",
                "category": "%AWS.title%"
            },
            {
                "command": "aws.toolkit.auth.signout",
                "title": "%AWS.command.auth.signout%",
                "category": "%AWS.title%",
                "enablement": "!isCloud9"
            },
            {
                "command": "aws.toolkit.auth.help",
                "title": "%AWS.generic.viewDocs%",
                "category": "%AWS.title%",
                "icon": "$(question)"
            },
            {
                "command": "aws.createIssueOnGitHub",
                "title": "%AWS.command.createIssueOnGitHub%",
                "category": "%AWS.title%",
                "cloud9": {
                    "cn": {
                        "category": "%AWS.title.cn%"
                    }
                }
            },
            {
                "command": "aws.ec2.openTerminal",
                "title": "%AWS.command.ec2.openTerminal%",
                "icon": "$(terminal-view-icon)",
                "category": "%AWS.title%",
                "enablement": "isCloud9 || !aws.isWebExtHost",
                "cloud9": {
                    "cn": {
                        "category": "%AWS.title.cn%"
                    }
                }
            },
            {
                "command": "aws.ec2.openRemoteConnection",
                "title": "%AWS.command.ec2.openRemoteConnection%",
                "icon": "$(remote-explorer)",
                "category": "%AWS.title%",
                "enablement": "isCloud9 || !aws.isWebExtHost",
                "cloud9": {
                    "cn": {
                        "category": "%AWS.title.cn%"
                    }
                }
            },
            {
                "command": "aws.ec2.startInstance",
                "title": "%AWS.command.ec2.startInstance%",
                "icon": "$(debug-start)",
                "category": "%AWS.title%",
                "enablement": "isCloud9 || !aws.isWebExtHost",
                "cloud9": {
                    "cn": {
                        "category": "%AWS.title.cn%"
                    }
                }
            },
            {
                "command": "aws.ec2.stopInstance",
                "title": "%AWS.command.ec2.stopInstance%",
                "icon": "$(debug-stop)",
                "category": "%AWS.title%",
                "enablement": "isCloud9 || !aws.isWebExtHost",
                "cloud9": {
                    "cn": {
                        "category": "%AWS.title.cn%"
                    }
                }
            },
            {
                "command": "aws.ec2.rebootInstance",
                "title": "%AWS.command.ec2.rebootInstance%",
                "icon": "$(debug-restart)",
                "category": "%AWS.title%",
                "enablement": "isCloud9 || !aws.isWebExtHost",
                "cloud9": {
                    "cn": {
                        "category": "%AWS.title.cn%"
                    }
                }
            },
            {
                "command": "aws.ec2.copyInstanceId",
                "title": "%AWS.command.ec2.copyInstanceId%",
                "category": "%AWS.title%",
                "enablement": "isCloud9 || !aws.isWebExtHost",
                "cloud9": {
                    "cn": {
                        "category": "%AWS.title.cn%"
                    }
                }
            },
            {
                "command": "aws.ecr.copyTagUri",
                "title": "%AWS.command.ecr.copyTagUri%",
                "category": "%AWS.title%",
                "enablement": "isCloud9 || !aws.isWebExtHost",
                "cloud9": {
                    "cn": {
                        "category": "%AWS.title.cn%"
                    }
                }
            },
            {
                "command": "aws.ecr.deleteTag",
                "title": "%AWS.command.ecr.deleteTag%",
                "category": "%AWS.title%",
                "enablement": "isCloud9 || !aws.isWebExtHost",
                "cloud9": {
                    "cn": {
                        "category": "%AWS.title.cn%"
                    }
                }
            },
            {
                "command": "aws.ecr.copyRepositoryUri",
                "title": "%AWS.command.ecr.copyRepositoryUri%",
                "category": "%AWS.title%",
                "enablement": "isCloud9 || !aws.isWebExtHost",
                "cloud9": {
                    "cn": {
                        "category": "%AWS.title.cn%"
                    }
                }
            },
            {
                "command": "aws.ecr.createRepository",
                "title": "%AWS.command.ecr.createRepository%",
                "category": "%AWS.title%",
                "enablement": "isCloud9 || !aws.isWebExtHost",
                "icon": "$(add)",
                "cloud9": {
                    "cn": {
                        "category": "%AWS.title.cn%"
                    }
                }
            },
            {
                "command": "aws.ecr.deleteRepository",
                "title": "%AWS.command.ecr.deleteRepository%",
                "category": "%AWS.title%",
                "enablement": "isCloud9 || !aws.isWebExtHost",
                "cloud9": {
                    "cn": {
                        "category": "%AWS.title.cn%"
                    }
                }
            },
            {
                "command": "aws.showRegion",
                "title": "%AWS.command.showRegion%",
                "category": "%AWS.title%",
                "enablement": "isCloud9 || !aws.isWebExtHost",
                "cloud9": {
                    "cn": {
                        "category": "%AWS.title.cn%"
                    }
                }
            },
            {
                "command": "aws.iot.createThing",
                "title": "%AWS.command.iot.createThing%",
                "category": "%AWS.title%",
                "enablement": "isCloud9 || !aws.isWebExtHost",
                "icon": "$(add)",
                "cloud9": {
                    "cn": {
                        "category": "%AWS.title.cn%"
                    }
                }
            },
            {
                "command": "aws.iot.deleteThing",
                "title": "%AWS.generic.promptDelete%",
                "category": "%AWS.title%",
                "enablement": "isCloud9 || !aws.isWebExtHost",
                "cloud9": {
                    "cn": {
                        "category": "%AWS.title.cn%"
                    }
                }
            },
            {
                "command": "aws.iot.createCert",
                "title": "%AWS.command.iot.createCert%",
                "category": "%AWS.title%",
                "enablement": "isCloud9 || !aws.isWebExtHost",
                "icon": "$(add)",
                "cloud9": {
                    "cn": {
                        "category": "%AWS.title.cn%"
                    }
                }
            },
            {
                "command": "aws.iot.deleteCert",
                "title": "%AWS.generic.promptDelete%",
                "category": "%AWS.title%",
                "enablement": "isCloud9 || !aws.isWebExtHost",
                "cloud9": {
                    "cn": {
                        "category": "%AWS.title.cn%"
                    }
                }
            },
            {
                "command": "aws.iot.attachCert",
                "title": "%AWS.command.iot.attachCert%",
                "category": "%AWS.title%",
                "enablement": "isCloud9 || !aws.isWebExtHost",
                "icon": "$(aws-generic-attach-file)",
                "cloud9": {
                    "cn": {
                        "category": "%AWS.title.cn%"
                    }
                }
            },
            {
                "command": "aws.iot.attachPolicy",
                "title": "%AWS.command.iot.attachPolicy%",
                "category": "%AWS.title%",
                "enablement": "isCloud9 || !aws.isWebExtHost",
                "icon": "$(aws-generic-attach-file)",
                "cloud9": {
                    "cn": {
                        "category": "%AWS.title.cn%"
                    }
                }
            },
            {
                "command": "aws.iot.activateCert",
                "title": "%AWS.command.iot.activateCert%",
                "category": "%AWS.title%",
                "enablement": "isCloud9 || !aws.isWebExtHost",
                "cloud9": {
                    "cn": {
                        "category": "%AWS.title.cn%"
                    }
                }
            },
            {
                "command": "aws.iot.deactivateCert",
                "title": "%AWS.command.iot.deactivateCert%",
                "category": "%AWS.title%",
                "enablement": "isCloud9 || !aws.isWebExtHost",
                "cloud9": {
                    "cn": {
                        "category": "%AWS.title.cn%"
                    }
                }
            },
            {
                "command": "aws.iot.revokeCert",
                "title": "%AWS.command.iot.revokeCert%",
                "category": "%AWS.title%",
                "enablement": "isCloud9 || !aws.isWebExtHost",
                "cloud9": {
                    "cn": {
                        "category": "%AWS.title.cn%"
                    }
                }
            },
            {
                "command": "aws.iot.createPolicy",
                "title": "%AWS.command.iot.createPolicy%",
                "category": "%AWS.title%",
                "enablement": "isCloud9 || !aws.isWebExtHost",
                "icon": "$(add)",
                "cloud9": {
                    "cn": {
                        "category": "%AWS.title.cn%"
                    }
                }
            },
            {
                "command": "aws.iot.deletePolicy",
                "title": "%AWS.generic.promptDelete%",
                "category": "%AWS.title%",
                "enablement": "isCloud9 || !aws.isWebExtHost",
                "cloud9": {
                    "cn": {
                        "category": "%AWS.title.cn%"
                    }
                }
            },
            {
                "command": "aws.iot.createPolicyVersion",
                "title": "%AWS.command.iot.createPolicyVersion%",
                "category": "%AWS.title%",
                "enablement": "isCloud9 || !aws.isWebExtHost",
                "cloud9": {
                    "cn": {
                        "category": "%AWS.title.cn%"
                    }
                }
            },
            {
                "command": "aws.iot.deletePolicyVersion",
                "title": "%AWS.generic.promptDelete%",
                "category": "%AWS.title%",
                "enablement": "isCloud9 || !aws.isWebExtHost",
                "cloud9": {
                    "cn": {
                        "category": "%AWS.title.cn%"
                    }
                }
            },
            {
                "command": "aws.iot.detachCert",
                "title": "%AWS.command.iot.detachCert%",
                "category": "%AWS.title%",
                "enablement": "isCloud9 || !aws.isWebExtHost",
                "cloud9": {
                    "cn": {
                        "category": "%AWS.title.cn%"
                    }
                }
            },
            {
                "command": "aws.iot.detachPolicy",
                "title": "%AWS.command.iot.detachCert%",
                "category": "%AWS.title%",
                "enablement": "isCloud9 || !aws.isWebExtHost",
                "cloud9": {
                    "cn": {
                        "category": "%AWS.title.cn%"
                    }
                }
            },
            {
                "command": "aws.iot.viewPolicyVersion",
                "title": "%AWS.command.iot.viewPolicyVersion%",
                "category": "%AWS.title%",
                "enablement": "isCloud9 || !aws.isWebExtHost",
                "cloud9": {
                    "cn": {
                        "category": "%AWS.title.cn%"
                    }
                }
            },
            {
                "command": "aws.iot.setDefaultPolicy",
                "title": "%AWS.command.iot.setDefaultPolicy%",
                "category": "%AWS.title%",
                "enablement": "isCloud9 || !aws.isWebExtHost",
                "cloud9": {
                    "cn": {
                        "category": "%AWS.title.cn%"
                    }
                }
            },
            {
                "command": "aws.iot.copyEndpoint",
                "title": "%AWS.command.iot.copyEndpoint%",
                "category": "%AWS.title%",
                "enablement": "isCloud9 || !aws.isWebExtHost",
                "cloud9": {
                    "cn": {
                        "category": "%AWS.title.cn%"
                    }
                }
            },
            {
                "command": "aws.redshift.editConnection",
                "title": "Edit connection",
                "category": "%AWS.title%"
            },
            {
                "command": "aws.redshift.deleteConnection",
                "title": "Delete connection",
                "category": "%AWS.title%"
            },
            {
                "command": "aws.s3.presignedURL",
                "title": "%AWS.command.s3.presignedURL%",
                "category": "%AWS.title%",
                "enablement": "isCloud9 || !aws.isWebExtHost"
            },
            {
                "command": "aws.s3.copyPath",
                "title": "%AWS.command.s3.copyPath%",
                "category": "%AWS.title%",
                "enablement": "isCloud9 || !aws.isWebExtHost",
                "cloud9": {
                    "cn": {
                        "category": "%AWS.title.cn%"
                    }
                }
            },
            {
                "command": "aws.s3.downloadFileAs",
                "title": "%AWS.command.s3.downloadFileAs%",
                "category": "%AWS.title%",
                "enablement": "isCloud9 || !aws.isWebExtHost",
                "icon": "$(cloud-download)",
                "cloud9": {
                    "cn": {
                        "category": "%AWS.title.cn%"
                    }
                }
            },
            {
                "command": "aws.s3.openFile",
                "title": "%AWS.command.s3.openFile%",
                "category": "%AWS.title%",
                "enablement": "isCloud9 || !aws.isWebExtHost",
                "icon": "$(open-preview)"
            },
            {
                "command": "aws.s3.editFile",
                "title": "%AWS.command.s3.editFile%",
                "category": "%AWS.title%",
                "enablement": "isCloud9 || !aws.isWebExtHost",
                "icon": "$(edit)"
            },
            {
                "command": "aws.s3.uploadFile",
                "title": "%AWS.command.s3.uploadFile%",
                "category": "%AWS.title%",
                "enablement": "isCloud9 || !aws.isWebExtHost",
                "icon": "$(cloud-upload)",
                "cloud9": {
                    "cn": {
                        "category": "%AWS.title.cn%"
                    }
                }
            },
            {
                "command": "aws.s3.uploadFileToParent",
                "title": "%AWS.command.s3.uploadFileToParent%",
                "category": "%AWS.title%",
                "enablement": "isCloud9 || !aws.isWebExtHost",
                "cloud9": {
                    "cn": {
                        "category": "%AWS.title.cn%"
                    }
                }
            },
            {
                "command": "aws.s3.createFolder",
                "title": "%AWS.command.s3.createFolder%",
                "category": "%AWS.title%",
                "enablement": "isCloud9 || !aws.isWebExtHost",
                "icon": "$(new-folder)",
                "cloud9": {
                    "cn": {
                        "category": "%AWS.title.cn%"
                    }
                }
            },
            {
                "command": "aws.s3.createBucket",
                "title": "%AWS.command.s3.createBucket%",
                "category": "%AWS.title%",
                "enablement": "isCloud9 || !aws.isWebExtHost",
                "icon": "$(aws-s3-create-bucket)",
                "cloud9": {
                    "cn": {
                        "category": "%AWS.title.cn%"
                    }
                }
            },
            {
                "command": "aws.s3.deleteBucket",
                "title": "%AWS.generic.promptDelete%",
                "category": "%AWS.title%",
                "enablement": "isCloud9 || !aws.isWebExtHost",
                "cloud9": {
                    "cn": {
                        "category": "%AWS.title.cn%"
                    }
                }
            },
            {
                "command": "aws.s3.deleteFile",
                "title": "%AWS.generic.promptDelete%",
                "category": "%AWS.title%",
                "enablement": "isCloud9 || !aws.isWebExtHost",
                "cloud9": {
                    "cn": {
                        "category": "%AWS.title.cn%"
                    }
                }
            },
            {
                "command": "aws.invokeLambda",
                "title": "%AWS.command.invokeLambda%",
                "category": "%AWS.title%",
                "enablement": "isCloud9 || !aws.isWebExtHost",
                "cloud9": {
                    "cn": {
                        "title": "%AWS.command.invokeLambda.cn%",
                        "category": "%AWS.title.cn%"
                    }
                }
            },
            {
                "command": "aws.downloadLambda",
                "title": "%AWS.command.downloadLambda%",
                "category": "%AWS.title%",
                "enablement": "viewItem == awsRegionFunctionNodeDownloadable",
                "cloud9": {
                    "cn": {
                        "category": "%AWS.title.cn%"
                    }
                }
            },
            {
                "command": "aws.uploadLambda",
                "title": "%AWS.command.uploadLambda%",
                "enablement": "isCloud9 || !aws.isWebExtHost",
                "category": "%AWS.title%",
                "cloud9": {
                    "cn": {
                        "category": "%AWS.title.cn%"
                    }
                }
            },
            {
                "command": "aws.deleteLambda",
                "title": "%AWS.generic.promptDelete%",
                "enablement": "isCloud9 || !aws.isWebExtHost",
                "category": "%AWS.title%",
                "cloud9": {
                    "cn": {
                        "category": "%AWS.title.cn%"
                    }
                }
            },
            {
                "command": "aws.copyLambdaUrl",
                "title": "%AWS.generic.copyUrl%",
                "enablement": "isCloud9 || !aws.isWebExtHost",
                "category": "%AWS.title%",
                "cloud9": {
                    "cn": {
                        "category": "%AWS.title.cn%"
                    }
                }
            },
            {
                "command": "aws.deploySamApplication",
                "title": "%AWS.command.deploySamApplication%",
                "enablement": "isCloud9 || !aws.isWebExtHost",
                "category": "%AWS.title%",
                "cloud9": {
                    "cn": {
                        "category": "%AWS.title.cn%"
                    }
                }
            },
            {
                "command": "aws.submitFeedback",
                "title": "%AWS.command.submitFeedback%",
                "enablement": "!aws.isWebExtHost",
                "category": "%AWS.title%",
                "icon": "$(comment)",
                "cloud9": {
                    "cn": {
                        "category": "%AWS.title.cn%"
                    }
                }
            },
            {
                "command": "aws.refreshAwsExplorer",
                "title": "%AWS.command.refreshAwsExplorer%",
                "enablement": "isCloud9 || !aws.isWebExtHost",
                "category": "%AWS.title%",
                "icon": {
                    "dark": "resources/icons/vscode/dark/refresh.svg",
                    "light": "resources/icons/vscode/light/refresh.svg"
                }
            },
            {
                "command": "aws.samcli.detect",
                "title": "%AWS.command.samcli.detect%",
                "enablement": "isCloud9 || !aws.isWebExtHost",
                "category": "%AWS.title%",
                "cloud9": {
                    "cn": {
                        "category": "%AWS.title.cn%"
                    }
                }
            },
            {
                "command": "aws.deleteCloudFormation",
                "title": "%AWS.command.deleteCloudFormation%",
                "enablement": "isCloud9 || !aws.isWebExtHost",
                "category": "%AWS.title%",
                "cloud9": {
                    "cn": {
                        "category": "%AWS.title.cn%"
                    }
                }
            },
            {
                "command": "aws.downloadStateMachineDefinition",
                "title": "%AWS.command.downloadStateMachineDefinition%",
                "enablement": "isCloud9 || !aws.isWebExtHost",
                "category": "%AWS.title%",
                "cloud9": {
                    "cn": {
                        "category": "%AWS.title.cn%"
                    }
                }
            },
            {
                "command": "aws.executeStateMachine",
                "title": "%AWS.command.executeStateMachine%",
                "enablement": "isCloud9 || !aws.isWebExtHost",
                "category": "%AWS.title%",
                "cloud9": {
                    "cn": {
                        "category": "%AWS.title.cn%"
                    }
                }
            },
            {
                "command": "aws.renderStateMachineGraph",
                "title": "%AWS.command.renderStateMachineGraph%",
                "enablement": "isCloud9 || !aws.isWebExtHost",
                "category": "%AWS.title%",
                "cloud9": {
                    "cn": {
                        "category": "%AWS.title.cn%"
                    }
                }
            },
            {
                "command": "aws.copyArn",
                "title": "%AWS.command.copyArn%",
                "category": "%AWS.title%",
                "enablement": "isCloud9 || !aws.isWebExtHost",
                "cloud9": {
                    "cn": {
                        "category": "%AWS.title.cn%"
                    }
                }
            },
            {
                "command": "aws.copyName",
                "title": "%AWS.command.copyName%",
                "category": "%AWS.title%",
                "enablement": "isCloud9 || !aws.isWebExtHost",
                "cloud9": {
                    "cn": {
                        "category": "%AWS.title.cn%"
                    }
                }
            },
            {
                "command": "aws.listCommands",
                "title": "%AWS.command.listCommands%",
                "category": "%AWS.title%",
                "cloud9": {
                    "cn": {
                        "title": "%AWS.command.listCommands.cn%",
                        "category": "%AWS.title.cn%"
                    }
                }
            },
            {
                "command": "aws.viewSchemaItem",
                "title": "%AWS.command.viewSchemaItem%",
                "category": "%AWS.title%",
                "enablement": "isCloud9 || !aws.isWebExtHost",
                "cloud9": {
                    "cn": {
                        "category": "%AWS.title.cn%"
                    }
                }
            },
            {
                "command": "aws.searchSchema",
                "title": "%AWS.command.searchSchema%",
                "category": "%AWS.title%",
                "enablement": "isCloud9 || !aws.isWebExtHost",
                "cloud9": {
                    "cn": {
                        "category": "%AWS.title.cn%"
                    }
                }
            },
            {
                "command": "aws.searchSchemaPerRegistry",
                "title": "%AWS.command.searchSchemaPerRegistry%",
                "category": "%AWS.title%",
                "enablement": "isCloud9 || !aws.isWebExtHost",
                "cloud9": {
                    "cn": {
                        "category": "%AWS.title.cn%"
                    }
                }
            },
            {
                "command": "aws.downloadSchemaItemCode",
                "title": "%AWS.command.downloadSchemaItemCode%",
                "category": "%AWS.title%",
                "enablement": "isCloud9 || !aws.isWebExtHost",
                "cloud9": {
                    "cn": {
                        "category": "%AWS.title.cn%"
                    }
                }
            },
            {
                "command": "aws.toolkit.viewLogs",
                "title": "%AWS.command.viewLogs%",
                "category": "%AWS.title%"
            },
            {
                "command": "aws.help",
                "title": "%AWS.command.help%",
                "category": "%AWS.title%",
                "cloud9": {
                    "cn": {
                        "category": "%AWS.title.cn%"
                    }
                }
            },
            {
                "command": "aws.github",
                "title": "%AWS.command.github%",
                "category": "%AWS.title%",
                "cloud9": {
                    "cn": {
                        "category": "%AWS.title.cn%"
                    }
                }
            },
            {
                "command": "aws.quickStart",
                "title": "%AWS.command.quickStart%",
                "category": "%AWS.title%",
                "enablement": "isCloud9",
                "cloud9": {
                    "cn": {
                        "category": "%AWS.title.cn%"
                    }
                }
            },
            {
                "command": "aws.cdk.refresh",
                "title": "%AWS.command.refreshCdkExplorer%",
                "category": "%AWS.title%",
                "enablement": "isCloud9 || !aws.isWebExtHost",
                "icon": {
                    "dark": "resources/icons/vscode/dark/refresh.svg",
                    "light": "resources/icons/vscode/light/refresh.svg"
                },
                "cloud9": {
                    "cn": {
                        "category": "%AWS.title.cn%"
                    }
                }
            },
            {
                "command": "aws.cdk.viewDocs",
                "title": "%AWS.generic.viewDocs%",
                "category": "%AWS.title%",
                "enablement": "isCloud9 || !aws.isWebExtHost"
            },
            {
                "command": "aws.stepfunctions.createStateMachineFromTemplate",
                "title": "%AWS.command.stepFunctions.createStateMachineFromTemplate%",
                "category": "%AWS.title%",
                "enablement": "isCloud9 || !aws.isWebExtHost",
                "cloud9": {
                    "cn": {
                        "category": "%AWS.title.cn%"
                    }
                }
            },
            {
                "command": "aws.stepfunctions.publishStateMachine",
                "title": "%AWS.command.stepFunctions.publishStateMachine%",
                "category": "%AWS.title%",
                "enablement": "isCloud9 || !aws.isWebExtHost",
                "cloud9": {
                    "cn": {
                        "category": "%AWS.title.cn%"
                    }
                }
            },
            {
                "command": "aws.previewStateMachine",
                "title": "%AWS.command.stepFunctions.previewStateMachine%",
                "category": "%AWS.title%",
                "enablement": "isCloud9 || !aws.isWebExtHost",
                "icon": "$(aws-stepfunctions-preview)",
                "cloud9": {
                    "cn": {
                        "category": "%AWS.title.cn%"
                    }
                }
            },
            {
                "command": "aws.cdk.renderStateMachineGraph",
                "title": "%AWS.command.cdk.previewStateMachine%",
                "enablement": "isCloud9 || !aws.isWebExtHost",
                "category": "AWS",
                "icon": "$(aws-stepfunctions-preview)"
            },
            {
                "command": "aws.aboutToolkit",
                "title": "%AWS.command.aboutToolkit%",
                "category": "%AWS.title%"
            },
            {
                "command": "aws.cwl.viewLogStream",
                "title": "%AWS.command.viewLogStream%",
                "enablement": "isCloud9 || !aws.isWebExtHost",
                "category": "%AWS.title%",
                "cloud9": {
                    "cn": {
                        "category": "%AWS.title.cn%"
                    }
                }
            },
            {
                "command": "aws.ssmDocument.createLocalDocument",
                "title": "%AWS.command.ssmDocument.createLocalDocument%",
                "category": "%AWS.title%",
                "enablement": "isCloud9 || !aws.isWebExtHost",
                "cloud9": {
                    "cn": {
                        "category": "%AWS.title.cn%"
                    }
                }
            },
            {
                "command": "aws.ssmDocument.openLocalDocument",
                "title": "%AWS.command.ssmDocument.openLocalDocument%",
                "category": "%AWS.title%",
                "enablement": "isCloud9 || !aws.isWebExtHost",
                "icon": "$(cloud-download)",
                "cloud9": {
                    "cn": {
                        "category": "%AWS.title.cn%"
                    }
                }
            },
            {
                "command": "aws.ssmDocument.openLocalDocumentJson",
                "title": "%AWS.command.ssmDocument.openLocalDocumentJson%",
                "category": "%AWS.title%",
                "enablement": "isCloud9 || !aws.isWebExtHost",
                "cloud9": {
                    "cn": {
                        "category": "%AWS.title.cn%"
                    }
                }
            },
            {
                "command": "aws.ssmDocument.openLocalDocumentYaml",
                "title": "%AWS.command.ssmDocument.openLocalDocumentYaml%",
                "category": "%AWS.title%",
                "enablement": "isCloud9 || !aws.isWebExtHost",
                "cloud9": {
                    "cn": {
                        "category": "%AWS.title.cn%"
                    }
                }
            },
            {
                "command": "aws.ssmDocument.deleteDocument",
                "title": "%AWS.command.ssmDocument.deleteDocument%",
                "category": "%AWS.title%",
                "enablement": "isCloud9 || !aws.isWebExtHost",
                "cloud9": {
                    "cn": {
                        "category": "%AWS.title.cn%"
                    }
                }
            },
            {
                "command": "aws.ssmDocument.publishDocument",
                "title": "%AWS.command.ssmDocument.publishDocument%",
                "category": "%AWS.title%",
                "enablement": "isCloud9 || !aws.isWebExtHost",
                "icon": "$(cloud-upload)",
                "cloud9": {
                    "cn": {
                        "category": "%AWS.title.cn%"
                    }
                }
            },
            {
                "command": "aws.ssmDocument.updateDocumentVersion",
                "title": "%AWS.command.ssmDocument.updateDocumentVersion%",
                "category": "%AWS.title%",
                "enablement": "isCloud9 || !aws.isWebExtHost",
                "cloud9": {
                    "cn": {
                        "category": "%AWS.title.cn%"
                    }
                }
            },
            {
                "command": "aws.copyLogResource",
                "title": "%AWS.command.copyLogResource%",
                "category": "%AWS.title%",
                "enablement": "isCloud9 || !aws.isWebExtHost",
                "icon": "$(files)",
                "cloud9": {
                    "cn": {
                        "category": "%AWS.title.cn%"
                    }
                }
            },
            {
                "command": "aws.cwl.searchLogGroup",
                "title": "%AWS.command.cloudWatchLogs.searchLogGroup%",
                "category": "%AWS.title%",
                "enablement": "isCloud9 || !aws.isWebExtHost",
                "icon": "$(search-view-icon)",
                "cloud9": {
                    "cn": {
                        "category": "%AWS.title.cn%"
                    }
                }
            },
            {
                "command": "aws.saveCurrentLogDataContent",
                "title": "%AWS.command.saveCurrentLogDataContent%",
                "category": "%AWS.title%",
                "enablement": "isCloud9 || !aws.isWebExtHost",
                "icon": "$(save)",
                "cloud9": {
                    "cn": {
                        "category": "%AWS.title.cn%"
                    }
                }
            },
            {
                "command": "aws.cwl.changeFilterPattern",
                "title": "%AWS.command.cwl.changeFilterPattern%",
                "category": "%AWS.title%",
                "enablement": "isCloud9 || !aws.isWebExtHost",
                "icon": "$(search-view-icon)",
                "cloud9": {
                    "cn": {
                        "category": "%AWS.title.cn%"
                    }
                }
            },
            {
                "command": "aws.cwl.changeTimeFilter",
                "title": "%AWS.command.cwl.changeTimeFilter%",
                "category": "%AWS.title%",
                "enablement": "isCloud9 || !aws.isWebExtHost",
                "icon": "$(calendar)",
                "cloud9": {
                    "cn": {
                        "category": "%AWS.title.cn%"
                    }
                }
            },
            {
                "command": "aws.addSamDebugConfig",
                "title": "%AWS.command.addSamDebugConfig%",
                "category": "%AWS.title%",
                "enablement": "isCloud9 || !aws.isWebExtHost",
                "cloud9": {
                    "cn": {
                        "category": "%AWS.title.cn%"
                    }
                }
            },
            {
                "command": "aws.toggleSamCodeLenses",
                "title": "%AWS.command.toggleSamCodeLenses%",
                "category": "%AWS.title%",
                "enablement": "isCloud9 || !aws.isWebExtHost",
                "cloud9": {
                    "cn": {
                        "category": "%AWS.title.cn%"
                    }
                }
            },
            {
                "command": "aws.ecs.runCommandInContainer",
                "title": "%AWS.ecs.runCommandInContainer%",
                "category": "%AWS.title%",
                "enablement": "viewItem == awsEcsContainerNodeExecEnabled",
                "cloud9": {
                    "cn": {
                        "category": "%AWS.title.cn%"
                    }
                }
            },
            {
                "command": "aws.ecs.openTaskInTerminal",
                "title": "%AWS.ecs.openTaskInTerminal%",
                "category": "%AWS.title%",
                "enablement": "viewItem == awsEcsContainerNodeExecEnabled",
                "cloud9": {
                    "cn": {
                        "category": "%AWS.title.cn%"
                    }
                }
            },
            {
                "command": "aws.ecs.enableEcsExec",
                "title": "%AWS.ecs.enableEcsExec%",
                "category": "%AWS.title%",
                "enablement": "isCloud9 || !aws.isWebExtHost",
                "cloud9": {
                    "cn": {
                        "category": "%AWS.title.cn%"
                    }
                }
            },
            {
                "command": "aws.ecs.viewDocumentation",
                "title": "%AWS.generic.viewDocs%",
                "category": "%AWS.title%",
                "enablement": "isCloud9 || !aws.isWebExtHost",
                "cloud9": {
                    "cn": {
                        "category": "%AWS.title.cn%"
                    }
                }
            },
            {
                "command": "aws.resources.copyIdentifier",
                "title": "%AWS.command.resources.copyIdentifier%",
                "category": "%AWS.title%",
                "enablement": "isCloud9 || !aws.isWebExtHost",
                "cloud9": {
                    "cn": {
                        "category": "%AWS.title.cn%"
                    }
                }
            },
            {
                "command": "aws.resources.openResourcePreview",
                "title": "%AWS.generic.preview%",
                "category": "%AWS.title%",
                "enablement": "isCloud9 || !aws.isWebExtHost",
                "icon": "$(open-preview)",
                "cloud9": {
                    "cn": {
                        "category": "%AWS.title.cn%"
                    }
                }
            },
            {
                "command": "aws.resources.createResource",
                "title": "%AWS.generic.create%",
                "category": "%AWS.title%",
                "enablement": "isCloud9 || !aws.isWebExtHost",
                "icon": "$(add)",
                "cloud9": {
                    "cn": {
                        "category": "%AWS.title.cn%"
                    }
                }
            },
            {
                "command": "aws.resources.deleteResource",
                "title": "%AWS.generic.promptDelete%",
                "category": "%AWS.title%",
                "enablement": "isCloud9 || !aws.isWebExtHost",
                "cloud9": {
                    "cn": {
                        "category": "%AWS.title.cn%"
                    }
                }
            },
            {
                "command": "aws.resources.updateResource",
                "title": "%AWS.generic.promptUpdate%",
                "category": "%AWS.title%",
                "enablement": "isCloud9 || !aws.isWebExtHost",
                "icon": "$(pencil)",
                "cloud9": {
                    "cn": {
                        "category": "%AWS.title.cn%"
                    }
                }
            },
            {
                "command": "aws.resources.updateResourceInline",
                "title": "%AWS.generic.promptUpdate%",
                "category": "%AWS.title%",
                "enablement": "isCloud9 || !aws.isWebExtHost",
                "icon": "$(pencil)",
                "cloud9": {
                    "cn": {
                        "category": "%AWS.title.cn%"
                    }
                }
            },
            {
                "command": "aws.resources.saveResource",
                "title": "%AWS.generic.save%",
                "category": "%AWS.title%",
                "enablement": "isCloud9 || !aws.isWebExtHost",
                "icon": "$(save)",
                "cloud9": {
                    "cn": {
                        "category": "%AWS.title.cn%"
                    }
                }
            },
            {
                "command": "aws.resources.closeResource",
                "title": "%AWS.generic.close%",
                "category": "%AWS.title%",
                "enablement": "isCloud9 || !aws.isWebExtHost",
                "icon": "$(close)",
                "cloud9": {
                    "cn": {
                        "category": "%AWS.title.cn%"
                    }
                }
            },
            {
                "command": "aws.resources.viewDocs",
                "title": "%AWS.generic.viewDocs%",
                "category": "%AWS.title%",
                "enablement": "isCloud9 || !aws.isWebExtHost",
                "icon": "$(book)",
                "cloud9": {
                    "cn": {
                        "category": "%AWS.title.cn%"
                    }
                }
            },
            {
                "command": "aws.resources.configure",
                "title": "%AWS.command.resources.configure%",
                "category": "%AWS.title%",
                "enablement": "isCloud9 || !aws.isWebExtHost",
                "icon": "$(gear)",
                "cloud9": {
                    "cn": {
                        "category": "%AWS.title.cn%"
                    }
                }
            },
            {
                "command": "aws.apprunner.createService",
                "title": "%AWS.command.apprunner.createService%",
                "category": "%AWS.title%",
                "enablement": "isCloud9 || !aws.isWebExtHost",
                "cloud9": {
                    "cn": {
                        "category": "%AWS.title.cn%"
                    }
                }
            },
            {
                "command": "aws.ecs.disableEcsExec",
                "title": "%AWS.ecs.disableEcsExec%",
                "category": "%AWS.title%",
                "enablement": "isCloud9 || !aws.isWebExtHost",
                "cloud9": {
                    "cn": {
                        "category": "%AWS.title.cn%"
                    }
                }
            },
            {
                "command": "aws.apprunner.createServiceFromEcr",
                "title": "%AWS.command.apprunner.createServiceFromEcr%",
                "category": "%AWS.title%",
                "enablement": "isCloud9 || !aws.isWebExtHost",
                "cloud9": {
                    "cn": {
                        "category": "%AWS.title.cn%"
                    }
                }
            },
            {
                "command": "aws.apprunner.pauseService",
                "title": "%AWS.command.apprunner.pauseService%",
                "category": "%AWS.title%",
                "enablement": "isCloud9 || !aws.isWebExtHost",
                "cloud9": {
                    "cn": {
                        "category": "%AWS.title.cn%"
                    }
                }
            },
            {
                "command": "aws.apprunner.resumeService",
                "title": "%AWS.command.apprunner.resumeService%",
                "category": "AWS",
                "enablement": "isCloud9 || !aws.isWebExtHost",
                "cloud9": {
                    "cn": {
                        "category": "%AWS.title.cn%"
                    }
                }
            },
            {
                "command": "aws.apprunner.copyServiceUrl",
                "title": "%AWS.command.apprunner.copyServiceUrl%",
                "category": "%AWS.title%",
                "enablement": "isCloud9 || !aws.isWebExtHost",
                "cloud9": {
                    "cn": {
                        "category": "%AWS.title.cn%"
                    }
                }
            },
            {
                "command": "aws.apprunner.open",
                "title": "%AWS.command.apprunner.open%",
                "category": "%AWS.title%",
                "enablement": "isCloud9 || !aws.isWebExtHost",
                "cloud9": {
                    "cn": {
                        "category": "%AWS.title.cn%"
                    }
                }
            },
            {
                "command": "aws.apprunner.deleteService",
                "title": "%AWS.generic.promptDelete%",
                "category": "%AWS.title%",
                "enablement": "isCloud9 || !aws.isWebExtHost",
                "cloud9": {
                    "cn": {
                        "category": "%AWS.title.cn%"
                    }
                }
            },
            {
                "command": "aws.apprunner.startDeployment",
                "title": "%AWS.command.apprunner.startDeployment%",
                "category": "%AWS.title%",
                "enablement": "isCloud9 || !aws.isWebExtHost",
                "cloud9": {
                    "cn": {
                        "category": "%AWS.title.cn%"
                    }
                }
            },
            {
                "command": "aws.cloudFormation.newTemplate",
                "title": "%AWS.command.cloudFormation.newTemplate%",
                "category": "%AWS.title%",
                "enablement": "isCloud9 || !aws.isWebExtHost",
                "cloud9": {
                    "cn": {
                        "category": "%AWS.title.cn%"
                    }
                }
            },
            {
                "command": "aws.sam.newTemplate",
                "title": "%AWS.command.sam.newTemplate%",
                "category": "%AWS.title%",
                "enablement": "isCloud9 || !aws.isWebExtHost",
                "cloud9": {
                    "cn": {
                        "category": "%AWS.title.cn%"
                    }
                }
            },
            {
                "command": "aws.samcli.sync",
                "title": "%AWS.command.samcli.sync%",
                "category": "%AWS.title%",
                "enablement": "isCloud9 || !aws.isWebExtHost"
            },
            {
                "command": "aws.toolkit.amazonq.learnMore",
                "title": "%AWS.amazonq.learnMore%",
                "category": "%AWS.title%"
            },
            {
                "command": "aws.toolkit.amazonq.extensionpage",
                "title": "Open Amazon Q Extension",
                "category": "%AWS.title%"
            },
            {
                "command": "aws.toolkit.amazonq.dismiss",
                "title": "Dismiss Q Notification",
                "category": "%AWS.title%"
            },
            {
                "command": "aws.dev.openMenu",
                "title": "Open Developer Menu",
                "category": "AWS (Developer)",
                "enablement": "aws.isDevMode"
            },
            {
                "command": "aws.dev.viewLogs",
                "title": "Watch Logs",
                "category": "AWS (Developer)"
            },
            {
                "command": "aws.openInApplicationComposerDialog",
                "title": "%AWS.command.applicationComposer.openDialog%",
                "category": "%AWS.title%",
                "cloud9": {
                    "cn": {
                        "category": "%AWS.title.cn%"
                    }
                }
            },
            {
                "command": "aws.openInApplicationComposer",
                "title": "%AWS.command.applicationComposer.open%",
                "category": "%AWS.title%",
                "icon": {
                    "dark": "resources/icons/aws/applicationcomposer/icon-dark.svg",
                    "light": "resources/icons/aws/applicationcomposer/icon.svg"
                },
                "cloud9": {
                    "cn": {
                        "category": "%AWS.title.cn%"
                    }
                }
            }
        ],
        "jsonValidation": [
            {
                "fileMatch": ".aws/templates.json",
                "url": "./dist/src/templates/templates.json"
            },
            {
                "fileMatch": "*ecs-task-def.json",
                "url": "https://ecs-intellisense.s3-us-west-2.amazonaws.com/task-definition/schema.json"
            }
        ],
        "languages": [
            {
                "id": "asl",
                "extensions": [
                    ".asl.json",
                    ".asl"
                ],
                "aliases": [
                    "Amazon States Language"
                ]
            },
            {
                "id": "asl-yaml",
                "aliases": [
                    "Amazon States Language (YAML)"
                ],
                "extensions": [
                    ".asl.yaml",
                    ".asl.yml"
                ]
            },
            {
                "id": "ssm-json",
                "extensions": [
                    ".ssm.json"
                ],
                "aliases": [
                    "AWS Systems Manager Document (JSON)"
                ]
            },
            {
                "id": "ssm-yaml",
                "extensions": [
                    ".ssm.yaml",
                    ".ssm.yml"
                ],
                "aliases": [
                    "AWS Systems Manager Document (YAML)"
                ]
            }
        ],
        "keybindings": [
            {
                "command": "aws.previewStateMachine",
                "key": "ctrl+shift+v",
                "mac": "cmd+shift+v",
                "when": "editorTextFocus && editorLangId == asl || editorTextFocus && editorLangId == asl-yaml"
<<<<<<< HEAD
=======
            },
            {
                "command": "aws.codeWhisperer",
                "key": "alt+c",
                "mac": "alt+c",
                "when": "editorTextFocus && aws.codewhisperer.connected || isCloud9 && editorTextFocus"
            },
            {
                "command": "aws.codeWhisperer.rejectCodeSuggestion",
                "key": "escape",
                "mac": "escape",
                "when": "inlineSuggestionVisible && !editorReadonly && aws.codewhisperer.connected || isCloud9 && suggestWidgetVisible && !editorReadonly"
            },
            {
                "command": "aws.codeWhisperer.dismissTutorial",
                "key": "escape",
                "mac": "escape",
                "when": "aws.codewhisperer.tutorial.workInProgress && !inlineSuggestionVisible && !suggestWidgetVisible"
            },
            {
                "key": "right",
                "command": "editor.action.inlineSuggest.showNext",
                "when": "inlineSuggestionVisible && !editorReadonly && aws.codewhisperer.connected"
            },
            {
                "key": "left",
                "command": "editor.action.inlineSuggest.showPrevious",
                "when": "inlineSuggestionVisible && !editorReadonly && aws.codewhisperer.connected"
>>>>>>> cf3f0fe0
            }
        ],
        "grammars": [
            {
                "language": "asl",
                "scopeName": "source.asl",
                "path": "./syntaxes/ASL.tmLanguage"
            },
            {
                "language": "asl-yaml",
                "scopeName": "source.asl.yaml",
                "path": "./syntaxes/asl-yaml.tmLanguage.json"
            },
            {
                "language": "ssm-json",
                "scopeName": "source.ssmjson",
                "path": "./syntaxes/SSMJSON.tmLanguage"
            },
            {
                "language": "ssm-yaml",
                "scopeName": "source.ssmyaml",
                "path": "./syntaxes/SSMYAML.tmLanguage"
            }
        ],
        "resourceLabelFormatters": [
            {
                "scheme": "aws-cwl",
                "formatting": {
                    "label": "${path}",
                    "separator": "/"
                }
            },
            {
                "scheme": "s3*",
                "formatting": {
                    "label": "[S3] ${path}",
                    "separator": "/"
                }
            }
        ],
        "walkthroughs": [],
        "icons": {
            "aws-amazonq-q-gradient": {
                "description": "AWS Contributed Icon",
                "default": {
                    "fontPath": "./resources/fonts/aws-toolkit-icons.woff",
                    "fontCharacter": "\\f1aa"
                }
            },
            "aws-amazonq-q-squid-ink": {
                "description": "AWS Contributed Icon",
                "default": {
                    "fontPath": "./resources/fonts/aws-toolkit-icons.woff",
                    "fontCharacter": "\\f1ab"
                }
            },
            "aws-amazonq-q-white": {
                "description": "AWS Contributed Icon",
                "default": {
                    "fontPath": "./resources/fonts/aws-toolkit-icons.woff",
                    "fontCharacter": "\\f1ac"
                }
            },
            "aws-amazonq-transform-landing-page-icon": {
                "description": "AWS Contributed Icon",
                "default": {
                    "fontPath": "./resources/fonts/aws-toolkit-icons.woff",
                    "fontCharacter": "\\f1ad"
                }
            },
            "aws-applicationcomposer-icon": {
                "description": "AWS Contributed Icon",
                "default": {
                    "fontPath": "./resources/fonts/aws-toolkit-icons.woff",
                    "fontCharacter": "\\f1ae"
                }
            },
            "aws-applicationcomposer-icon-dark": {
                "description": "AWS Contributed Icon",
                "default": {
                    "fontPath": "./resources/fonts/aws-toolkit-icons.woff",
                    "fontCharacter": "\\f1af"
                }
            },
            "aws-apprunner-service": {
                "description": "AWS Contributed Icon",
                "default": {
                    "fontPath": "./resources/fonts/aws-toolkit-icons.woff",
                    "fontCharacter": "\\f1b0"
                }
            },
            "aws-cdk-logo": {
                "description": "AWS Contributed Icon",
                "default": {
                    "fontPath": "./resources/fonts/aws-toolkit-icons.woff",
                    "fontCharacter": "\\f1b1"
                }
            },
            "aws-cloudformation-stack": {
                "description": "AWS Contributed Icon",
                "default": {
                    "fontPath": "./resources/fonts/aws-toolkit-icons.woff",
                    "fontCharacter": "\\f1b2"
                }
            },
            "aws-cloudwatch-log-group": {
                "description": "AWS Contributed Icon",
                "default": {
                    "fontPath": "./resources/fonts/aws-toolkit-icons.woff",
                    "fontCharacter": "\\f1b3"
                }
            },
            "aws-codecatalyst-logo": {
                "description": "AWS Contributed Icon",
                "default": {
                    "fontPath": "./resources/fonts/aws-toolkit-icons.woff",
                    "fontCharacter": "\\f1b4"
                }
            },
            "aws-codewhisperer-icon-black": {
                "description": "AWS Contributed Icon",
                "default": {
                    "fontPath": "./resources/fonts/aws-toolkit-icons.woff",
                    "fontCharacter": "\\f1b5"
                }
            },
            "aws-codewhisperer-icon-white": {
                "description": "AWS Contributed Icon",
                "default": {
                    "fontPath": "./resources/fonts/aws-toolkit-icons.woff",
                    "fontCharacter": "\\f1b6"
                }
            },
            "aws-codewhisperer-learn": {
                "description": "AWS Contributed Icon",
                "default": {
                    "fontPath": "./resources/fonts/aws-toolkit-icons.woff",
                    "fontCharacter": "\\f1b7"
                }
            },
            "aws-ecr-registry": {
                "description": "AWS Contributed Icon",
                "default": {
                    "fontPath": "./resources/fonts/aws-toolkit-icons.woff",
                    "fontCharacter": "\\f1b8"
                }
            },
            "aws-ecs-cluster": {
                "description": "AWS Contributed Icon",
                "default": {
                    "fontPath": "./resources/fonts/aws-toolkit-icons.woff",
                    "fontCharacter": "\\f1b9"
                }
            },
            "aws-ecs-container": {
                "description": "AWS Contributed Icon",
                "default": {
                    "fontPath": "./resources/fonts/aws-toolkit-icons.woff",
                    "fontCharacter": "\\f1ba"
                }
            },
            "aws-ecs-service": {
                "description": "AWS Contributed Icon",
                "default": {
                    "fontPath": "./resources/fonts/aws-toolkit-icons.woff",
                    "fontCharacter": "\\f1bb"
                }
            },
            "aws-generic-attach-file": {
                "description": "AWS Contributed Icon",
                "default": {
                    "fontPath": "./resources/fonts/aws-toolkit-icons.woff",
                    "fontCharacter": "\\f1bc"
                }
            },
            "aws-iot-certificate": {
                "description": "AWS Contributed Icon",
                "default": {
                    "fontPath": "./resources/fonts/aws-toolkit-icons.woff",
                    "fontCharacter": "\\f1bd"
                }
            },
            "aws-iot-policy": {
                "description": "AWS Contributed Icon",
                "default": {
                    "fontPath": "./resources/fonts/aws-toolkit-icons.woff",
                    "fontCharacter": "\\f1be"
                }
            },
            "aws-iot-thing": {
                "description": "AWS Contributed Icon",
                "default": {
                    "fontPath": "./resources/fonts/aws-toolkit-icons.woff",
                    "fontCharacter": "\\f1bf"
                }
            },
            "aws-lambda-function": {
                "description": "AWS Contributed Icon",
                "default": {
                    "fontPath": "./resources/fonts/aws-toolkit-icons.woff",
                    "fontCharacter": "\\f1c0"
                }
            },
            "aws-mynah-MynahIconBlack": {
                "description": "AWS Contributed Icon",
                "default": {
                    "fontPath": "./resources/fonts/aws-toolkit-icons.woff",
                    "fontCharacter": "\\f1c1"
                }
            },
            "aws-mynah-MynahIconWhite": {
                "description": "AWS Contributed Icon",
                "default": {
                    "fontPath": "./resources/fonts/aws-toolkit-icons.woff",
                    "fontCharacter": "\\f1c2"
                }
            },
            "aws-mynah-logo": {
                "description": "AWS Contributed Icon",
                "default": {
                    "fontPath": "./resources/fonts/aws-toolkit-icons.woff",
                    "fontCharacter": "\\f1c3"
                }
            },
            "aws-redshift-cluster": {
                "description": "AWS Contributed Icon",
                "default": {
                    "fontPath": "./resources/fonts/aws-toolkit-icons.woff",
                    "fontCharacter": "\\f1c4"
                }
            },
            "aws-redshift-cluster-connected": {
                "description": "AWS Contributed Icon",
                "default": {
                    "fontPath": "./resources/fonts/aws-toolkit-icons.woff",
                    "fontCharacter": "\\f1c5"
                }
            },
            "aws-redshift-database": {
                "description": "AWS Contributed Icon",
                "default": {
                    "fontPath": "./resources/fonts/aws-toolkit-icons.woff",
                    "fontCharacter": "\\f1c6"
                }
            },
            "aws-redshift-redshift-cluster-connected": {
                "description": "AWS Contributed Icon",
                "default": {
                    "fontPath": "./resources/fonts/aws-toolkit-icons.woff",
                    "fontCharacter": "\\f1c7"
                }
            },
            "aws-redshift-schema": {
                "description": "AWS Contributed Icon",
                "default": {
                    "fontPath": "./resources/fonts/aws-toolkit-icons.woff",
                    "fontCharacter": "\\f1c8"
                }
            },
            "aws-redshift-table": {
                "description": "AWS Contributed Icon",
                "default": {
                    "fontPath": "./resources/fonts/aws-toolkit-icons.woff",
                    "fontCharacter": "\\f1c9"
                }
            },
            "aws-s3-bucket": {
                "description": "AWS Contributed Icon",
                "default": {
                    "fontPath": "./resources/fonts/aws-toolkit-icons.woff",
                    "fontCharacter": "\\f1ca"
                }
            },
            "aws-s3-create-bucket": {
                "description": "AWS Contributed Icon",
                "default": {
                    "fontPath": "./resources/fonts/aws-toolkit-icons.woff",
                    "fontCharacter": "\\f1cb"
                }
            },
            "aws-schemas-registry": {
                "description": "AWS Contributed Icon",
                "default": {
                    "fontPath": "./resources/fonts/aws-toolkit-icons.woff",
                    "fontCharacter": "\\f1cc"
                }
            },
            "aws-schemas-schema": {
                "description": "AWS Contributed Icon",
                "default": {
                    "fontPath": "./resources/fonts/aws-toolkit-icons.woff",
                    "fontCharacter": "\\f1cd"
                }
            },
            "aws-stepfunctions-preview": {
                "description": "AWS Contributed Icon",
                "default": {
                    "fontPath": "./resources/fonts/aws-toolkit-icons.woff",
                    "fontCharacter": "\\f1ce"
                }
            }
        },
        "notebooks": [
            {
                "type": "aws-redshift-sql-notebook",
                "displayName": "Redshift SQL notebook",
                "selector": [
                    {
                        "filenamePattern": "*.redshiftnb"
                    }
                ]
            }
        ]
    },
    "scripts": {
        "postinstall": "npm run generateTelemetry && npm run generateConfigurationAttributes && npm run compile",
        "generateConfigurationAttributes": "ts-node ./scripts/build/generateConfigurationAttributes.ts",
        "clean": "ts-node ../../scripts/clean.ts dist/",
        "copyFiles": "ts-node ./scripts/build/copyFiles.ts",
        "buildScripts": "npm run generateClients && npm run generatePackage && npm run copyFiles",
        "compile": "npm run clean && npm run buildScripts && tsc -p ./ && webpack --mode development",
        "compileLite": "tsc -p ./",
        "watch": "npm run clean && npm run buildScripts && tsc -watch -p ./",
        "testCompile": "npm run clean && npm run buildScripts && tsc -p ./",
        "test": "npm run testCompile && c8 ts-node ./scripts/test/test.ts",
        "webCompile": "npm run clean && npm run buildScripts && webpack --config-name web",
        "webWatch": "npm run webCompile -- --watch",
        "testWeb": "npm run webCompile && c8 ts-node ./scripts/test/testWeb.ts",
        "testE2E": "npm run testCompile && c8 ts-node ./scripts/test/testE2E.ts",
        "testInteg": "npm run testCompile && c8 ts-node ./scripts/test/testInteg.ts",
        "format": "prettier --ignore-path ../../.prettierignore --check src scripts",
        "formatfix": "prettier --ignore-path ../../.prettierignore --write src scripts",
        "lint": "ts-node ./scripts/lint/testLint.ts && npm run format",
        "generateClients": "ts-node ./scripts/build/generateServiceClient.ts ",
        "generatePackage": "ts-node ./scripts/build/generateIcons.ts",
        "generateTelemetry": "node ../../node_modules/@aws-toolkits/telemetry/lib/generateTelemetry.js --extraInput=src/shared/telemetry/vscodeTelemetry.json --output=src/shared/telemetry/telemetry.gen.ts",
        "serve": "webpack serve --config-name vue-hmr --mode development"
    },
    "devDependencies": {
        "@aws-sdk/types": "^3.13.1",
        "@aws-toolkits/telemetry": "^1.0.196",
        "@aws/fully-qualified-names": "^2.1.4",
        "@cspotcode/source-map-support": "^0.8.1",
        "@sinonjs/fake-timers": "^10.0.2",
        "@types/adm-zip": "^0.4.34",
        "@types/async-lock": "^1.4.0",
        "@types/bytes": "^3.1.0",
        "@types/circular-dependency-plugin": "^5.0.8",
        "@types/cross-spawn": "^6.0.6",
        "@types/diff": "^5.0.7",
        "@types/fs-extra": "^9.0.11",
        "@types/glob": "^8.1.0",
        "@types/js-yaml": "^4.0.5",
        "@types/jsdom": "^21.1.6",
        "@types/lodash": "^4.14.180",
        "@types/markdown-it": "^13.0.2",
        "@types/mime-types": "^2.1.4",
        "@types/mocha": "^10.0.6",
        "@types/node": "^14.18.63",
        "@types/node-fetch": "^2.6.8",
        "@types/prismjs": "^1.26.0",
        "@types/readline-sync": "^1.4.3",
        "@types/semver": "^7.5.0",
        "@types/sinon": "^10.0.5",
        "@types/sinonjs__fake-timers": "^8.1.2",
        "@types/tcp-port-used": "^1.0.1",
        "@types/uuid": "^9.0.1",
        "@types/whatwg-url": "^11.0.4",
        "@types/xml2js": "^0.4.11",
        "@typescript-eslint/eslint-plugin": "^5.59.0",
        "@typescript-eslint/parser": "^5.59.1",
        "@vue/compiler-sfc": "^3.3.2",
        "c8": "^9.0.0",
        "circular-dependency-plugin": "^5.2.2",
        "css-loader": "^6.10.0",
        "diff": "^5.1.0",
        "esbuild-loader": "2.20.0",
        "file-loader": "^6.2.0",
        "jsdom": "^23.0.1",
        "json-schema-to-typescript": "^13.1.1",
        "marked": "^11.1.1",
        "mocha": "^10.1.0",
        "mocha-junit-reporter": "^2.2.1",
        "mocha-multi-reporters": "^1.5.1",
        "readline-sync": "^1.4.9",
        "sass": "^1.49.8",
        "sass-loader": "^12.6.0",
        "sinon": "^14.0.0",
        "style-loader": "^3.3.1",
        "ts-node": "^10.9.1",
        "typescript": "^5.0.4",
        "umd-compat-loader": "^2.1.2",
        "vue-loader": "^17.2.2",
        "vue-style-loader": "^4.1.3",
        "webfont": "^11.2.26"
    },
    "dependencies": {
        "@amzn/codewhisperer-streaming": "file:../../src.gen/@amzn/codewhisperer-streaming",
        "@aws-sdk/client-cognito-identity": "3.490.0",
        "@aws-sdk/client-lambda": "3.385.0",
        "@aws-sdk/client-sso": "^3.342.0",
        "@aws-sdk/client-sso-oidc": "^3.181.0",
        "@aws-sdk/credential-provider-ini": "3.46.0",
        "@aws-sdk/credential-provider-process": "3.37.0",
        "@aws-sdk/credential-provider-sso": "^3.345.0",
        "@aws-sdk/property-provider": "3.46.0",
        "@aws-sdk/smithy-client": "^3.46.0",
        "@aws-sdk/util-arn-parser": "^3.46.0",
        "@aws/mynah-ui": "4.4.3",
        "@gerhobbelt/gitignore-parser": "^0.2.0-9",
        "@iarna/toml": "^2.2.5",
        "@smithy/shared-ini-file-loader": "^2.2.8",
        "@vscode/debugprotocol": "^1.57.0",
        "adm-zip": "^0.5.10",
        "amazon-states-language-service": "^1.11.0",
        "async-lock": "^1.4.0",
        "aws-sdk": "^2.1384.0",
        "aws-ssm-document-language-service": "^1.0.0",
        "bytes": "^3.1.2",
        "cross-fetch": "^4.0.0",
        "cross-spawn": "^7.0.3",
        "fast-json-patch": "^3.1.1",
        "fs-extra": "^10.0.1",
        "glob": "^10.3.10",
        "got": "^11.8.5",
        "highlight.js": "^11.9.0",
        "i18n-ts": "^1.0.5",
        "immutable": "^4.3.0",
        "js-yaml": "^4.1.0",
        "jsonc-parser": "^3.2.0",
        "lodash": "^4.17.21",
        "markdown-it": "^13.0.2",
        "mime-types": "^2.1.32",
        "node-fetch": "^2.7.0",
        "portfinder": "^1.0.32",
        "semver": "^7.5.4",
        "strip-ansi": "^5.2.0",
        "tcp-port-used": "^1.0.1",
        "uuid": "^9.0.0",
        "vscode-languageclient": "^6.1.4",
        "vscode-languageserver": "^6.1.1",
        "vscode-languageserver-protocol": "^3.15.3",
        "vscode-languageserver-textdocument": "^1.0.8",
        "vue": "^3.3.4",
        "web-tree-sitter": "^0.20.8",
        "whatwg-url": "^14.0.0",
        "winston": "^3.11.0",
        "winston-transport": "^4.6.0",
        "xml2js": "^0.6.1",
        "yaml-cfn": "^0.3.2"
    },
    "overrides": {
        "webfont": {
            "xml2js": "0.5.0"
        }
    }
}<|MERGE_RESOLUTION|>--- conflicted
+++ resolved
@@ -3509,37 +3509,6 @@
                 "key": "ctrl+shift+v",
                 "mac": "cmd+shift+v",
                 "when": "editorTextFocus && editorLangId == asl || editorTextFocus && editorLangId == asl-yaml"
-<<<<<<< HEAD
-=======
-            },
-            {
-                "command": "aws.codeWhisperer",
-                "key": "alt+c",
-                "mac": "alt+c",
-                "when": "editorTextFocus && aws.codewhisperer.connected || isCloud9 && editorTextFocus"
-            },
-            {
-                "command": "aws.codeWhisperer.rejectCodeSuggestion",
-                "key": "escape",
-                "mac": "escape",
-                "when": "inlineSuggestionVisible && !editorReadonly && aws.codewhisperer.connected || isCloud9 && suggestWidgetVisible && !editorReadonly"
-            },
-            {
-                "command": "aws.codeWhisperer.dismissTutorial",
-                "key": "escape",
-                "mac": "escape",
-                "when": "aws.codewhisperer.tutorial.workInProgress && !inlineSuggestionVisible && !suggestWidgetVisible"
-            },
-            {
-                "key": "right",
-                "command": "editor.action.inlineSuggest.showNext",
-                "when": "inlineSuggestionVisible && !editorReadonly && aws.codewhisperer.connected"
-            },
-            {
-                "key": "left",
-                "command": "editor.action.inlineSuggest.showPrevious",
-                "when": "inlineSuggestionVisible && !editorReadonly && aws.codewhisperer.connected"
->>>>>>> cf3f0fe0
             }
         ],
         "grammars": [
