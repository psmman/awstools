/*!
 * Copyright Amazon.com, Inc. or its affiliates. All Rights Reserved.
 * SPDX-License-Identifier: Apache-2.0
 */

//@ts-check

'use strict'

const path = require('path')
const glob = require('glob')
const { VueLoaderPlugin } = require('vue-loader')
const baseConfig = require('./webpack.base.config')
const { merge } = require('webpack-merge')
const currentDir = process.cwd()

//@ts-check
/** @typedef {import('webpack').Configuration} WebpackConfig **/

/**
 * Renames all Vue entry files to be `index`, located within the same directory.
 * Example: `src/lambda/vue/index.ts` -> `dist/src/lambda/vue/index.js`
 * @param {string} file
 */
const createVueBundleName = file => {
    return path.relative(currentDir, file).replace('src/', '').split('.').slice(0, -1).join(path.sep)
}

/**
 * Generates Vue entry points if the filename is matches `targetPattern` (default: index.ts)
 * and is under a `vue` directory.
 */
const createVueEntries = (dir = currentDir, targetPattern = 'index.ts') => {
    return glob
        .sync(path.resolve(currentDir, 'src', '**', 'vue', '**', targetPattern))
        .map(f => ({ name: createVueBundleName(f), path: f }))
        .reduce((a, b) => ((a[b.name] = b.path), a), {})
}

/** @type WebpackConfig */
const vueConfig = merge(baseConfig, {
    name: 'vue',
    target: 'web',
    output: {
<<<<<<< HEAD
        path: path.resolve(currentDir, 'dist', 'vue'),
=======
>>>>>>> 050deaf1
        libraryTarget: 'this',
    },
    module: {
        rules: [
            {
                test: /\.vue$/,
                loader: 'vue-loader',
            },
            {
                test: /\.css$/,
                use: ['vue-style-loader', 'css-loader'],
            },
            {
                test: /\.(png|jpg|gif|svg)$/,
                use: 'file-loader',
            },
            // sass loaders for Mynah
            { test: /\.scss$/, use: ['style-loader', 'css-loader', 'sass-loader'] }
        ],
    },
    plugins: [new VueLoaderPlugin()],
})

/** @type WebpackConfig */
const vueHotReloadConfig = {
    ...vueConfig,
    name: 'vue-hmr',
    output: {
        path: path.resolve(currentDir, 'dist', 'vuehr'),
        libraryTarget: 'this',
    },
    devServer: {
        static: {
            directory: path.resolve(currentDir, 'dist'),
        },
        headers: {
            'Access-Control-Allow-Origin': '*',
        },
        // This is not ideal, but since we're only running the server locally it's not too bad
        // The webview debugger tries to establish a websocket with a GUID as its origin, so not much of a workaround
        allowedHosts: 'all',
    },
    // Normally we want to exclude Vue from the bundle, but for hot reloads we need it
    externals: {
        vscode: 'commonjs vscode',
    },
}

module.exports = {
    configs: {
        vue: vueConfig,
        vueHotReload: vueHotReloadConfig,
    },
    utils: {
        createVueEntries,
    },
}<|MERGE_RESOLUTION|>--- conflicted
+++ resolved
@@ -23,7 +23,7 @@
  * @param {string} file
  */
 const createVueBundleName = file => {
-    return path.relative(currentDir, file).replace('src/', '').split('.').slice(0, -1).join(path.sep)
+    return path.relative(currentDir, file).split('.').slice(0, -1).join(path.sep)
 }
 
 /**
@@ -42,10 +42,7 @@
     name: 'vue',
     target: 'web',
     output: {
-<<<<<<< HEAD
         path: path.resolve(currentDir, 'dist', 'vue'),
-=======
->>>>>>> 050deaf1
         libraryTarget: 'this',
     },
     module: {
@@ -63,7 +60,7 @@
                 use: 'file-loader',
             },
             // sass loaders for Mynah
-            { test: /\.scss$/, use: ['style-loader', 'css-loader', 'sass-loader'] }
+            { test: /\.scss$/, use: ['style-loader', 'css-loader', 'sass-loader'] },
         ],
     },
     plugins: [new VueLoaderPlugin()],
