/*!
 * Copyright Amazon.com, Inc. or its affiliates. All Rights Reserved.
 * SPDX-License-Identifier: Apache-2.0
 */

import { ChatItemAction, MynahIcons } from '@aws/mynah-ui'
import { existsSync } from 'fs'
import * as path from 'path'
import * as vscode from 'vscode'
import { EventEmitter } from 'vscode'
import { telemetry } from '../../../shared/telemetry/telemetry'
import { createSingleFileDialog } from '../../../shared/ui/common/openDialog'
import { featureDevScheme } from '../../constants'
import { ContentLengthError, SelectedFolderNotInWorkspaceFolderError, createUserFacingErrorMessage } from '../../errors'
import { defaultRetryLimit } from '../../limits'
import { Session } from '../../session/session'
import { featureName } from '../../constants'
import { ChatSessionStorage } from '../../storages/chatSession'
import { FollowUpTypes, SessionStatePhase } from '../../types'
import { Messenger } from './messenger/messenger'
import { AuthUtil, getChatAuthState } from '../../../codewhisperer/util/authUtil'
import { AuthController } from '../../../amazonq/auth/controller'
import { getLogger } from '../../../shared/logger'
import { submitFeedback } from '../../../feedback/vue/submitFeedback'
import { placeholder } from '../../../shared/vscode/commands2'
import { EditorContentController } from '../../../amazonq/commons/controllers/contentController'
import { openUrl } from '../../../shared/utilities/vsCodeUtils'
import { getPathsFromZipFilePath, getWorkspaceFoldersByPrefixes } from '../../util/files'
import { userGuideURL } from '../../../amazonq/webview/ui/texts/constants'

export interface ChatControllerEventEmitters {
    readonly processHumanChatMessage: EventEmitter<any>
    readonly followUpClicked: EventEmitter<any>
    readonly openDiff: EventEmitter<any>
    readonly stopResponse: EventEmitter<any>
    readonly tabOpened: EventEmitter<any>
    readonly tabClosed: EventEmitter<any>
    readonly processChatItemVotedMessage: EventEmitter<any>
    readonly authClicked: EventEmitter<any>
    readonly processResponseBodyLinkClick: EventEmitter<any>
    readonly insertCodeAtPositionClicked: EventEmitter<any>
}

type OpenDiffMessage = {
    tabID: string
    messageId: string
    // currently the zip file path
    filePath: string
    deleted: boolean
}
export class FeatureDevController {
    private readonly messenger: Messenger
    private readonly sessionStorage: ChatSessionStorage
    private isAmazonQVisible: boolean
    private authController: AuthController
    private contentController: EditorContentController

    public constructor(
        private readonly chatControllerMessageListeners: ChatControllerEventEmitters,
        messenger: Messenger,
        sessionStorage: ChatSessionStorage,
        onDidChangeAmazonQVisibility: vscode.Event<boolean>
    ) {
        this.messenger = messenger
        this.sessionStorage = sessionStorage
        this.authController = new AuthController()
        this.contentController = new EditorContentController()

        /**
         * defaulted to true because onDidChangeAmazonQVisibility doesn't get fire'd until after
         * the view is opened
         */
        this.isAmazonQVisible = true

        onDidChangeAmazonQVisibility(visible => {
            this.isAmazonQVisible = visible
        })

        this.chatControllerMessageListeners.processHumanChatMessage.event(data => {
            this.processUserChatMessage(data).catch(e => {
                getLogger().error('processUserChatMessage failed: %s', (e as Error).message)
            })
        })
        this.chatControllerMessageListeners.processChatItemVotedMessage.event(data => {
            this.processChatItemVotedMessage(data.tabID, data.messageId, data.vote).catch(e => {
                getLogger().error('processChatItemVotedMessage failed: %s', (e as Error).message)
            })
        })
        this.chatControllerMessageListeners.followUpClicked.event(data => {
            switch (data.followUp.type) {
                case FollowUpTypes.WriteCode:
                    return this.writeCodeClicked(data)
                case FollowUpTypes.AcceptCode:
                    return this.acceptCode(data)
                case FollowUpTypes.ProvideFeedbackAndRegenerateCode:
                    return this.provideFeedbackAndRegenerateCode(data)
                case FollowUpTypes.Retry:
                    return this.retryRequest(data)
                case FollowUpTypes.ModifyDefaultSourceFolder:
                    return this.modifyDefaultSourceFolder(data)
                case FollowUpTypes.DevExamples:
                    this.initialExamples(data)
                    break
                case FollowUpTypes.NewTask:
                    return this.newTask(data)
                case FollowUpTypes.CloseSession:
                    return this.closeSession(data)
                case FollowUpTypes.SendFeedback:
                    this.sendFeedback()
                    break
            }
        })
        this.chatControllerMessageListeners.openDiff.event(data => {
            return this.openDiff(data)
        })
        this.chatControllerMessageListeners.stopResponse.event(data => {
            return this.stopResponse(data)
        })
        this.chatControllerMessageListeners.tabOpened.event(data => {
            return this.tabOpened(data)
        })
        this.chatControllerMessageListeners.tabClosed.event(data => {
            this.tabClosed(data)
        })
        this.chatControllerMessageListeners.authClicked.event(data => {
            this.authClicked(data)
        })
        this.chatControllerMessageListeners.processResponseBodyLinkClick.event(data => {
            this.processLink(data)
        })
        this.chatControllerMessageListeners.insertCodeAtPositionClicked.event(data => {
            this.insertCodeAtPosition(data)
        })
    }

    private async processChatItemVotedMessage(tabId: string, messageId: string, vote: string) {
        const session = await this.sessionStorage.getSession(tabId)

        switch (session?.state.phase) {
            case 'Approach':
                if (vote === 'upvote') {
                    telemetry.amazonq_approachThumbsUp.emit({
                        amazonqConversationId: session?.conversationId,
                        value: 1,
                        result: 'Succeeded',
                        credentialStartUrl: AuthUtil.instance.startUrl,
                    })
                } else if (vote === 'downvote') {
                    telemetry.amazonq_approachThumbsDown.emit({
                        amazonqConversationId: session?.conversationId,
                        value: 1,
                        result: 'Succeeded',
                        credentialStartUrl: AuthUtil.instance.startUrl,
                    })
                }
                break
            case 'Codegen':
                if (vote === 'upvote') {
                    telemetry.amazonq_codeGenerationThumbsUp.emit({
                        amazonqConversationId: session?.conversationId,
                        value: 1,
                    })
                } else if (vote === 'downvote') {
                    telemetry.amazonq_codeGenerationThumbsDown.emit({
                        amazonqConversationId: session?.conversationId,
                        value: 1,
                    })
                }
                break
        }
    }

    // TODO add type
    private async processUserChatMessage(message: any) {
        if (message.message === undefined) {
            this.messenger.sendErrorMessage('chatMessage should be set', message.tabID, 0, undefined)
            return
        }

        /**
         * Don't attempt to process any chat messages when a workspace folder is not set.
         * When the tab is first opened we will throw an error and lock the chat if the workspace
         * folder is not found
         */
        const workspaceFolders = vscode.workspace.workspaceFolders
        if (workspaceFolders === undefined || workspaceFolders.length === 0) {
            return
        }

        let session
        try {
            getLogger().debug(`${featureName}: Processing message: ${message.message}`)

            session = await this.sessionStorage.getSession(message.tabID)

            const authState = await getChatAuthState()
            if (authState.amazonQ !== 'connected') {
                await this.messenger.sendAuthNeededExceptionMessage(authState, message.tabID)
                session.isAuthenticating = true
                return
            }

            switch (session.state.phase) {
                case 'Init':
                case 'Approach':
                    await this.onApproachGeneration(session, message.message, message.tabID)
                    break
                case 'Codegen':
                    await this.onCodeGeneration(session, message.message, message.tabID)
                    break
            }
        } catch (err: any) {
            if (err instanceof ContentLengthError) {
                this.messenger.sendErrorMessage(err.message, message.tabID, this.retriesRemaining(session))
                this.messenger.sendAnswer({
                    type: 'system-prompt',
                    tabID: message.tabID,
                    followUps: [
                        {
                            pillText: 'Select files for context',
                            type: 'ModifyDefaultSourceFolder',
                            status: 'info',
                        },
                    ],
                })
            } else {
                const errorMessage = createUserFacingErrorMessage(
                    `${featureName} request failed: ${err.cause?.message ?? err.message}`
                )
                this.messenger.sendErrorMessage(
                    errorMessage,
                    message.tabID,
                    this.retriesRemaining(session),
                    session?.state.phase
                )
            }

            // Lock the chat input until they explicitly click one of the follow ups
            this.messenger.sendChatInputEnabled(message.tabID, false)
        }
    }

    /**
     * Handle a regular incoming message when a user is in the approach phase
     */
    private async onApproachGeneration(session: Session, message: string, tabID: string) {
        await session.preloader(message)

        // Ensure that the loading icon stays showing
        this.messenger.sendAsyncEventProgress(tabID, true, 'Ok, let me create a plan. This may take a few minutes.')

        this.messenger.sendUpdatePlaceholder(tabID, 'Generating implementation plan ...')

        const interactions = await session.send(message)
        this.messenger.sendUpdatePlaceholder(tabID, 'Add more detail to iterate on the approach')

        // Resolve the "..." with the content
        this.messenger.sendAnswer({
            message: interactions.content,
            type: 'answer-part',
            tabID: tabID,
            canBeVoted: true,
        })

        this.messenger.sendAnswer({
            type: 'answer',
            tabID,
            message:
                'Would you like me to generate a suggestion for this? You will be able to review a file diff before inserting code in your project.',
        })

        // Follow up with action items and complete the request stream
        this.messenger.sendAnswer({
            type: 'system-prompt', // show the followups on the right side
            followUps: this.getFollowUpOptions(session.state.phase),
            tabID: tabID,
        })

        // Unlock the prompt again so that users can iterate
        this.messenger.sendAsyncEventProgress(tabID, false, undefined)
    }

    /**
     * Handle a regular incoming message when a user is in the code generation phase
     */
    private async onCodeGeneration(session: Session, message: string, tabID: string) {
        // lock the UI/show loading bubbles
        this.messenger.sendAsyncEventProgress(
            tabID,
            true,
            `This may take a few minutes. I will send a notification when it's complete if you navigate away from this panel`
        )

        try {
            this.messenger.sendAnswer({
                message: 'Requesting changes ...',
                type: 'answer-stream',
                tabID,
            })
            this.messenger.sendUpdatePlaceholder(tabID, 'Writing code ...')
            await session.send(message)
            const filePaths = session.state.filePaths ?? []
            const deletedFiles = session.state.deletedFiles ?? []
            if (filePaths.length === 0 && deletedFiles.length === 0) {
                this.messenger.sendAnswer({
                    message: 'Unable to generate any file changes',
                    type: 'answer',
                    tabID: tabID,
                })
                this.messenger.sendAnswer({
                    type: 'system-prompt',
                    tabID: tabID,
                    followUps:
                        this.retriesRemaining(session) > 0
                            ? [
                                  {
                                      pillText: 'Retry',
                                      type: FollowUpTypes.Retry,
                                      status: 'warning',
                                  },
                              ]
                            : [],
                })
                // Lock the chat input until they explicitly click retry
                this.messenger.sendChatInputEnabled(tabID, false)
                return
            }

            // Only add the follow up accept/deny buttons when the tab hasn't been closed/request hasn't been cancelled
            if (session?.state.tokenSource.token.isCancellationRequested) {
                return
            }

            this.messenger.sendCodeResult(
                filePaths,
                deletedFiles,
                session.state.references ?? [],
                tabID,
                session.uploadId
            )
            this.messenger.sendAnswer({
                message: undefined,
                type: 'system-prompt',
                followUps: this.getFollowUpOptions(session?.state.phase),
                tabID: tabID,
            })
            this.messenger.sendUpdatePlaceholder(tabID, 'Select an option above to proceed')
        } finally {
            // Finish processing the event
            this.messenger.sendAsyncEventProgress(tabID, false, undefined)

            // Lock the chat input until they explicitly click one of the follow ups
            this.messenger.sendChatInputEnabled(tabID, false)

            if (!this.isAmazonQVisible) {
                const open = 'Open chat'
                const resp = await vscode.window.showInformationMessage(
                    'Your code suggestions from Amazon Q are ready to review',
                    open
                )
                if (resp === open) {
                    await vscode.commands.executeCommand('aws.AmazonQChatView.focus')
                    // TODO add focusing on the specific tab once that's implemented
                }
            }
        }
    }

    // TODO add type
    private async writeCodeClicked(message: any) {
        let session
        try {
            session = await this.sessionStorage.getSession(message.tabID)
            session.initCodegen()
            await this.onCodeGeneration(session, '', message.tabID)
        } catch (err: any) {
            const errorMessage = createUserFacingErrorMessage(
                `${featureName} request failed: ${err.cause?.message ?? err.message}`
            )
            this.messenger.sendErrorMessage(
                errorMessage,
                message.tabID,
                this.retriesRemaining(session),
                session?.state.phase
            )
        }
    }

    // TODO add type
    private async acceptCode(message: any) {
        let session
        try {
            session = await this.sessionStorage.getSession(message.tabID)
            telemetry.amazonq_isAcceptedCodeChanges.emit({
                amazonqConversationId: session.conversationId,
                enabled: true,
            })
            await session.acceptChanges()

            this.messenger.sendAnswer({
                type: 'answer',
                tabID: message.tabID,
                message: 'Code has been updated. Would you like to work on another task?',
            })

            this.messenger.sendAnswer({
                type: 'system-prompt',
                tabID: message.tabID,
                followUps: [
                    {
                        pillText: 'Work on new task',
                        type: FollowUpTypes.NewTask,
                        status: 'info',
                    },
                    {
                        pillText: 'Close session',
                        type: FollowUpTypes.CloseSession,
                        status: 'info',
                    },
                ],
            })

            // Ensure that chat input is enabled so that they can provide additional iterations if they choose
            this.messenger.sendChatInputEnabled(message.tabID, true)
            this.messenger.sendUpdatePlaceholder(message.tabID, 'Provide input on additional improvements')
        } catch (err: any) {
            this.messenger.sendErrorMessage(
                createUserFacingErrorMessage(`Failed to accept code changes: ${err.message}`),
                message.tabID,
                this.retriesRemaining(session),
                session?.state.phase
            )
        }
    }

    private async provideFeedbackAndRegenerateCode(message: any) {
        const session = await this.sessionStorage.getSession(message.tabID)
        telemetry.amazonq_isProvideFeedbackForCodeGen.emit({
            amazonqConversationId: session.conversationId,
            enabled: true,
        })
        // Unblock the message button
        this.messenger.sendAsyncEventProgress(message.tabID, false, undefined)

        this.messenger.sendAnswer({
            type: 'answer',
            tabID: message.tabID,
            message: 'How can the code be improved?',
        })

        this.messenger.sendUpdatePlaceholder(message.tabID, 'Feedback, comments ...')
    }

    private async retryRequest(message: any) {
        let session
        try {
            this.messenger.sendAsyncEventProgress(message.tabID, true, undefined)

            session = await this.sessionStorage.getSession(message.tabID)

            // Decrease retries before making this request, just in case this one fails as well
            session.decreaseRetries()

            // Sending an empty message will re-run the last state with the previous values
            await this.processUserChatMessage({
                message: session.latestMessage,
                tabID: message.tabID,
            })
        } catch (err: any) {
            this.messenger.sendErrorMessage(
                createUserFacingErrorMessage(`Failed to retry request: ${err.message}`),
                message.tabID,
                this.retriesRemaining(session),
                session?.state.phase
            )
        } finally {
            // Finish processing the event
            this.messenger.sendAsyncEventProgress(message.tabID, false, undefined)

            // Lock the chat input until they explicitly click one of the follow ups
            this.messenger.sendChatInputEnabled(message.tabID, false)
        }
    }

    private getFollowUpOptions(phase: SessionStatePhase | undefined): ChatItemAction[] {
        switch (phase) {
            case 'Approach':
                return [
                    {
                        pillText: 'Write Code',
                        type: FollowUpTypes.WriteCode,
                        status: 'info',
                    },
                ]
            case 'Codegen':
                return [
                    {
                        pillText: 'Accept changes',
                        type: FollowUpTypes.AcceptCode,
                        icon: 'ok' as MynahIcons,
                        status: 'success',
                    },
                    {
                        pillText: 'Provide feedback & regenerate',
                        type: FollowUpTypes.ProvideFeedbackAndRegenerateCode,
                        icon: 'refresh' as MynahIcons,
                        status: 'info',
                    },
                ]
            default:
                return []
        }
    }

    private async modifyDefaultSourceFolder(message: any) {
        const session = await this.sessionStorage.getSession(message.tabID)

        const uri = await createSingleFileDialog({
            canSelectFolders: true,
            canSelectFiles: false,
        }).prompt()

        if (uri instanceof vscode.Uri && !vscode.workspace.getWorkspaceFolder(uri)) {
            this.messenger.sendAnswer({
                tabID: message.tabID,
                type: 'answer',
                message: new SelectedFolderNotInWorkspaceFolderError().message,
            })
            this.messenger.sendAnswer({
                tabID: message.tabID,
                type: 'system-prompt',
                followUps: [
                    {
                        pillText: 'Select files for context',
                        type: 'ModifyDefaultSourceFolder',
                        status: 'info',
                    },
                ],
            })
            return
        }

        if (uri && uri instanceof vscode.Uri) {
            session.config.sourceRoots = [uri.fsPath]
            this.messenger.sendAnswer({
                message: `Changed source root to: ${uri.fsPath}`,
                type: 'answer',
                tabID: message.tabID,
            })
        }
    }

    private initialExamples(message: any) {
        const examples = `
You can use /dev to:
- Add a new feature or logic
- Write tests 
- Fix a bug in your project
- Generate a README for a file, folder, or project

To learn more, visit the _[Amazon Q User Guide](${userGuideURL})_.
`
        this.messenger.sendAnswer({
            type: 'answer',
            tabID: message.tabID,
            message: examples,
        })
    }

    private getOriginalFileUri(fullPath: string, tabID: string) {
        const originalPath = fullPath
        return existsSync(originalPath)
            ? vscode.Uri.file(originalPath)
            : vscode.Uri.from({ scheme: featureDevScheme, path: 'empty', query: `tabID=${tabID}` })
    }

    private getFileDiffUris(zipFilePath: string, fullFilePath: string, tabId: string, session: Session) {
        const left = this.getOriginalFileUri(fullFilePath, tabId)
        const right = vscode.Uri.from({
            scheme: featureDevScheme,
            path: path.join(session.uploadId, zipFilePath),
            query: `tabID=${tabId}`,
        })

        return { left, right }
    }

    private async openDiff(message: OpenDiffMessage) {
        const tabId: string = message.tabID
        const zipFilePath: string = message.filePath
        const session = await this.sessionStorage.getSession(tabId)
        telemetry.amazonq_isReviewedChanges.emit({
            amazonqConversationId: session.conversationId,
            enabled: true,
            result: 'Succeeded',
            credentialStartUrl: AuthUtil.instance.startUrl,
        })

        const workspacePrefixMapping = getWorkspaceFoldersByPrefixes(session.config.workspaceFolders)
        const pathInfos = getPathsFromZipFilePath(zipFilePath, workspacePrefixMapping, session.config.workspaceFolders)

        if (message.deleted) {
            const fileUri = this.getOriginalFileUri(pathInfos.absolutePath, tabId)
            const basename = path.basename(pathInfos.relativePath)
            await vscode.commands.executeCommand('vscode.open', fileUri, {}, `${basename} (Deleted)`)
        } else {
            const { left, right } = this.getFileDiffUris(zipFilePath, pathInfos.absolutePath, tabId, session)
            await vscode.commands.executeCommand('vscode.diff', left, right)
        }
    }

    private async stopResponse(message: any) {
        const session = await this.sessionStorage.getSession(message.tabID)
        session.state.tokenSource.cancel()
    }

    private async tabOpened(message: any) {
        let session: Session | undefined
        try {
            session = await this.sessionStorage.getSession(message.tabID)
            getLogger().debug(`${featureName}: Session created with id: ${session.tabID}`)

            const authState = await getChatAuthState()
            if (authState.amazonQ !== 'connected') {
                void this.messenger.sendAuthNeededExceptionMessage(authState, message.tabID)
                session.isAuthenticating = true
                return
            }
        } catch (err: any) {
            this.messenger.sendErrorMessage(
                createUserFacingErrorMessage(err.message),
                message.tabID,
                this.retriesRemaining(session),
                session?.state.phase
            )
        }
    }

    private authClicked(message: any) {
        this.authController.handleAuth(message.authType)

        this.messenger.sendAnswer({
            type: 'answer',
            tabID: message.tabID,
            message: 'Follow instructions to re-authenticate ...',
        })

        // Explicitly ensure the user goes through the re-authenticate flow
        this.messenger.sendChatInputEnabled(message.tabID, false)
    }

    private tabClosed(message: any) {
        this.sessionStorage.deleteSession(message.tabID)
    }

<<<<<<< HEAD
    private async newTask(message: any) {
=======
    private async newPlan(message: any) {
        // Emit the ending of the old session before creating a new one
        const session = await this.sessionStorage.getSession(message.tabID)
        telemetry.amazonq_endChat.emit({
            amazonqConversationId: session.conversationId,
            amazonqEndOfTheConversationLatency: performance.now() - session.telemetry.sessionStartTime,
            result: 'Succeeded',
            credentialStartUrl: AuthUtil.instance.startUrl,
        })

>>>>>>> 0065a05a
        // Old session for the tab is ending, delete it so we can create a new one for the message id
        await this.closeSession(message)
        this.sessionStorage.deleteSession(message.tabID)

        // Re-run the opening flow, where we check auth + create a session
        await this.tabOpened(message)

        this.messenger.sendAnswer({
            type: 'answer',
            tabID: message.tabID,
            message: 'What change would you like to make?',
        })
        this.messenger.sendUpdatePlaceholder(message.tabID, 'Briefly describe a task or issue')
    }

    private async closeSession(message: any) {
        const closedMessage = 'Your session is now closed.'
        this.messenger.sendAnswer({
            type: 'answer',
            tabID: message.tabID,
            message: closedMessage,
        })
        this.messenger.sendUpdatePlaceholder(message.tabID, closedMessage)
        this.messenger.sendChatInputEnabled(message.tabID, false)

        const session = await this.sessionStorage.getSession(message.tabID)
        telemetry.amazonq_endChat.emit({
            amazonqConversationId: session.conversationId,
            amazonqEndOfTheConversationLatency: performance.now() - session.telemetry.sessionStartTime,
            result: 'Succeeded',
        })
    }

    private sendFeedback() {
        void submitFeedback.execute(placeholder, 'Amazon Q')
    }

    private processLink(message: any) {
        void openUrl(vscode.Uri.parse(message.link))
    }

    private insertCodeAtPosition(message: any) {
        this.contentController.insertTextAtCursorPosition(message.code, () => {})
    }

    private retriesRemaining(session: Session | undefined) {
        return session?.retries ?? defaultRetryLimit
    }
}<|MERGE_RESOLUTION|>--- conflicted
+++ resolved
@@ -653,20 +653,7 @@
         this.sessionStorage.deleteSession(message.tabID)
     }
 
-<<<<<<< HEAD
     private async newTask(message: any) {
-=======
-    private async newPlan(message: any) {
-        // Emit the ending of the old session before creating a new one
-        const session = await this.sessionStorage.getSession(message.tabID)
-        telemetry.amazonq_endChat.emit({
-            amazonqConversationId: session.conversationId,
-            amazonqEndOfTheConversationLatency: performance.now() - session.telemetry.sessionStartTime,
-            result: 'Succeeded',
-            credentialStartUrl: AuthUtil.instance.startUrl,
-        })
-
->>>>>>> 0065a05a
         // Old session for the tab is ending, delete it so we can create a new one for the message id
         await this.closeSession(message)
         this.sessionStorage.deleteSession(message.tabID)
