{
    "name": "aws-toolkit-vscode",
    "displayName": "AWS Toolkit",
<<<<<<< HEAD
    "description": "Including CodeCatalyst, Application Composer, and support for Lambda, S3, CloudWatch Logs, CloudFormation, and many other services",
    "version": "2.21.0-SNAPSHOT",
=======
    "description": "Including CodeCatalyst, Application Composer, and support for Lambda, S3, CloudWatch Logs, CloudFormation, and many other services.",
    "version": "3.2.0-SNAPSHOT",
>>>>>>> 629a519f
    "extensionKind": [
        "workspace"
    ],
    "publisher": "amazonwebservices",
    "license": "Apache-2.0",
    "repository": {
        "type": "git",
        "url": "https://github.com/aws/aws-toolkit-vscode"
    },
    "icon": "resources/marketplace/aws-icon-256x256.png",
    "bugs": {
        "url": "https://github.com/aws/aws-toolkit-vscode/issues"
    },
    "galleryBanner": {
        "color": "#232F3E",
        "theme": "dark"
    },
    "categories": [
        "Debuggers",
        "Linters",
        "Visualization",
        "Other"
    ],
    "keywords": [
        "Lambda",
        "CodeCatalyst",
        "Composer",
        "Amazon",
        "S3"
    ],
    "preview": false,
    "qna": "https://github.com/aws/aws-toolkit-vscode/issues",
    "activationEvents": [
        "onStartupFinished",
        "onUri",
        "onDebugResolve:aws-sam",
        "onDebugInitialConfigurations",
        "onLanguage:javascript",
        "onLanguage:java",
        "onLanguage:python",
        "onLanguage:csharp",
        "onLanguage:yaml",
        "onFileSystem:s3",
        "onFileSystem:s3-readonly"
    ],
    "main": "./dist/src/main",
    "browser": "./dist/src/mainWeb",
    "engines": "This field will be autopopulated from the core module during debugging and packaging.",
    "contributes": "This field will be autopopulated from the core module during debugging and packaging.",
    "scripts": {
        "vscode:prepublish": "npm run clean && npm run buildScripts && webpack --mode production",
        "buildScripts": "npm run generateNonCodeFiles && npm run copyFiles",
        "generateNonCodeFiles": "ts-node ../../scripts/generateNonCodeFiles.ts",
        "copyFiles": "ts-node ./scripts/build/copyFiles.ts",
        "clean": "ts-node ../../scripts/clean.ts dist/ LICENSE NOTICE quickStart*",
        "compile": "npm run clean && npm run buildScripts && webpack",
        "webWatch": "npm run clean && npm run buildScripts && webpack --mode development --watch",
        "webCompile": "npm run clean && npm run buildScripts && webpack --config-name web",
        "webRun": "npx @vscode/test-web --open-devtools --browserOption=--disable-web-security --waitForDebugger=9222 --extensionDevelopmentPath=. .",
        "package": "npm run copyPackageJson && ts-node ../../scripts/package.ts && npm run restorePackageJson",
        "install-plugin": "vsce package --ignoreFile '../.vscodeignore.packages' -o aws-toolkit-vscode-test.vsix && code --install-extension aws-toolkit-vscode-test.vsix",
        "format": "prettier --ignore-path ../../.prettierignore --check src scripts",
        "formatfix": "prettier --ignore-path ../../.prettierignore --write src scripts",
        "lint": "echo 'Nothing to lint yet!'",
        "createRelease": "ts-node ../../scripts/createRelease.ts",
        "newChange": "ts-node ../../scripts/newChange.ts",
        "watch": "npm run clean && npm run buildScripts && tsc -watch -p ./",
        "copyPackageJson": "ts-node ./scripts/build/handlePackageJson",
        "restorePackageJson": "ts-node ./scripts/build/handlePackageJson --restore"
    },
    "devDependencies": {},
    "dependencies": {
        "aws-core-vscode": "file:../core/"
    }
}<|MERGE_RESOLUTION|>--- conflicted
+++ resolved
@@ -1,13 +1,8 @@
 {
     "name": "aws-toolkit-vscode",
     "displayName": "AWS Toolkit",
-<<<<<<< HEAD
-    "description": "Including CodeCatalyst, Application Composer, and support for Lambda, S3, CloudWatch Logs, CloudFormation, and many other services",
-    "version": "2.21.0-SNAPSHOT",
-=======
     "description": "Including CodeCatalyst, Application Composer, and support for Lambda, S3, CloudWatch Logs, CloudFormation, and many other services.",
     "version": "3.2.0-SNAPSHOT",
->>>>>>> 629a519f
     "extensionKind": [
         "workspace"
     ],
