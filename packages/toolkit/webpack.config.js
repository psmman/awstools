--- conflicted
+++ resolved
@@ -7,12 +7,17 @@
 const currentDir = process.cwd()
 
 const baseConfig = require('../webpack.base.config')
-<<<<<<< HEAD
-const baseBrowserConfig = require('../webpack.browser.config')
-=======
-const baseVueConfig = require('../webpack.vue.config')
 const baseWebConfig = require('../webpack.web.config')
->>>>>>> 050deaf1
+
+const devServer = {
+    static: {
+        directory: path.resolve(currentDir, 'dist'),
+    },
+    headers: {
+        'Access-Control-Allow-Origin': '*',
+    },
+    allowedHosts: 'all',
+}
 
 const config = {
     ...baseConfig,
@@ -23,17 +28,7 @@
 
 const serveConfig = {
     ...config,
-    devServer: {
-        static: {
-            directory: path.resolve(currentDir, 'dist'),
-        },
-        headers: {
-            'Access-Control-Allow-Origin': '*',
-        },
-        // This is not ideal, but since we're only running the server locally it's not too bad
-        // The webview debugger tries to establish a websocket with a GUID as its origin, so not much of a workaround
-        allowedHosts: 'all',
-    },
+    devServer,
     externals: {
         vscode: 'commonjs vscode',
     },
@@ -42,32 +37,13 @@
 const webConfig = {
     ...baseWebConfig,
     entry: {
-<<<<<<< HEAD
         'src/mainWeb': './src/mainWeb.ts',
     },
 }
 
-const browserServeConfig = {
-    ...browserConfig,
-    devServer: {
-        static: {
-            directory: path.resolve(currentDir, 'dist'),
-        },
-        headers: {
-            'Access-Control-Allow-Origin': '*',
-        },
-        // This is not ideal, but since we're only running the server locally it's not too bad
-        // The webview debugger tries to establish a websocket with a GUID as its origin, so not much of a workaround
-        allowedHosts: 'all',
-    },
+const webServeConfig = {
+    ...webConfig,
+    devServer,
 }
 
-module.exports = [serveConfig, browserServeConfig]
-=======
-        'src/extensionWeb': './src/extensionWeb.ts',
-        'src/testWeb/testRunner': './src/testWeb/testRunner.ts',
-    },
-}
-
-module.exports = [config, ...vueConfigs, webConfig]
->>>>>>> 050deaf1
+module.exports = process.env.npm_lifecycle_event === 'serve' ? [serveConfig, webServeConfig] : [config, webConfig]