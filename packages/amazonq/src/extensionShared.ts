--- conflicted
+++ resolved
@@ -167,13 +167,8 @@
         const authStatus = await getAuthStatus()
 
         telemetry.record({
-<<<<<<< HEAD
             authStatus,
-            enabledAuthConnections: authKinds.join(','),
-=======
-            authStatus: authState === 'connected' || authState === 'expired' ? authState : 'notConnected',
             authEnabledConnections: authKinds.join(','),
->>>>>>> 4decdf63
         })
     })
 }
