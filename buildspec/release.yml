--- conflicted
+++ resolved
@@ -25,11 +25,7 @@
       # Replace the README.md file with contents that we want to package as the extension's Marketplace page.
       # See https://code.visualstudio.com/api/working-with-extensions/publishing-extension#publishing-extensions
       # and https://code.visualstudio.com/api/working-with-extensions/publishing-extension#marketplace-integration
-<<<<<<< HEAD
-      - cp resources/marketplace/extension-page.md ./README.md
-=======
       - cp ./extension-readme.md ./README.md
->>>>>>> 6818a50b
       - ./node_modules/.bin/vsce package
       # Restore README.md
       - git checkout -- README.md
