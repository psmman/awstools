--- conflicted
+++ resolved
@@ -4,11 +4,8 @@
 
 ## NEXT (Developer Preview)
 
-<<<<<<< HEAD
 * A Welcome Page greets the user upon launching the toolkit for the first time. This can be re-accessed through the explorer's context menu.
-=======
 * Fixed issue preventing users from connecting with assumed roles (#620)
->>>>>>> c3ff49f7
 
 ## 0.2.0 (Developer Preview)
 
