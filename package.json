{
    "name": "aws-toolkit-vscode",
    "displayName": "AWS Toolkit",
    "description": "Amazon Web Services toolkit for browsing and updating cloud resources",
    "version": "1.34.0-SNAPSHOT",
    "extensionKind": [
        "workspace"
    ],
    "publisher": "amazonwebservices",
    "license": "Apache-2.0",
    "repository": {
        "type": "git",
        "url": "https://github.com/aws/aws-toolkit-vscode"
    },
    "engines": {
        "vscode": "^1.44.2"
    },
    "icon": "resources/aws-icon-256x256.png",
    "bugs": {
        "url": "https://github.com/aws/aws-toolkit-vscode/issues"
    },
    "galleryBanner": {
        "color": "#FF9900",
        "theme": "light"
    },
    "categories": [
        "Debuggers",
        "Other"
    ],
    "keywords": [
        "AWS",
        "Lambda",
        "Serverless"
    ],
    "preview": false,
    "qna": "https://github.com/aws/aws-toolkit-vscode/issues",
    "activationEvents": [
        "onStartupFinished",
        "onDebugResolve:aws-sam",
        "onCommand:aws.login",
        "onCommand:aws.credential.profile.create",
        "onCommand:aws.logout",
        "onCommand:aws.createIssueOnGitHub",
        "onCommand:aws.submitFeedback",
        "onCommand:aws.showRegion",
        "onCommand:aws.hideRegion",
        "onView:aws.explorer",
        "onCommand:aws.deploySamApplication",
        "onCommand:aws.samcli.detect",
        "onCommand:aws.lambda.createNewSamApp",
        "onDebugInitialConfigurations",
        "onCommand:aws.viewLogs",
        "onCommand:aws.quickStart",
        "onCommand:aws.help",
        "onCommand:aws.github",
        "onCommand:aws.previewStateMachine",
        "onCommand:aws.stepfunctions.createStateMachineFromTemplate",
        "onCommand:aws.stepfunctions.publishStateMachine",
        "onView:aws.cdk.explorer",
        "onCommand:aws.refreshCdkExplorer",
        "onCommand:aws.cdk.renderStateMachineGraph",
        "onCommand:aws.aboutToolkit",
        "onCommand:aws.cloudWatchLogs.viewLogStream",
        "onLanguage:asl",
        "onLanguage:asl-yaml",
        "onLanguage:ssm-json",
        "onLanguage:ssm-yaml",
        "onCommand:aws.ssmDocument.createLocalDocument",
        "onCommand:aws.ssmDocument.openLocalDocument",
        "onCommand:aws.ssmDocument.openLocalDocumentJson",
        "onCommand:aws.ssmDocument.openLocalDocumentYaml",
        "onCommand:aws.ssmDocument.deleteDocument",
        "onCommand:aws.ssmDocument.publishDocument",
        "onCommand:aws.ssmDocument.updateDocumentVersion",
        "onLanguage:javascript",
        "onLanguage:java",
        "onLanguage:python",
        "onLanguage:csharp",
        "onLanguage:yaml",
        "onCommand:aws.launchConfigForm",
        "onCommand:aws.toggleSamCodeLenses",
        "onCommand:aws.addSamDebugConfig",
        "onCommand:aws.s3.uploadFile",
        "onCommand:aws.cloudFormation.newTemplate",
        "onCommand:aws.sam.newTemplate"
    ],
    "main": "./extensionMain",
    "contributes": {
        "configuration": {
            "type": "object",
            "title": "%AWS.productName%",
            "cloud9": {
                "cn": {
                    "title": "%AWS.productName.cn%"
                }
            },
            "properties": {
                "aws.profile": {
                    "type": "string",
                    "default": "",
                    "description": "%AWS.configuration.profileDescription%"
                },
                "aws.onDefaultRegionMissing": {
                    "type": "string",
                    "default": "prompt",
                    "markdownDescription": "%AWS.configuration.description.onDefaultRegionMissing%"
                },
                "aws.iot.maxItemsPerPage": {
                    "type": "number",
                    "default": 100,
                    "minimum": 1,
                    "maximum": 250,
                    "markdownDescription": "%AWS.configuration.description.iot.maxItemsPerPage%"
                },
                "aws.s3.maxItemsPerPage": {
                    "type": "number",
                    "default": 300,
                    "minimum": 3,
                    "maximum": 1000,
                    "markdownDescription": "%AWS.configuration.description.s3.maxItemsPerPage%"
                },
                "aws.samcli.location": {
                    "type": "string",
                    "scope": "machine",
                    "default": "",
                    "markdownDescription": "%AWS.configuration.description.samcli.location%"
                },
                "aws.samcli.lambda.timeout": {
                    "type": "number",
                    "default": 90000,
                    "markdownDescription": "%AWS.configuration.description.samcli.lambda.timeout%"
                },
                "aws.logLevel": {
                    "type": "string",
                    "default": "info",
                    "enum": [
                        "error",
                        "warn",
                        "info",
                        "verbose",
                        "debug"
                    ],
                    "enumDescriptions": [
                        "Errors Only",
                        "Errors and Warnings",
                        "Errors, Warnings, and Info",
                        "Errors, Warnings, Info, and Verbose",
                        "Errors, Warnings, Info, Verbose, and Debug"
                    ],
                    "markdownDescription": "%AWS.configuration.description.logLevel%",
                    "cloud9": {
                        "cn": {
                            "markdownDescription": "%AWS.configuration.description.logLevel.cn%"
                        }
                    }
                },
                "aws.telemetry": {
                    "type": "boolean",
                    "default": true,
                    "markdownDescription": "%AWS.configuration.description.telemetry%",
                    "cloud9": {
                        "cn": {
                            "markdownDescription": "%AWS.configuration.description.telemetry.cn%"
                        }
                    }
                },
                "aws.stepfunctions.asl.format.enable": {
                    "type": "boolean",
                    "scope": "window",
                    "default": true,
                    "description": "%AWS.stepFunctions.asl.format.enable.desc%"
                },
                "aws.stepfunctions.asl.maxItemsComputed": {
                    "type": "number",
                    "default": 5000,
                    "description": "%AWS.stepFunctions.asl.maxItemsComputed.desc%"
                },
                "aws.ssmDocument.ssm.maxItemsComputed": {
                    "type": "number",
                    "default": 5000,
                    "description": "%AWS.ssmDocument.ssm.maxItemsComputed.desc%"
                },
                "aws.cloudWatchLogs.limit": {
                    "type": "number",
                    "default": 10000,
                    "description": "%AWS.cloudWatchLogs.limit.desc%",
                    "maximum": 10000
                },
                "aws.manuallySelectedBuckets": {
                    "type": "object",
                    "description": "%AWS.samcli.deploy.bucket.recentlyUsed%",
                    "default": []
                },
                "aws.sam.enableCodeLenses": {
                    "type": "boolean",
                    "description": "%AWS.configuration.enableCodeLenses%",
                    "default": true
                },
                "aws.suppressPrompts": {
                    "type": "object",
                    "description": "%AWS.configuration.description.suppressPrompts%",
                    "default": {
                        "apprunnerNotifyPricing": false,
                        "ecsRunCommand": false,
                        "ecsRunCommandDisable": false,
                        "ecsRunCommandEnable": false,
                        "yamlExtPrompt": false
                    },
                    "properties": {
                        "apprunnerNotifyPricing": {
                            "type": "boolean",
                            "default": false
                        },
                        "ecsRunCommand": {
                            "type": "boolean",
                            "default": false
                        },
                        "ecsRunCommandEnable": {
                            "type": "boolean",
                            "default": false
                        },
                        "ecsRunCommandDisable": {
                            "type": "boolean",
                            "default": false
                        },
                        "yamlExtPrompt": {
                            "type": "boolean",
                            "default": false
                        }
                    },
                    "additionalProperties": false
                },
                "aws.experiments": {
                    "type": "object",
                    "markdownDescription": "%AWS.configuration.description.experiments%",
                    "default": {
                        "jsonResourceModification": false
                    },
                    "properties": {
                        "jsonResourceModification": {
                            "type": "boolean",
                            "default": false
                        }
                    },
                    "additionalProperties": false
                },
                "aws.resources.enabledResources": {
                    "type": "array",
                    "description": "%AWS.configuration.description.resources.enabledResources%",
                    "items": {
                        "type": "string"
                    }
                }
            }
        },
        "debuggers": [
            {
                "type": "aws-sam",
                "label": "%AWS.configuration.description.awssam.debug.label%",
                "configurationAttributes": {
                    "direct-invoke": {
                        "$schema": "http://json-schema.org/draft-07/schema#",
                        "title": "AwsSamDebuggerConfiguration",
                        "additionalProperties": false,
                        "properties": {
                            "aws": {
                                "title": "AWS Connection",
                                "description": "%AWS.configuration.description.awssam.debug.aws%",
                                "properties": {
                                    "credentials": {
                                        "description": "%AWS.configuration.description.awssam.debug.credentials%",
                                        "type": "string",
                                        "cloud9": {
                                            "cn": {
                                                "description": "%AWS.configuration.description.awssam.debug.credentials.cn%"
                                            }
                                        }
                                    },
                                    "region": {
                                        "description": "%AWS.configuration.description.awssam.debug.region%",
                                        "type": "string"
                                    }
                                },
                                "additionalProperties": false,
                                "type": "object"
                            },
                            "invokeTarget": {
                                "oneOf": [
                                    {
                                        "title": "Template Target Properties",
                                        "description": "%AWS.configuration.description.awssam.debug.invokeTarget%",
                                        "properties": {
                                            "templatePath": {
                                                "description": "%AWS.configuration.description.awssam.debug.templatePath%",
                                                "type": "string"
                                            },
                                            "logicalId": {
                                                "description": "%AWS.configuration.description.awssam.debug.logicalId%",
                                                "type": "string"
                                            },
                                            "target": {
                                                "description": "%AWS.configuration.description.awssam.debug.target%",
                                                "type": "string",
                                                "enum": [
                                                    "template"
                                                ]
                                            }
                                        },
                                        "additionalProperties": false,
                                        "required": [
                                            "templatePath",
                                            "logicalId",
                                            "target"
                                        ],
                                        "type": "object"
                                    },
                                    {
                                        "title": "Code Target Properties",
                                        "description": "%AWS.configuration.description.awssam.debug.invokeTarget%",
                                        "properties": {
                                            "lambdaHandler": {
                                                "description": "%AWS.configuration.description.awssam.debug.lambdaHandler%",
                                                "type": "string"
                                            },
                                            "projectRoot": {
                                                "description": "%AWS.configuration.description.awssam.debug.projectRoot%",
                                                "type": "string"
                                            },
                                            "target": {
                                                "description": "%AWS.configuration.description.awssam.debug.target%",
                                                "type": "string",
                                                "enum": [
                                                    "code"
                                                ]
                                            },
                                            "architecture": {
                                                "description": "%AWS.configuration.description.awssam.debug.architecture%",
                                                "type": "string",
                                                "enum": [
                                                    "x86_64",
                                                    "arm64"
                                                ]
                                            }
                                        },
                                        "additionalProperties": false,
                                        "required": [
                                            "lambdaHandler",
                                            "projectRoot",
                                            "target"
                                        ],
                                        "type": "object"
                                    },
                                    {
                                        "title": "API Target Properties",
                                        "description": "%AWS.configuration.description.awssam.debug.invokeTarget%",
                                        "properties": {
                                            "templatePath": {
                                                "description": "%AWS.configuration.description.awssam.debug.templatePath%",
                                                "type": "string"
                                            },
                                            "logicalId": {
                                                "description": "%AWS.configuration.description.awssam.debug.logicalId%",
                                                "type": "string"
                                            },
                                            "target": {
                                                "description": "%AWS.configuration.description.awssam.debug.target%",
                                                "type": "string",
                                                "enum": [
                                                    "api"
                                                ]
                                            }
                                        },
                                        "additionalProperties": false,
                                        "required": [
                                            "templatePath",
                                            "logicalId",
                                            "target"
                                        ],
                                        "type": "object"
                                    }
                                ]
                            },
                            "lambda": {
                                "title": "Lambda Properties",
                                "description": "%AWS.configuration.description.awssam.debug.lambda%",
                                "properties": {
                                    "environmentVariables": {
                                        "description": "%AWS.configuration.description.awssam.debug.envvars%",
                                        "additionalProperties": {
                                            "type": [
                                                "string"
                                            ]
                                        },
                                        "type": "object"
                                    },
                                    "payload": {
                                        "description": "%AWS.configuration.description.awssam.debug.event%",
                                        "properties": {
                                            "json": {
                                                "description": "%AWS.configuration.description.awssam.debug.event.json%",
                                                "type": "object"
                                            },
                                            "path": {
                                                "description": "%AWS.configuration.description.awssam.debug.event.path%",
                                                "type": "string"
                                            }
                                        },
                                        "additionalProperties": false,
                                        "type": "object"
                                    },
                                    "memoryMb": {
                                        "description": "%AWS.configuration.description.awssam.debug.memoryMb%",
                                        "type": "number"
                                    },
                                    "runtime": {
                                        "description": "%AWS.configuration.description.awssam.debug.runtime%",
                                        "type": "string"
                                    },
                                    "timeoutSec": {
                                        "description": "%AWS.configuration.description.awssam.debug.timeout%",
                                        "type": "number"
                                    },
                                    "pathMappings": {
                                        "type:": "array",
                                        "items": {
                                            "title": "Path Mapping",
                                            "type": "object",
                                            "properties": {
                                                "localRoot": {
                                                    "type": "string"
                                                },
                                                "remoteRoot": {
                                                    "type": "string"
                                                }
                                            },
                                            "additionalProperties": false,
                                            "required": [
                                                "localRoot",
                                                "remoteRoot"
                                            ]
                                        }
                                    }
                                },
                                "additionalProperties": false,
                                "type": "object"
                            },
                            "sam": {
                                "title": "SAM CLI Properties",
                                "description": "%AWS.configuration.description.awssam.debug.sam%",
                                "properties": {
                                    "buildArguments": {
                                        "description": "%AWS.configuration.description.awssam.debug.buildArguments%",
                                        "type": "array",
                                        "items": {
                                            "type": "string"
                                        }
                                    },
                                    "buildDir": {
                                        "description": "%AWS.configuration.description.awssam.debug.buildDir%",
                                        "type": "string"
                                    },
                                    "containerBuild": {
                                        "description": "%AWS.configuration.description.awssam.debug.containerBuild%",
                                        "type": "boolean"
                                    },
                                    "dockerNetwork": {
                                        "description": "%AWS.configuration.description.awssam.debug.dockerNetwork%",
                                        "type": "string"
                                    },
                                    "localArguments": {
                                        "description": "%AWS.configuration.description.awssam.debug.localArguments%",
                                        "type": "array",
                                        "items": {
                                            "type": "string"
                                        }
                                    },
                                    "skipNewImageCheck": {
                                        "description": "%AWS.configuration.description.awssam.debug.skipNewImageCheck%",
                                        "type": "boolean"
                                    },
                                    "template": {
                                        "description": "%AWS.configuration.description.awssam.debug.template%",
                                        "properties": {
                                            "parameters": {
                                                "description": "%AWS.configuration.description.awssam.debug.templateParameters%",
                                                "additionalProperties": {
                                                    "type": [
                                                        "string",
                                                        "number"
                                                    ]
                                                },
                                                "type": "object"
                                            }
                                        },
                                        "type": "object",
                                        "additionalProperties": false
                                    }
                                },
                                "additionalProperties": false,
                                "type": "object"
                            },
                            "api": {
                                "title": "API Gateway Properties",
                                "description": "%AWS.configuration.description.awssam.debug.api%",
                                "properties": {
                                    "path": {
                                        "description": "%AWS.configuration.description.awssam.debug.api.path%",
                                        "type": "string"
                                    },
                                    "httpMethod": {
                                        "description": "%AWS.configuration.description.awssam.debug.api.httpMethod%",
                                        "type": "string",
                                        "enum": [
                                            "delete",
                                            "get",
                                            "head",
                                            "options",
                                            "patch",
                                            "post",
                                            "put"
                                        ]
                                    },
                                    "payload": {
                                        "description": "%AWS.configuration.description.awssam.debug.event%",
                                        "properties": {
                                            "json": {
                                                "description": "%AWS.configuration.description.awssam.debug.event.json%",
                                                "type": "object"
                                            },
                                            "path": {
                                                "description": "%AWS.configuration.description.awssam.debug.event.path%",
                                                "type": "string"
                                            }
                                        },
                                        "additionalProperties": false,
                                        "type": "object"
                                    },
                                    "headers": {
                                        "description": "%AWS.configuration.description.awssam.debug.api.headers%",
                                        "type": "object",
                                        "additionalProperties": {
                                            "type": "string"
                                        }
                                    },
                                    "querystring": {
                                        "description": "%AWS.configuration.description.awssam.debug.api.queryString%",
                                        "type": "string"
                                    },
                                    "stageVariables": {
                                        "description": "%AWS.configuration.description.awssam.debug.api.stageVariables%",
                                        "type": "object",
                                        "additionalProperties": {
                                            "type": "string"
                                        }
                                    },
                                    "clientCertificateId": {
                                        "description": "%AWS.configuration.description.awssam.debug.api.clientCertId%",
                                        "type": "string"
                                    }
                                },
                                "additionalProperties": false,
                                "required": [
                                    "path",
                                    "httpMethod"
                                ],
                                "type": "object"
                            }
                        },
                        "required": [
                            "invokeTarget"
                        ],
                        "type": "object"
                    }
                },
                "configurationSnippets": [
                    {
                        "label": "%AWS.configuration.description.awssam.debug.snippets.lambdaCode.label%",
                        "description": "%AWS.configuration.description.awssam.debug.snippets.lambdaCode.description%",
                        "body": {
                            "type": "aws-sam",
                            "request": "direct-invoke",
                            "name": "${3:Invoke Lambda}",
                            "invokeTarget": {
                                "target": "code",
                                "lambdaHandler": "${1:Function Handler}",
                                "projectRoot": "^\"\\${workspaceFolder}\""
                            },
                            "lambda": {
                                "runtime": "${2:Lambda Runtime}",
                                "payload": {
                                    "json": {}
                                }
                            }
                        },
                        "cloud9": {
                            "cn": {
                                "label": "%AWS.configuration.description.awssam.debug.snippets.lambdaCode.label.cn%",
                                "description": "%AWS.configuration.description.awssam.debug.snippets.lambdaCode.description.cn%"
                            }
                        }
                    },
                    {
                        "label": "%AWS.configuration.description.awssam.debug.snippets.lambdaTemplate.label%",
                        "description": "%AWS.configuration.description.awssam.debug.snippets.lambdaTemplate.description%",
                        "body": {
                            "type": "aws-sam",
                            "request": "direct-invoke",
                            "name": "${3:Invoke Lambda}",
                            "invokeTarget": {
                                "target": "template",
                                "templatePath": "${1:Template Location}",
                                "logicalId": "${2:Function Logical ID}"
                            },
                            "lambda": {
                                "payload": {
                                    "json": {}
                                }
                            }
                        },
                        "cloud9": {
                            "cn": {
                                "label": "%AWS.configuration.description.awssam.debug.snippets.lambdaTemplate.label.cn%",
                                "description": "%AWS.configuration.description.awssam.debug.snippets.lambdaTemplate.description.cn%"
                            }
                        }
                    },
                    {
                        "label": "%AWS.configuration.description.awssam.debug.snippets.api.label%",
                        "description": "%AWS.configuration.description.awssam.debug.snippets.api.description%",
                        "body": {
                            "type": "aws-sam",
                            "request": "direct-invoke",
                            "name": "${5:Invoke Lambda with API Gateway}",
                            "invokeTarget": {
                                "target": "api",
                                "templatePath": "${1:Template Location}",
                                "logicalId": "${2:Function Logical ID}"
                            },
                            "api": {
                                "path": "${3:Path}",
                                "httpMethod": "${4:Method}",
                                "payload": {
                                    "json": {}
                                }
                            }
                        },
                        "cloud9": {
                            "cn": {
                                "label": "%AWS.configuration.description.awssam.debug.snippets.api.label.cn%",
                                "description": "%AWS.configuration.description.awssam.debug.snippets.api.description.cn%"
                            }
                        }
                    }
                ]
            }
        ],
        "viewsContainers": {
            "activitybar": [
                {
                    "id": "aws-explorer",
                    "title": "%AWS.title%",
                    "icon": "media/aws-logo.svg",
                    "cloud9": {
                        "cn": {
                            "title": "%AWS.title.cn%",
                            "icon": "media/aws-cn-logo.svg"
                        }
                    }
                }
            ]
        },
        "views": {
            "aws-explorer": [
                {
                    "id": "aws.explorer",
                    "name": "%AWS.lambda.explorerTitle%"
                },
                {
                    "id": "aws.cdk.explorer",
                    "name": "%AWS.cdk.explorerTitle%",
                    "when": "!isCloud9"
                }
            ]
        },
        "menus": {
            "commandPalette": [
                {
                    "command": "aws.apig.copyUrl",
                    "when": "false"
                },
                {
                    "command": "aws.apig.invokeRemoteRestApi",
                    "when": "false"
                },
                {
                    "command": "aws.deleteCloudFormation",
                    "when": "false"
                },
                {
                    "command": "aws.downloadStateMachineDefinition",
                    "when": "false"
                },
                {
                    "command": "aws.ecr.createRepository",
                    "when": "false"
                },
                {
                    "command": "aws.executeStateMachine",
                    "when": "false"
                },
                {
                    "command": "aws.copyArn",
                    "when": "false"
                },
                {
                    "command": "aws.copyName",
                    "when": "false"
                },
                {
                    "command": "aws.downloadSchemaItemCode",
                    "when": "false"
                },
                {
                    "command": "aws.deleteLambda",
                    "when": "false"
                },
                {
                    "command": "aws.downloadLambda",
                    "when": "false"
                },
                {
                    "command": "aws.uploadLambda",
                    "when": "false"
                },
                {
                    "command": "aws.invokeLambda",
                    "when": "false"
                },
                {
                    "command": "aws.viewSchemaItem",
                    "when": "false"
                },
                {
                    "command": "aws.searchSchema",
                    "when": "false"
                },
                {
                    "command": "aws.searchSchemaPerRegistry",
                    "when": "false"
                },
                {
                    "command": "aws.refreshAwsExplorer",
                    "when": "false"
                },
                {
                    "command": "aws.refreshCdkExplorer",
                    "when": "false"
                },
                {
                    "command": "aws.ssmDocument.openLocalDocument",
                    "when": "false"
                },
                {
                    "command": "aws.ssmDocument.openLocalDocumentJson",
                    "when": "false"
                },
                {
                    "command": "aws.ssmDocument.openLocalDocumentYaml",
                    "when": "false"
                },
                {
                    "command": "aws.ssmDocument.deleteDocument",
                    "when": "false"
                },
                {
                    "command": "aws.ssmDocument.updateDocumentVersion",
                    "when": "false"
                },
                {
                    "command": "aws.copyLogStreamName",
                    "when": "resourceScheme == awsCloudWatchLogs"
                },
                {
                    "command": "aws.saveCurrentLogStreamContent",
                    "when": "resourceScheme == awsCloudWatchLogs"
                },
                {
                    "command": "aws.cloudWatchLogs.viewLogStream",
                    "when": "false"
                },
                {
                    "command": "aws.ecr.deleteRepository",
                    "when": "false"
                },
                {
                    "command": "aws.ecr.copyTagUri",
                    "when": "false"
                },
                {
                    "command": "aws.ecr.copyRepositoryUri",
                    "when": "false"
                },
                {
                    "command": "aws.ecr.deleteTag",
                    "when": "false"
                },
                {
                    "command": "aws.iot.createThing",
                    "when": "false"
                },
                {
                    "command": "aws.iot.deleteThing",
                    "when": "false"
                },
                {
                    "command": "aws.iot.createCert",
                    "when": "false"
                },
                {
                    "command": "aws.iot.deleteCert",
                    "when": "false"
                },
                {
                    "command": "aws.iot.attachCert",
                    "when": "false"
                },
                {
                    "command": "aws.iot.attachPolicy",
                    "when": "false"
                },
                {
                    "command": "aws.iot.activateCert",
                    "when": "false"
                },
                {
                    "command": "aws.iot.deactivateCert",
                    "when": "false"
                },
                {
                    "command": "aws.iot.revokeCert",
                    "when": "false"
                },
                {
                    "command": "aws.iot.createPolicy",
                    "when": "false"
                },
                {
                    "command": "aws.iot.deletePolicy",
                    "when": "false"
                },
                {
                    "command": "aws.iot.createPolicyVersion",
                    "when": "false"
                },
                {
                    "command": "aws.iot.deletePolicyVersion",
                    "when": "false"
                },
                {
                    "command": "aws.iot.detachCert",
                    "when": "false"
                },
                {
                    "command": "aws.iot.detachPolicy",
                    "when": "false"
                },
                {
                    "command": "aws.iot.viewPolicyVersion",
                    "when": "false"
                },
                {
                    "command": "aws.iot.setDefaultPolicy",
                    "when": "false"
                },
                {
                    "command": "aws.iot.copyEndpoint",
                    "when": "false"
                },
                {
                    "command": "aws.s3.copyPath",
                    "when": "false"
                },
                {
                    "command": "aws.s3.createBucket",
                    "when": "false"
                },
                {
                    "command": "aws.s3.createFolder",
                    "when": "false"
                },
                {
                    "command": "aws.s3.deleteBucket",
                    "when": "false"
                },
                {
                    "command": "aws.s3.deleteFile",
                    "when": "false"
                },
                {
                    "command": "aws.s3.downloadFileAs",
                    "when": "false"
                },
                {
                    "command": "aws.s3.uploadFileToParent",
                    "when": "false"
                },
                {
                    "command": "aws.cdk.help",
                    "when": "!isCloud9"
                },
                {
                    "command": "aws.apprunner.startDeployment",
                    "when": "false"
                },
                {
                    "command": "aws.apprunner.createService",
                    "when": "false"
                },
                {
                    "command": "aws.apprunner.pauseService",
                    "when": "false"
                },
                {
                    "command": "aws.apprunner.resumeService",
                    "when": "false"
                },
                {
                    "command": "aws.apprunner.copyServiceUrl",
                    "when": "false"
                },
                {
                    "command": "aws.apprunner.open",
                    "when": "false"
                },
                {
                    "command": "aws.apprunner.deleteService",
                    "when": "false"
                },
                {
                    "command": "aws.apprunner.createServiceFromEcr",
                    "when": "false"
                },
                {
                    "command": "aws.resources.copyIdentifier",
                    "when": "false"
                },
                {
                    "command": "aws.resources.openResourcePreview",
                    "when": "false"
                },
                {
                    "command": "aws.resources.createResource",
                    "when": "false"
                },
                {
                    "command": "aws.resources.deleteResource",
                    "when": "false"
                },
                {
                    "command": "aws.resources.updateResource",
                    "when": "false"
                },
                {
                    "command": "aws.resources.updateResourceInline",
                    "when": "false"
                },
                {
                    "command": "aws.resources.saveResource",
                    "when": "false"
                },
                {
                    "command": "aws.resources.closeResource",
                    "when": "false"
                },
                {
                    "command": "aws.resources.viewDocs",
                    "when": "false"
                },
                {
                    "command": "aws.ecs.runCommandInContainer",
                    "when": "false"
                },
                {
                    "command": "aws.ecs.enableEcsExec",
                    "when": "false"
                },
                {
                    "command": "aws.ecs.disableEcsExec",
                    "when": "false"
                },
                {
                    "command": "aws.ecs.viewDocumentation",
                    "when": "false"
                }
            ],
            "editor/title": [
                {
                    "command": "aws.previewStateMachine",
                    "when": "editorLangId == asl || editorLangId == asl-yaml",
                    "group": "navigation"
                },
                {
                    "command": "aws.saveCurrentLogStreamContent",
                    "when": "resourceScheme == awsCloudWatchLogs",
                    "group": "navigation"
                },
                {
                    "command": "aws.ssmDocument.publishDocument",
                    "when": "editorLangId =~ /^(ssm-yaml|ssm-json)$/",
                    "group": "navigation"
                },
                {
                    "command": "aws.resources.updateResourceInline",
                    "when": "resourceScheme == awsResource && !isCloud9 && config.aws.experiments.jsonResourceModification",
                    "group": "navigation"
                },
                {
                    "command": "aws.resources.closeResource",
                    "when": "resourcePath =~ /^.+(awsResource.json)$/",
                    "group": "navigation"
                },
                {
                    "command": "aws.resources.saveResource",
                    "when": "resourcePath =~ /^.+(awsResource.json)$/",
                    "group": "navigation"
                }
            ],
            "editor/title/context": [
                {
                    "command": "aws.copyLogStreamName",
                    "when": "resourceScheme == awsCloudWatchLogs",
                    "group": "1_cutcopypaste@1"
                }
            ],
            "view/title": [
                {
                    "command": "aws.submitFeedback",
                    "when": "view == aws.explorer",
                    "group": "navigation@6"
                },
                {
                    "command": "aws.refreshAwsExplorer",
                    "when": "view == aws.explorer",
                    "group": "navigation@5"
                },
                {
                    "command": "aws.login",
                    "when": "view == aws.explorer",
                    "group": "1_account@1"
                },
                {
                    "command": "aws.showRegion",
                    "when": "view == aws.explorer",
                    "group": "2_region@1"
                },
                {
                    "command": "aws.hideRegion",
                    "when": "view == aws.explorer",
                    "group": "2_region@2"
                },
                {
                    "command": "aws.lambda.createNewSamApp",
                    "when": "view == aws.explorer",
                    "group": "3_lambda@1"
                },
                {
                    "command": "aws.deploySamApplication",
                    "when": "view == aws.explorer",
                    "group": "3_lambda@2"
                },
                {
                    "command": "aws.quickStart",
                    "when": "view == aws.explorer",
                    "group": "y_toolkitMeta@1"
                },
                {
                    "command": "aws.help",
                    "when": "view == aws.explorer || !aws.explorer.visible && view =~ /^aws/",
                    "group": "y_toolkitMeta@2"
                },
                {
                    "command": "aws.github",
                    "when": "view == aws.explorer || !aws.explorer.visible && view =~ /^aws/",
                    "group": "y_toolkitMeta@3"
                },
                {
                    "command": "aws.createIssueOnGitHub",
                    "when": "view == aws.explorer || !aws.explorer.visible && view =~ /^aws/",
                    "group": "y_toolkitMeta@4"
                },
                {
                    "command": "aws.submitFeedback",
                    "when": "view == aws.explorer || !aws.explorer.visible && view =~ /^aws/",
                    "group": "y_toolkitMeta@5"
                },
                {
                    "command": "aws.aboutToolkit",
                    "when": "view == aws.explorer || !aws.explorer.visible && view =~ /^aws/",
                    "group": "z_about@1"
                },
                {
                    "command": "aws.refreshCdkExplorer",
                    "when": "view == aws.cdk.explorer",
                    "group": "navigation@5"
                },
                {
                    "command": "aws.cdk.help",
                    "when": "view == aws.cdk.explorer",
                    "group": "z_externalLinks@1"
                }
            ],
            "explorer/context": [
                {
                    "command": "aws.deploySamApplication",
                    "when": "isFileSystemResource == true && resourceFilename =~ /^template\\.(json|yml|yaml)$/",
                    "group": "z_aws@1"
                }
            ],
            "view/item/context": [
                {
                    "command": "aws.apig.invokeRemoteRestApi",
                    "when": "view == aws.explorer && viewItem =~ /^(awsApiGatewayNode)$/",
                    "group": "0@1"
                },
                {
                    "command": "aws.ecr.createRepository",
                    "when": "view == aws.explorer && viewItem == awsEcrNode",
                    "group": "inline@1"
                },
                {
                    "command": "aws.iot.createThing",
                    "when": "view == aws.explorer && viewItem == awsIotThingsNode",
                    "group": "inline@1"
                },
                {
                    "command": "aws.iot.createCert",
                    "when": "view == aws.explorer && viewItem == awsIotCertsNode",
                    "group": "inline@1"
                },
                {
                    "command": "aws.iot.createPolicy",
                    "when": "view == aws.explorer && viewItem == awsIotPoliciesNode",
                    "group": "inline@1"
                },
                {
                    "command": "aws.iot.attachCert",
                    "when": "view == aws.explorer && viewItem == awsIotThingNode",
                    "group": "inline@1"
                },
                {
                    "command": "aws.iot.attachPolicy",
                    "when": "view == aws.explorer && viewItem =~ /^awsIotCertificateNode.Policies/",
                    "group": "inline@1"
                },
                {
                    "command": "aws.s3.downloadFileAs",
                    "when": "view == aws.explorer && viewItem == awsS3FileNode",
                    "group": "inline@1"
                },
                {
                    "command": "aws.s3.createBucket",
                    "when": "view == aws.explorer && viewItem == awsS3Node",
                    "group": "inline@1"
                },
                {
                    "command": "aws.s3.createFolder",
                    "when": "view == aws.explorer && viewItem =~ /^(awsS3BucketNode|awsS3FolderNode)$/",
                    "group": "inline@1"
                },
                {
                    "command": "aws.ssmDocument.openLocalDocument",
                    "when": "view == aws.explorer && viewItem =~ /^(awsDocumentItemNode|awsDocumentItemNodeWriteable)$/",
                    "group": "inline@1"
                },
                {
                    "command": "aws.s3.uploadFile",
                    "when": "view == aws.explorer && viewItem =~ /^(awsS3BucketNode|awsS3FolderNode)$/",
                    "group": "inline@2"
                },
                {
                    "command": "aws.lambda.createNewSamApp",
                    "when": "view == aws.explorer && viewItem == awsLambdaNode",
                    "group": "0@1"
                },
                {
                    "command": "aws.deploySamApplication",
                    "when": "view == aws.explorer && viewItem == awsLambdaNode || viewItem == awsRegionNode || viewItem == awsCloudFormationRootNode",
                    "group": "1@1"
                },
                {
                    "command": "aws.ecr.copyTagUri",
                    "when": "view == aws.explorer && viewItem == awsEcrTagNode",
                    "group": "2@1"
                },
                {
                    "command": "aws.ecr.deleteTag",
                    "when": "view == aws.explorer && viewItem == awsEcrTagNode",
                    "group": "3@1"
                },
                {
                    "command": "aws.ecr.copyRepositoryUri",
                    "when": "view == aws.explorer && viewItem == awsEcrRepositoryNode",
                    "group": "2@1"
                },
                {
                    "command": "aws.ecr.createRepository",
                    "when": "view == aws.explorer && viewItem == awsEcrNode",
                    "group": "0@1"
                },
                {
                    "command": "aws.ecr.deleteRepository",
                    "when": "view == aws.explorer && viewItem == awsEcrRepositoryNode",
                    "group": "3@1"
                },
                {
                    "command": "aws.invokeLambda",
                    "when": "view == aws.explorer && viewItem =~ /^(awsRegionFunctionNode|awsRegionFunctionNodeDownloadable|awsCloudFormationFunctionNode)$/",
                    "group": "0@1"
                },
                {
                    "command": "aws.downloadLambda",
                    "when": "view == aws.explorer && viewItem =~ /^(awsRegionFunctionNode|awsRegionFunctionNodeDownloadable)$/",
                    "group": "0@2"
                },
                {
                    "command": "aws.uploadLambda",
                    "when": "view == aws.explorer && viewItem =~ /^(awsRegionFunctionNode|awsRegionFunctionNodeDownloadable)$/",
                    "group": "1@1"
                },
                {
                    "command": "aws.deleteLambda",
                    "when": "view == aws.explorer && viewItem =~ /^(awsRegionFunctionNode|awsRegionFunctionNodeDownloadable)$/",
                    "group": "4@1"
                },
                {
                    "command": "aws.deleteCloudFormation",
                    "when": "view == aws.explorer && viewItem == awsCloudFormationNode",
                    "group": "3@5"
                },
                {
                    "command": "aws.searchSchema",
                    "when": "view == aws.explorer && viewItem == awsSchemasNode && !isCloud9",
                    "group": "0@1"
                },
                {
                    "command": "aws.searchSchemaPerRegistry",
                    "when": "view == aws.explorer && viewItem == awsRegistryItemNode && !isCloud9",
                    "group": "0@1"
                },
                {
                    "command": "aws.viewSchemaItem",
                    "when": "view == aws.explorer && viewItem == awsSchemaItemNode && !isCloud9",
                    "group": "0@1"
                },
                {
                    "command": "aws.stepfunctions.createStateMachineFromTemplate",
                    "when": "view == aws.explorer && viewItem == awsStepFunctionsNode",
                    "group": "0@1"
                },
                {
                    "command": "aws.downloadStateMachineDefinition",
                    "when": "view == aws.explorer && viewItem == awsStateMachineNode",
                    "group": "0@1"
                },
                {
                    "command": "aws.renderStateMachineGraph",
                    "when": "view == aws.explorer && viewItem == awsStateMachineNode",
                    "group": "0@2"
                },
                {
                    "command": "aws.cdk.renderStateMachineGraph",
                    "when": "view == aws.cdk.explorer && viewItem == awsCdkStateMachineNode",
                    "group": "inline@1"
                },
                {
                    "command": "aws.cdk.renderStateMachineGraph",
                    "when": "view == aws.cdk.explorer && viewItem == awsCdkStateMachineNode",
                    "group": "0@1"
                },
                {
                    "command": "aws.executeStateMachine",
                    "when": "view == aws.explorer && viewItem == awsStateMachineNode",
                    "group": "0@3"
                },
                {
                    "command": "aws.iot.createThing",
                    "when": "view == aws.explorer && viewItem == awsIotThingsNode",
                    "group": "0@1"
                },
                {
                    "command": "aws.iot.createCert",
                    "when": "view == aws.explorer && viewItem == awsIotCertsNode",
                    "group": "0@1"
                },
                {
                    "command": "aws.iot.createPolicy",
                    "when": "view == aws.explorer && viewItem == awsIotPoliciesNode",
                    "group": "0@1"
                },
                {
                    "command": "aws.iot.createPolicyVersion",
                    "when": "view == aws.explorer && viewItem == awsIotPolicyNode.WithVersions",
                    "group": "0@1"
                },
                {
                    "command": "aws.iot.viewPolicyVersion",
                    "when": "view == aws.explorer && viewItem =~ /^awsIotPolicyVersionNode./",
                    "group": "0@1"
                },
                {
                    "command": "aws.iot.attachCert",
                    "when": "view == aws.explorer && viewItem == awsIotThingNode",
                    "group": "0@1"
                },
                {
                    "command": "aws.iot.attachPolicy",
                    "when": "view == aws.explorer && viewItem =~ /^awsIotCertificateNode.Policies/",
                    "group": "0@1"
                },
                {
                    "command": "aws.s3.createBucket",
                    "when": "view == aws.explorer && viewItem == awsS3Node",
                    "group": "0@1"
                },
                {
                    "command": "aws.s3.downloadFileAs",
                    "when": "view == aws.explorer && viewItem == awsS3FileNode",
                    "group": "0@1"
                },
                {
                    "command": "aws.s3.uploadFile",
                    "when": "view == aws.explorer && viewItem =~ /^(awsS3BucketNode|awsS3FolderNode)$/",
                    "group": "0@1"
                },
                {
                    "command": "aws.s3.uploadFileToParent",
                    "when": "view == aws.explorer && viewItem == awsS3FileNode",
                    "group": "1@1"
                },
                {
                    "command": "aws.s3.createFolder",
                    "when": "view == aws.explorer && viewItem =~ /^(awsS3BucketNode|awsS3FolderNode)$/",
                    "group": "1@1"
                },
                {
                    "command": "aws.iot.deactivateCert",
                    "when": "view == aws.explorer && viewItem =~ /^awsIotCertificateNode.(Things|Policies).ACTIVE$/",
                    "group": "1@1"
                },
                {
                    "command": "aws.iot.activateCert",
                    "when": "view == aws.explorer && viewItem =~ /^awsIotCertificateNode.(Things|Policies).INACTIVE$/",
                    "group": "1@1"
                },
                {
                    "command": "aws.iot.revokeCert",
                    "when": "view == aws.explorer && viewItem =~ /^awsIotCertificateNode.(Things|Policies).(ACTIVE|INACTIVE)$/",
                    "group": "1@2"
                },
                {
                    "command": "aws.iot.setDefaultPolicy",
                    "when": "view == aws.explorer && viewItem == awsIotPolicyVersionNode.NONDEFAULT",
                    "group": "1@1"
                },
                {
                    "command": "aws.iot.copyEndpoint",
                    "when": "view == aws.explorer && viewItem == awsIotNode",
                    "group": "2@1"
                },
                {
                    "command": "aws.copyName",
                    "when": "view == aws.explorer && viewItem =~ /^(awsRegionFunctionNode|awsRegionFunctionNodeDownloadable|awsCloudFormationFunctionNode|awsStateMachineNode|awsCloudFormationNode|awsS3BucketNode|awsS3FolderNode|awsS3FileNode|awsApiGatewayNode|awsIotThingNode)$|^(awsAppRunnerServiceNode|awsIotCertificateNode|awsIotPolicyNode|awsIotPolicyVersionNode)/",
                    "group": "2@1"
                },
                {
                    "command": "aws.copyArn",
<<<<<<< HEAD
                    "when": "view == aws.explorer && viewItem =~ /^(awsRegionFunctionNode|awsRegionFunctionNodeDownloadable|awsCloudFormationFunctionNode|awsStateMachineNode|awsCloudFormationNode|awsCloudWatchLogNode|awsS3BucketNode|awsS3FolderNode|awsS3FileNode|awsApiGatewayNode|awsEcrRepositoryNode|awsIotThingNode)$|^(awsAppRunnerServiceNode|awsIotCertificateNode|awsIotPolicyNode|awsIotPolicyVersionNode)/",
=======
                    "when": "view == aws.explorer && viewItem =~ /^(awsRegionFunctionNode|awsRegionFunctionNodeDownloadable|awsCloudFormationFunctionNode|awsStateMachineNode|awsCloudFormationNode|awsCloudWatchLogNode|awsS3BucketNode|awsS3FolderNode|awsS3FileNode|awsApiGatewayNode|awsEcrRepositoryNode|awsEcsClusterNode)$|^awsAppRunnerServiceNode|^awsEcsServiceNode/",
>>>>>>> 0313bcbb
                    "group": "2@2"
                },
                {
                    "command": "aws.apig.copyUrl",
                    "when": "view == aws.explorer && viewItem =~ /^(awsApiGatewayNode)$/",
                    "group": "2@0"
                },
                {
                    "command": "aws.s3.copyPath",
                    "when": "view == aws.explorer && viewItem =~ /^(awsS3FolderNode|awsS3FileNode)$/",
                    "group": "2@3"
                },
                {
                    "command": "aws.s3.presignedURL",
                    "when": "view == aws.explorer && viewItem =~ /^(awsS3FileNode)$/",
                    "group": "2@4"
                },
                {
                    "command": "aws.iot.detachCert",
                    "when": "view == aws.explorer && viewItem =~ /^(awsIotCertificateNode.Things)/",
                    "group": "3@1"
                },
                {
                    "command": "aws.iot.detachPolicy",
                    "when": "view == aws.explorer && viewItem == awsIotPolicyNode.Certificates",
                    "group": "3@1"
                },
                {
                    "command": "aws.iot.deleteThing",
                    "when": "view == aws.explorer && viewItem == awsIotThingNode",
                    "group": "3@1"
                },
                {
                    "command": "aws.iot.deleteCert",
                    "when": "view == aws.explorer && viewItem =~ /^awsIotCertificateNode.Policies/",
                    "group": "3@1"
                },
                {
                    "command": "aws.iot.deletePolicy",
                    "when": "view == aws.explorer && viewItem == awsIotPolicyNode.WithVersions",
                    "group": "3@1"
                },
                {
                    "command": "aws.iot.deletePolicyVersion",
                    "when": "view == aws.explorer && viewItem == awsIotPolicyVersionNode.NONDEFAULT",
                    "group": "3@1"
                },
                {
                    "command": "aws.s3.deleteBucket",
                    "when": "view == aws.explorer && viewItem == awsS3BucketNode",
                    "group": "3@1"
                },
                {
                    "command": "aws.s3.deleteFile",
                    "when": "view == aws.explorer && viewItem == awsS3FileNode",
                    "group": "3@1"
                },
                {
                    "command": "aws.downloadSchemaItemCode",
                    "when": "view == aws.explorer && viewItem == awsSchemaItemNode && !isCloud9",
                    "group": "1@1"
                },
                {
                    "command": "aws.hideRegion",
                    "group": "0@1",
                    "when": "view == aws.explorer && viewItem == awsRegionNode"
                },
                {
                    "command": "aws.cloudWatchLogs.viewLogStream",
                    "group": "0@1",
                    "when": "view == aws.explorer && viewItem == awsCloudWatchLogNode"
                },
                {
                    "command": "aws.ssmDocument.openLocalDocumentYaml",
                    "group": "0@1",
                    "when": "view == aws.explorer && viewItem =~ /^(awsDocumentItemNode|awsDocumentItemNodeWriteable)$/"
                },
                {
                    "command": "aws.ssmDocument.openLocalDocumentJson",
                    "group": "0@2",
                    "when": "view == aws.explorer && viewItem =~ /^(awsDocumentItemNode|awsDocumentItemNodeWriteable)$/"
                },
                {
                    "command": "aws.ssmDocument.updateDocumentVersion",
                    "group": "2@1",
                    "when": "view == aws.explorer && viewItem == awsDocumentItemNodeWriteable"
                },
                {
                    "command": "aws.ssmDocument.deleteDocument",
                    "group": "3@2",
                    "when": "view == aws.explorer && viewItem == awsDocumentItemNodeWriteable"
                },
                {
                    "command": "aws.ecs.runCommandInContainer",
                    "group": "0@1",
                    "when": "view == aws.explorer && viewItem == awsEcsContainerNode"
                },
                {
                    "command": "aws.ecs.enableEcsExec",
                    "group": "0@1",
                    "when": "view == aws.explorer && viewItem == awsEcsServiceNode.DISABLED"
                },
                {
                    "command": "aws.ecs.disableEcsExec",
                    "group": "0@2",
                    "when": "view == aws.explorer && viewItem == awsEcsServiceNode.ENABLED"
                },
                {
                    "command": "aws.ecs.viewDocumentation",
                    "group": "1@3",
                    "when": "view == aws.explorer && viewItem =~ /^(awsEcsClusterNode|awsEcsContainerNode)$|^awsEcsServiceNode/"
                },
                {
                    "command": "aws.resources.configure",
                    "when": "view == aws.explorer && viewItem == resourcesRootNode && !isCloud9",
                    "group": "1@1"
                },
                {
                    "command": "aws.resources.configure",
                    "when": "view == aws.explorer && viewItem == resourcesRootNode && !isCloud9",
                    "group": "inline@1"
                },
                {
                    "command": "aws.resources.openResourcePreview",
                    "when": "view == aws.explorer && viewItem =~ /^(.*)(ResourceNode)$/",
                    "group": "1@1"
                },
                {
                    "command": "aws.resources.copyIdentifier",
                    "when": "view == aws.explorer && viewItem =~ /^(.*)(ResourceNode)$/",
                    "group": "1@1"
                },
                {
                    "command": "aws.resources.viewDocs",
                    "when": "view == aws.explorer && viewItem =~ /^(.*)(Documented)(.*)(ResourceTypeNode)$/",
                    "group": "1@1"
                },
                {
                    "command": "aws.resources.createResource",
                    "when": "view == aws.explorer && viewItem =~ /^(.*)(Creatable)(.*)(ResourceTypeNode)$/ && !isCloud9 && config.aws.experiments.jsonResourceModification",
                    "group": "2@1"
                },
                {
                    "command": "aws.resources.createResource",
                    "when": "view == aws.explorer && viewItem =~ /^(.*)(Creatable)(.*)(ResourceTypeNode)$/ && !isCloud9 && config.aws.experiments.jsonResourceModification",
                    "group": "inline@1"
                },
                {
                    "command": "aws.resources.updateResource",
                    "when": "view == aws.explorer && viewItem =~ /^(.*)(Updatable)(.*)(ResourceNode)$/ && !isCloud9 && config.aws.experiments.jsonResourceModification",
                    "group": "2@1"
                },
                {
                    "command": "aws.resources.deleteResource",
                    "when": "view == aws.explorer && viewItem =~ /^(.*)(Deletable)(.*)(ResourceNode)$/ && !isCloud9 && config.aws.experiments.jsonResourceModification",
                    "group": "2@2"
                },
                {
                    "command": "aws.apprunner.createServiceFromEcr",
                    "group": "0@2",
                    "when": "view == aws.explorer && viewItem =~ /awsEcrTagNode|awsEcrRepositoryNode/"
                },
                {
                    "command": "aws.apprunner.startDeployment",
                    "group": "0@1",
                    "when": "view == aws.explorer && viewItem == awsAppRunnerServiceNode.RUNNING"
                },
                {
                    "command": "aws.apprunner.createService",
                    "group": "0@2",
                    "when": "view == aws.explorer && viewItem == awsAppRunnerNode"
                },
                {
                    "command": "aws.apprunner.pauseService",
                    "group": "0@3",
                    "when": "view == aws.explorer && viewItem == awsAppRunnerServiceNode.RUNNING"
                },
                {
                    "command": "aws.apprunner.resumeService",
                    "group": "0@3",
                    "when": "view == aws.explorer && viewItem == awsAppRunnerServiceNode.PAUSED"
                },
                {
                    "command": "aws.apprunner.copyServiceUrl",
                    "group": "1@1",
                    "when": "view == aws.explorer && viewItem == awsAppRunnerServiceNode.RUNNING"
                },
                {
                    "command": "aws.apprunner.open",
                    "group": "1@2",
                    "when": "view == aws.explorer && viewItem == awsAppRunnerServiceNode.RUNNING"
                },
                {
                    "command": "aws.apprunner.deleteService",
                    "group": "3@1",
                    "when": "view == aws.explorer && viewItem =~ /awsAppRunnerServiceNode.[RUNNING|PAUSED|CREATE_FAILED]/"
                },
                {
                    "command": "aws.cloudFormation.newTemplate",
                    "group": "0@1",
                    "when": "view == aws.explorer && viewItem == awsCloudFormationRootNode"
                },
                {
                    "command": "aws.sam.newTemplate",
                    "group": "0@2",
                    "when": "view == aws.explorer && viewItem == awsCloudFormationRootNode"
                }
            ]
        },
        "commands": [
            {
                "command": "aws.launchConfigForm",
                "title": "%AWS.command.launchConfigForm.title%",
                "category": "%AWS.title%",
                "cloud9": {
                    "cn": {
                        "category": "%AWS.title.cn%"
                    }
                }
            },
            {
                "command": "aws.apig.copyUrl",
                "title": "%AWS.command.apig.copyUrl%",
                "category": "%AWS.title%",
                "cloud9": {
                    "cn": {
                        "category": "%AWS.title.cn%"
                    }
                }
            },
            {
                "command": "aws.apig.invokeRemoteRestApi",
                "title": "%AWS.command.apig.invokeRemoteRestApi%",
                "category": "%AWS.title%",
                "cloud9": {
                    "cn": {
                        "category": "%AWS.title.cn%",
                        "title": "%AWS.command.apig.invokeRemoteRestApi.cn%"
                    }
                }
            },
            {
                "command": "aws.lambda.createNewSamApp",
                "title": "%AWS.command.createNewSamApp%",
                "category": "%AWS.title%",
                "cloud9": {
                    "cn": {
                        "category": "%AWS.title.cn%"
                    }
                }
            },
            {
                "command": "aws.login",
                "title": "%AWS.command.login%",
                "category": "%AWS.title%",
                "cloud9": {
                    "cn": {
                        "title": "%AWS.command.login.cn%",
                        "category": "%AWS.title.cn%"
                    }
                }
            },
            {
                "command": "aws.credential.profile.create",
                "title": "%AWS.command.credential.profile.create%",
                "category": "%AWS.title%",
                "cloud9": {
                    "cn": {
                        "category": "%AWS.title.cn%"
                    }
                }
            },
            {
                "command": "aws.logout",
                "title": "%AWS.command.logout%",
                "category": "%AWS.title%",
                "cloud9": {
                    "cn": {
                        "category": "%AWS.title.cn%"
                    }
                }
            },
            {
                "command": "aws.createIssueOnGitHub",
                "title": "%AWS.command.createIssueOnGitHub%",
                "category": "%AWS.title%",
                "cloud9": {
                    "cn": {
                        "category": "%AWS.title.cn%"
                    }
                }
            },
            {
                "command": "aws.cdk.help",
                "title": "%AWS.command.cdk.help%",
                "category": "%AWS.title%",
                "cloud9": {
                    "cn": {
                        "category": "%AWS.title.cn%"
                    }
                }
            },
            {
                "command": "aws.ecr.copyTagUri",
                "title": "%AWS.command.ecr.copyTagUri%",
                "category": "%AWS.title%",
                "cloud9": {
                    "cn": {
                        "category": "%AWS.title.cn%"
                    }
                }
            },
            {
                "command": "aws.ecr.deleteTag",
                "title": "%AWS.command.ecr.deleteTag%",
                "category": "%AWS.title%",
                "cloud9": {
                    "cn": {
                        "category": "%AWS.title.cn%"
                    }
                }
            },
            {
                "command": "aws.ecr.copyRepositoryUri",
                "title": "%AWS.command.ecr.copyRepositoryUri%",
                "category": "%AWS.title%",
                "cloud9": {
                    "cn": {
                        "category": "%AWS.title.cn%"
                    }
                }
            },
            {
                "command": "aws.ecr.createRepository",
                "title": "%AWS.command.ecr.createRepository%",
                "category": "%AWS.title%",
                "icon": {
                    "light": "resources/light/plus.svg",
                    "dark": "resources/dark/plus.svg"
                },
                "cloud9": {
                    "cn": {
                        "category": "%AWS.title.cn%"
                    }
                }
            },
            {
                "command": "aws.ecr.deleteRepository",
                "title": "%AWS.command.ecr.deleteRepository%",
                "category": "%AWS.title%",
                "cloud9": {
                    "cn": {
                        "category": "%AWS.title.cn%"
                    }
                }
            },
            {
                "command": "aws.showRegion",
                "title": "%AWS.command.showRegion%",
                "category": "%AWS.title%",
                "cloud9": {
                    "cn": {
                        "category": "%AWS.title.cn%"
                    }
                }
            },
            {
                "command": "aws.hideRegion",
                "title": "%AWS.command.hideRegion%",
                "category": "%AWS.title%",
                "cloud9": {
                    "cn": {
                        "category": "%AWS.title.cn%"
                    }
                }
            },
            {
                "command": "aws.iot.createThing",
                "title": "%AWS.command.iot.createThing%",
                "category": "%AWS.title%",
                "icon": {
                    "light": "resources/light/plus.svg",
                    "dark": "resources/dark/plus.svg"
                },
                "cloud9": {
                    "cn": {
                        "category": "%AWS.title.cn%"
                    }
                }
            },
            {
                "command": "aws.iot.deleteThing",
                "title": "%AWS.generic.promptDelete%",
                "category": "%AWS.title%",
                "cloud9": {
                    "cn": {
                        "category": "%AWS.title.cn%"
                    }
                }
            },
            {
                "command": "aws.iot.createCert",
                "title": "%AWS.command.iot.createCert%",
                "category": "%AWS.title%",
                "icon": {
                    "light": "resources/light/plus.svg",
                    "dark": "resources/dark/plus.svg"
                },
                "cloud9": {
                    "cn": {
                        "category": "%AWS.title.cn%"
                    }
                }
            },
            {
                "command": "aws.iot.deleteCert",
                "title": "%AWS.generic.promptDelete%",
                "category": "%AWS.title%",
                "cloud9": {
                    "cn": {
                        "category": "%AWS.title.cn%"
                    }
                }
            },
            {
                "command": "aws.iot.attachCert",
                "title": "%AWS.command.iot.attachCert%",
                "category": "%AWS.title%",
                "icon": {
                    "light": "resources/light/attach-file.svg",
                    "dark": "resources/dark/attach-file.svg"
                },
                "cloud9": {
                    "cn": {
                        "category": "%AWS.title.cn%"
                    }
                }
            },
            {
                "command": "aws.iot.attachPolicy",
                "title": "%AWS.command.iot.attachPolicy%",
                "category": "%AWS.title%",
                "icon": {
                    "light": "resources/light/attach-file.svg",
                    "dark": "resources/dark/attach-file.svg"
                },
                "cloud9": {
                    "cn": {
                        "category": "%AWS.title.cn%"
                    }
                }
            },
            {
                "command": "aws.iot.activateCert",
                "title": "%AWS.command.iot.activateCert%",
                "category": "%AWS.title%",
                "cloud9": {
                    "cn": {
                        "category": "%AWS.title.cn%"
                    }
                }
            },
            {
                "command": "aws.iot.deactivateCert",
                "title": "%AWS.command.iot.deactivateCert%",
                "category": "%AWS.title%",
                "cloud9": {
                    "cn": {
                        "category": "%AWS.title.cn%"
                    }
                }
            },
            {
                "command": "aws.iot.revokeCert",
                "title": "%AWS.command.iot.revokeCert%",
                "category": "%AWS.title%",
                "cloud9": {
                    "cn": {
                        "category": "%AWS.title.cn%"
                    }
                }
            },
            {
                "command": "aws.iot.createPolicy",
                "title": "%AWS.command.iot.createPolicy%",
                "category": "%AWS.title%",
                "icon": {
                    "light": "resources/light/plus.svg",
                    "dark": "resources/dark/plus.svg"
                },
                "cloud9": {
                    "cn": {
                        "category": "%AWS.title.cn%"
                    }
                }
            },
            {
                "command": "aws.iot.deletePolicy",
                "title": "%AWS.generic.promptDelete%",
                "category": "%AWS.title%",
                "cloud9": {
                    "cn": {
                        "category": "%AWS.title.cn%"
                    }
                }
            },
            {
                "command": "aws.iot.createPolicyVersion",
                "title": "%AWS.command.iot.createPolicyVersion%",
                "category": "%AWS.title%",
                "cloud9": {
                    "cn": {
                        "category": "%AWS.title.cn%"
                    }
                }
            },
            {
                "command": "aws.iot.deletePolicyVersion",
                "title": "%AWS.generic.promptDelete%",
                "category": "%AWS.title%",
                "cloud9": {
                    "cn": {
                        "category": "%AWS.title.cn%"
                    }
                }
            },
            {
                "command": "aws.iot.detachCert",
                "title": "%AWS.command.iot.detachCert%",
                "category": "%AWS.title%",
                "cloud9": {
                    "cn": {
                        "category": "%AWS.title.cn%"
                    }
                }
            },
            {
                "command": "aws.iot.detachPolicy",
                "title": "%AWS.command.iot.detachCert%",
                "category": "%AWS.title%",
                "cloud9": {
                    "cn": {
                        "category": "%AWS.title.cn%"
                    }
                }
            },
            {
                "command": "aws.iot.viewPolicyVersion",
                "title": "%AWS.command.iot.viewPolicyVersion%",
                "category": "%AWS.title%",
                "cloud9": {
                    "cn": {
                        "category": "%AWS.title.cn%"
                    }
                }
            },
            {
                "command": "aws.iot.setDefaultPolicy",
                "title": "%AWS.command.iot.setDefaultPolicy%",
                "category": "%AWS.title%",
                "cloud9": {
                    "cn": {
                        "category": "%AWS.title.cn%"
                    }
                }
            },
            {
                "command": "aws.iot.copyEndpoint",
                "title": "%AWS.command.iot.copyEndpoint%",
                "category": "%AWS.title%",
                "cloud9": {
                    "cn": {
                        "category": "%AWS.title.cn%"
                    }
                }
            },
            {
                "command": "aws.s3.presignedURL",
                "title": "%AWS.command.s3.presignedURL%",
                "category": "%AWS.title%"
            },
            {
                "command": "aws.s3.copyPath",
                "title": "%AWS.command.s3.copyPath%",
                "category": "%AWS.title%",
                "cloud9": {
                    "cn": {
                        "category": "%AWS.title.cn%"
                    }
                }
            },
            {
                "command": "aws.s3.downloadFileAs",
                "title": "%AWS.command.s3.downloadFileAs%",
                "category": "%AWS.title%",
                "icon": "$(cloud-download)",
                "cloud9": {
                    "cn": {
                        "category": "%AWS.title.cn%"
                    }
                }
            },
            {
                "command": "aws.s3.uploadFile",
                "title": "%AWS.command.s3.uploadFile%",
                "category": "%AWS.title%",
                "icon": "$(cloud-upload)",
                "cloud9": {
                    "cn": {
                        "category": "%AWS.title.cn%"
                    }
                }
            },
            {
                "command": "aws.s3.uploadFileToParent",
                "title": "%AWS.command.s3.uploadFileToParent%",
                "category": "%AWS.title%",
                "cloud9": {
                    "cn": {
                        "category": "%AWS.title.cn%"
                    }
                }
            },
            {
                "command": "aws.s3.createFolder",
                "title": "%AWS.command.s3.createFolder%",
                "category": "%AWS.title%",
                "icon": "$(new-folder)",
                "cloud9": {
                    "cn": {
                        "category": "%AWS.title.cn%"
                    }
                }
            },
            {
                "command": "aws.s3.createBucket",
                "title": "%AWS.command.s3.createBucket%",
                "category": "%AWS.title%",
                "icon": {
                    "light": "resources/light/s3/create-bucket.svg",
                    "dark": "resources/dark/s3/create-bucket.svg"
                },
                "cloud9": {
                    "cn": {
                        "category": "%AWS.title.cn%"
                    }
                }
            },
            {
                "command": "aws.s3.deleteBucket",
                "title": "%AWS.generic.promptDelete%",
                "category": "%AWS.title%",
                "cloud9": {
                    "cn": {
                        "category": "%AWS.title.cn%"
                    }
                }
            },
            {
                "command": "aws.s3.deleteFile",
                "title": "%AWS.generic.promptDelete%",
                "category": "%AWS.title%",
                "cloud9": {
                    "cn": {
                        "category": "%AWS.title.cn%"
                    }
                }
            },
            {
                "command": "aws.invokeLambda",
                "title": "%AWS.command.invokeLambda%",
                "category": "%AWS.title%",
                "cloud9": {
                    "cn": {
                        "title": "%AWS.command.invokeLambda.cn%",
                        "category": "%AWS.title.cn%"
                    }
                }
            },
            {
                "command": "aws.downloadLambda",
                "title": "%AWS.command.downloadLambda%",
                "category": "%AWS.title%",
                "enablement": "viewItem == awsRegionFunctionNodeDownloadable",
                "cloud9": {
                    "cn": {
                        "category": "%AWS.title.cn%"
                    }
                }
            },
            {
                "command": "aws.uploadLambda",
                "title": "%AWS.command.uploadLambda%",
                "category": "%AWS.title%",
                "enablement": "viewItem =~ /^(awsRegionFunctionNode|awsRegionFunctionNodeDownloadable)$/",
                "cloud9": {
                    "cn": {
                        "category": "%AWS.title.cn%"
                    }
                }
            },
            {
                "command": "aws.deleteLambda",
                "title": "%AWS.generic.promptDelete%",
                "category": "%AWS.title%",
                "cloud9": {
                    "cn": {
                        "category": "%AWS.title.cn%"
                    }
                }
            },
            {
                "command": "aws.deploySamApplication",
                "title": "%AWS.command.deploySamApplication%",
                "category": "%AWS.title%",
                "cloud9": {
                    "cn": {
                        "category": "%AWS.title.cn%"
                    }
                }
            },
            {
                "command": "aws.submitFeedback",
                "title": "%AWS.command.submitFeedback%",
                "category": "%AWS.title%",
                "icon": "$(comment)",
                "cloud9": {
                    "cn": {
                        "category": "%AWS.title.cn%"
                    }
                }
            },
            {
                "command": "aws.refreshAwsExplorer",
                "title": "%AWS.command.refreshAwsExplorer%",
                "category": "%AWS.title%",
                "icon": {
                    "dark": "third-party/resources/from-vscode-icons/dark/refresh.svg",
                    "light": "third-party/resources/from-vscode-icons/light/refresh.svg"
                }
            },
            {
                "command": "aws.samcli.detect",
                "title": "%AWS.command.samcli.detect%",
                "category": "%AWS.title%",
                "cloud9": {
                    "cn": {
                        "category": "%AWS.title.cn%"
                    }
                }
            },
            {
                "command": "aws.deleteCloudFormation",
                "title": "%AWS.command.deleteCloudFormation%",
                "category": "%AWS.title%",
                "cloud9": {
                    "cn": {
                        "category": "%AWS.title.cn%"
                    }
                }
            },
            {
                "command": "aws.downloadStateMachineDefinition",
                "title": "%AWS.command.downloadStateMachineDefinition%",
                "category": "%AWS.title%",
                "cloud9": {
                    "cn": {
                        "category": "%AWS.title.cn%"
                    }
                }
            },
            {
                "command": "aws.executeStateMachine",
                "title": "%AWS.command.executeStateMachine%",
                "category": "%AWS.title%",
                "cloud9": {
                    "cn": {
                        "category": "%AWS.title.cn%"
                    }
                }
            },
            {
                "command": "aws.renderStateMachineGraph",
                "title": "%AWS.command.renderStateMachineGraph%",
                "category": "%AWS.title%",
                "cloud9": {
                    "cn": {
                        "category": "%AWS.title.cn%"
                    }
                }
            },
            {
                "command": "aws.copyArn",
                "title": "%AWS.command.copyArn%",
                "category": "%AWS.title%",
                "cloud9": {
                    "cn": {
                        "category": "%AWS.title.cn%"
                    }
                }
            },
            {
                "command": "aws.copyName",
                "title": "%AWS.command.copyName%",
                "category": "%AWS.title%",
                "cloud9": {
                    "cn": {
                        "category": "%AWS.title.cn%"
                    }
                }
            },
            {
                "command": "aws.viewSchemaItem",
                "title": "%AWS.command.viewSchemaItem%",
                "category": "%AWS.title%",
                "cloud9": {
                    "cn": {
                        "category": "%AWS.title.cn%"
                    }
                }
            },
            {
                "command": "aws.searchSchema",
                "title": "%AWS.command.searchSchema%",
                "category": "%AWS.title%",
                "cloud9": {
                    "cn": {
                        "category": "%AWS.title.cn%"
                    }
                }
            },
            {
                "command": "aws.searchSchemaPerRegistry",
                "title": "%AWS.command.searchSchemaPerRegistry%",
                "category": "%AWS.title%",
                "cloud9": {
                    "cn": {
                        "category": "%AWS.title.cn%"
                    }
                }
            },
            {
                "command": "aws.downloadSchemaItemCode",
                "title": "%AWS.command.downloadSchemaItemCode%",
                "category": "%AWS.title%",
                "cloud9": {
                    "cn": {
                        "category": "%AWS.title.cn%"
                    }
                }
            },
            {
                "command": "aws.viewLogs",
                "title": "%AWS.command.viewLogs%",
                "category": "%AWS.title%"
            },
            {
                "command": "aws.help",
                "title": "%AWS.command.help%",
                "category": "%AWS.title%",
                "cloud9": {
                    "cn": {
                        "category": "%AWS.title.cn%"
                    }
                }
            },
            {
                "command": "aws.github",
                "title": "%AWS.command.github%",
                "category": "%AWS.title%",
                "cloud9": {
                    "cn": {
                        "category": "%AWS.title.cn%"
                    }
                }
            },
            {
                "command": "aws.quickStart",
                "title": "%AWS.command.quickStart%",
                "category": "%AWS.title%",
                "cloud9": {
                    "cn": {
                        "category": "%AWS.title.cn%"
                    }
                }
            },
            {
                "command": "aws.refreshCdkExplorer",
                "title": "%AWS.command.refreshCdkExplorer%",
                "category": "%AWS.title%",
                "icon": {
                    "dark": "third-party/resources/from-vscode-icons/dark/refresh.svg",
                    "light": "third-party/resources/from-vscode-icons/light/refresh.svg"
                },
                "cloud9": {
                    "cn": {
                        "category": "%AWS.title.cn%"
                    }
                }
            },
            {
                "command": "aws.stepfunctions.createStateMachineFromTemplate",
                "title": "%AWS.command.stepFunctions.createStateMachineFromTemplate%",
                "category": "%AWS.title%",
                "cloud9": {
                    "cn": {
                        "category": "%AWS.title.cn%"
                    }
                }
            },
            {
                "command": "aws.stepfunctions.publishStateMachine",
                "title": "%AWS.command.stepFunctions.publishStateMachine%",
                "category": "%AWS.title%",
                "cloud9": {
                    "cn": {
                        "category": "%AWS.title.cn%"
                    }
                }
            },
            {
                "command": "aws.previewStateMachine",
                "title": "%AWS.command.stepFunctions.previewStateMachine%",
                "category": "%AWS.title%",
                "icon": {
                    "light": "resources/light/stepfunctions/preview.svg",
                    "dark": "resources/dark/stepfunctions/preview.svg"
                },
                "cloud9": {
                    "cn": {
                        "category": "%AWS.title.cn%"
                    }
                }
            },
            {
                "command": "aws.cdk.renderStateMachineGraph",
                "title": "%AWS.command.cdk.previewStateMachine%",
                "category": "AWS",
                "icon": {
                    "light": "resources/light/stepfunctions/preview.svg",
                    "dark": "resources/dark/stepfunctions/preview.svg"
                }
            },
            {
                "command": "aws.aboutToolkit",
                "title": "%AWS.command.aboutToolkit%",
                "category": "%AWS.title%"
            },
            {
                "command": "aws.cloudWatchLogs.viewLogStream",
                "title": "%AWS.command.viewLogStream%",
                "category": "%AWS.title%",
                "cloud9": {
                    "cn": {
                        "category": "%AWS.title.cn%"
                    }
                }
            },
            {
                "command": "aws.ssmDocument.createLocalDocument",
                "title": "%AWS.command.ssmDocument.createLocalDocument%",
                "category": "%AWS.title%",
                "cloud9": {
                    "cn": {
                        "category": "%AWS.title.cn%"
                    }
                }
            },
            {
                "command": "aws.ssmDocument.openLocalDocument",
                "title": "%AWS.command.ssmDocument.openLocalDocument%",
                "category": "%AWS.title%",
                "icon": "$(cloud-download)",
                "cloud9": {
                    "cn": {
                        "category": "%AWS.title.cn%"
                    }
                }
            },
            {
                "command": "aws.ssmDocument.openLocalDocumentJson",
                "title": "%AWS.command.ssmDocument.openLocalDocumentJson%",
                "category": "%AWS.title%",
                "cloud9": {
                    "cn": {
                        "category": "%AWS.title.cn%"
                    }
                }
            },
            {
                "command": "aws.ssmDocument.openLocalDocumentYaml",
                "title": "%AWS.command.ssmDocument.openLocalDocumentYaml%",
                "category": "%AWS.title%",
                "cloud9": {
                    "cn": {
                        "category": "%AWS.title.cn%"
                    }
                }
            },
            {
                "command": "aws.ssmDocument.deleteDocument",
                "title": "%AWS.command.ssmDocument.deleteDocument%",
                "category": "%AWS.title%",
                "cloud9": {
                    "cn": {
                        "category": "%AWS.title.cn%"
                    }
                }
            },
            {
                "command": "aws.ssmDocument.publishDocument",
                "title": "%AWS.command.ssmDocument.publishDocument%",
                "category": "%AWS.title%",
                "icon": "$(cloud-upload)",
                "cloud9": {
                    "cn": {
                        "category": "%AWS.title.cn%"
                    }
                }
            },
            {
                "command": "aws.ssmDocument.updateDocumentVersion",
                "title": "%AWS.command.ssmDocument.updateDocumentVersion%",
                "category": "%AWS.title%",
                "cloud9": {
                    "cn": {
                        "category": "%AWS.title.cn%"
                    }
                }
            },
            {
                "command": "aws.copyLogStreamName",
                "title": "%AWS.command.copyLogStreamName%",
                "category": "%AWS.title%",
                "icon": "$(files)",
                "cloud9": {
                    "cn": {
                        "category": "%AWS.title.cn%"
                    }
                }
            },
            {
                "command": "aws.saveCurrentLogStreamContent",
                "title": "%AWS.command.saveCurrentLogStreamContent%",
                "category": "%AWS.title%",
                "icon": "$(save-as)",
                "cloud9": {
                    "cn": {
                        "category": "%AWS.title.cn%"
                    }
                }
            },
            {
                "command": "aws.addSamDebugConfig",
                "title": "%AWS.command.addSamDebugConfig%",
                "category": "%AWS.title%",
                "cloud9": {
                    "cn": {
                        "category": "%AWS.title.cn%"
                    }
                }
            },
            {
                "command": "aws.toggleSamCodeLenses",
                "title": "%AWS.command.toggleSamCodeLenses%",
                "category": "%AWS.title%",
                "cloud9": {
                    "cn": {
                        "category": "%AWS.title.cn%"
                    }
                }
            },
            {
                "command": "aws.ecs.runCommandInContainer",
                "title": "%AWS.ecs.runCommandInContainer%",
                "category": "%AWS.title%",
                "cloud9": {
                    "cn": {
                        "category": "%AWS.title.cn%"
                    }
                }
            },
            {
                "command": "aws.ecs.enableEcsExec",
                "title": "%AWS.ecs.enableEcsExec%",
                "category": "%AWS.title%",
                "cloud9": {
                    "cn": {
                        "category": "%AWS.title.cn%"
                    }
                }
            },
            {
                "command": "aws.ecs.viewDocumentation",
                "title": "%AWS.generic.viewDocs%",
                "category": "%AWS.title%",
                "cloud9": {
                    "cn": {
                        "category": "%AWS.title.cn%"
                    }
                }
            },
            {
                "command": "aws.resources.copyIdentifier",
                "title": "%AWS.command.resources.copyIdentifier%",
                "category": "%AWS.title%",
                "cloud9": {
                    "cn": {
                        "category": "%AWS.title.cn%"
                    }
                }
            },
            {
                "command": "aws.resources.openResourcePreview",
                "title": "%AWS.generic.preview%",
                "category": "%AWS.title%",
                "icon": "$(open-preview)",
                "cloud9": {
                    "cn": {
                        "category": "%AWS.title.cn%"
                    }
                }
            },
            {
                "command": "aws.resources.createResource",
                "title": "%AWS.generic.create%",
                "category": "%AWS.title%",
                "icon": "$(add)",
                "cloud9": {
                    "cn": {
                        "category": "%AWS.title.cn%"
                    }
                }
            },
            {
                "command": "aws.resources.deleteResource",
                "title": "%AWS.generic.promptDelete%",
                "category": "%AWS.title%",
                "cloud9": {
                    "cn": {
                        "category": "%AWS.title.cn%"
                    }
                }
            },
            {
                "command": "aws.resources.updateResource",
                "title": "%AWS.generic.promptUpdate%",
                "category": "%AWS.title%",
                "icon": "$(pencil)",
                "cloud9": {
                    "cn": {
                        "category": "%AWS.title.cn%"
                    }
                }
            },
            {
                "command": "aws.resources.updateResourceInline",
                "title": "%AWS.generic.promptUpdate%",
                "category": "%AWS.title%",
                "icon": "$(pencil)",
                "cloud9": {
                    "cn": {
                        "category": "%AWS.title.cn%"
                    }
                }
            },
            {
                "command": "aws.resources.saveResource",
                "title": "%AWS.generic.save%",
                "category": "%AWS.title%",
                "icon": "$(save)",
                "cloud9": {
                    "cn": {
                        "category": "%AWS.title.cn%"
                    }
                }
            },
            {
                "command": "aws.resources.closeResource",
                "title": "%AWS.generic.close%",
                "category": "%AWS.title%",
                "icon": "$(close)",
                "cloud9": {
                    "cn": {
                        "category": "%AWS.title.cn%"
                    }
                }
            },
            {
                "command": "aws.resources.viewDocs",
                "title": "%AWS.generic.viewDocs%",
                "category": "%AWS.title%",
                "icon": "$(book)",
                "cloud9": {
                    "cn": {
                        "category": "%AWS.title.cn%"
                    }
                }
            },
            {
                "command": "aws.resources.configure",
                "title": "%AWS.command.resources.configure%",
                "category": "%AWS.title%",
                "icon": "$(gear)",
                "cloud9": {
                    "cn": {
                        "category": "%AWS.title.cn%"
                    }
                }
            },
            {
                "command": "aws.apprunner.createService",
                "title": "%AWS.command.apprunner.createService%",
                "category": "%AWS.title%",
                "cloud9": {
                    "cn": {
                        "category": "%AWS.title.cn%"
                    }
                }
            },
            {
                "command": "aws.ecs.disableEcsExec",
                "title": "%AWS.ecs.disableEcsExec%",
                "category": "%AWS.title%",
                "cloud9": {
                    "cn": {
                        "category": "%AWS.title.cn%"
                    }
                }
            },
            {
                "command": "aws.apprunner.createServiceFromEcr",
                "title": "%AWS.command.apprunner.createServiceFromEcr%",
                "category": "%AWS.title%",
                "cloud9": {
                    "cn": {
                        "category": "%AWS.title.cn%"
                    }
                }
            },
            {
                "command": "aws.apprunner.pauseService",
                "title": "%AWS.command.apprunner.pauseService%",
                "category": "%AWS.title%",
                "cloud9": {
                    "cn": {
                        "category": "%AWS.title.cn%"
                    }
                }
            },
            {
                "command": "aws.apprunner.resumeService",
                "title": "%AWS.command.apprunner.resumeService%",
                "category": "AWS",
                "cloud9": {
                    "cn": {
                        "category": "%AWS.title.cn%"
                    }
                }
            },
            {
                "command": "aws.apprunner.copyServiceUrl",
                "title": "%AWS.command.apprunner.copyServiceUrl%",
                "category": "%AWS.title%",
                "cloud9": {
                    "cn": {
                        "category": "%AWS.title.cn%"
                    }
                }
            },
            {
                "command": "aws.apprunner.open",
                "title": "%AWS.command.apprunner.open%",
                "category": "%AWS.title%",
                "cloud9": {
                    "cn": {
                        "category": "%AWS.title.cn%"
                    }
                }
            },
            {
                "command": "aws.apprunner.deleteService",
                "title": "%AWS.generic.promptDelete%",
                "category": "%AWS.title%",
                "cloud9": {
                    "cn": {
                        "category": "%AWS.title.cn%"
                    }
                }
            },
            {
                "command": "aws.apprunner.startDeployment",
                "title": "%AWS.command.apprunner.startDeployment%",
                "category": "%AWS.title%",
                "cloud9": {
                    "cn": {
                        "category": "%AWS.title.cn%"
                    }
                }
            },
            {
                "command": "aws.cloudFormation.newTemplate",
                "title": "%AWS.command.cloudFormation.newTemplate%",
                "category": "%AWS.title%",
                "cloud9": {
                    "cn": {
                        "category": "%AWS.title.cn%"
                    }
                }
            },
            {
                "command": "aws.sam.newTemplate",
                "title": "%AWS.command.sam.newTemplate%",
                "category": "%AWS.title%",
                "cloud9": {
                    "cn": {
                        "category": "%AWS.title.cn%"
                    }
                }
            }
        ],
        "jsonValidation": [
            {
                "fileMatch": ".aws/templates.json",
                "url": "./dist/src/templates/templates.json"
            },
            {
                "fileMatch": "*ecs-task-def.json",
                "url": "https://ecs-intellisense.s3-us-west-2.amazonaws.com/task-definition/schema.json"
            }
        ],
        "languages": [
            {
                "id": "asl",
                "extensions": [
                    ".asl.json",
                    ".asl"
                ],
                "aliases": [
                    "Amazon States Language"
                ]
            },
            {
                "id": "asl-yaml",
                "aliases": [
                    "Amazon States Language (YAML)"
                ],
                "extensions": [
                    ".asl.yaml",
                    ".asl.yml"
                ]
            },
            {
                "id": "ssm-json",
                "extensions": [
                    ".ssm.json"
                ],
                "aliases": [
                    "AWS Systems Manager Document (JSON)"
                ]
            },
            {
                "id": "ssm-yaml",
                "extensions": [
                    ".ssm.yaml",
                    ".ssm.yml"
                ],
                "aliases": [
                    "AWS Systems Manager Document (YAML)"
                ]
            }
        ],
        "keybindings": [
            {
                "command": "aws.previewStateMachine",
                "key": "ctrl+shift+v",
                "mac": "cmd+shift+v",
                "when": "editorTextFocus && (editorLangId == asl || editorLangId == asl-yaml)"
            }
        ],
        "grammars": [
            {
                "language": "asl",
                "scopeName": "source.asl",
                "path": "./syntaxes/ASL.tmLanguage"
            },
            {
                "language": "asl-yaml",
                "scopeName": "source.asl.yaml",
                "path": "./syntaxes/asl-yaml.tmLanguage.json"
            },
            {
                "language": "ssm-json",
                "scopeName": "source.ssmjson",
                "path": "./syntaxes/SSMJSON.tmLanguage"
            },
            {
                "language": "ssm-yaml",
                "scopeName": "source.ssmyaml",
                "path": "./syntaxes/SSMYAML.tmLanguage"
            }
        ],
        "resourceLabelFormatters": [
            {
                "scheme": "awsCloudWatchLogs",
                "formatting": {
                    "label": "${path}",
                    "separator": "\\"
                }
            }
        ],
        "walkthroughs": [
            {
                "id": "getStarted",
                "title": "%AWS.walkthrough.gettingStarted.title%",
                "description": "%AWS.walkthrough.gettingStarted.description%",
                "cloud9": {
                    "cn": {
                        "description": "%AWS.walkthrough.gettingStarted.description.cn%"
                    }
                },
                "steps": [
                    {
                        "id": "connect",
                        "title": "%AWS.walkthrough.gettingStarted.connect%",
                        "media": {
                            "markdown": "resources/walkthrough/setup-connect.md"
                        },
                        "completionEvents": [
                            "onContext:config.aws.profile"
                        ]
                    },
                    {
                        "id": "changeRegions",
                        "title": "%AWS.walkthrough.gettingStarted.changeRegions%",
                        "media": {
                            "markdown": "resources/walkthrough/setup-region.md"
                        },
                        "completionEvents": [
                            "onCommand:aws.showRegion",
                            "onCommand:aws.hideRegion"
                        ]
                    },
                    {
                        "id": "setupToolchain",
                        "title": "%AWS.walkthrough.gettingStarted.setupToolchain%",
                        "media": {
                            "markdown": "resources/walkthrough/setup-toolchain.md"
                        }
                    }
                ]
            }
        ]
    },
    "scripts": {
        "prepare": "husky install",
        "vscode:prepublish": "npm run clean && npm run lint && webpack --mode production && npm run buildScripts",
        "bundleDeps": "node ./build-scripts/bundleDeps.js",
        "clean": "node ./build-scripts/clean.js dist",
        "generateNonCodeFiles": "ts-node ./build-scripts/generateNonCodeFiles.ts",
        "reset": "node ./build-scripts/clean.js dist node_modules && npm install",
        "copyNonCodeFiles": "node ./build-scripts/copyNonCodeFiles.js",
        "copyExtensionMain": "node ./build-scripts/copyExtensionMain.js",
        "copyDistFiles": "ts-node ./build-scripts/copyDistFiles.ts",
        "buildScripts": "npm run bundleDeps && npm run copyExtensionMain && npm run copyDistFiles && npm run copyNonCodeFiles && npm run generateNonCodeFiles",
        "compile": "webpack --mode development && npm run buildScripts",
        "recompile": "npm run clean && npm run compile",
        "watch": "npm run buildScripts && tsc -watch -p ./",
        "postinstall": "ts-node ./build-scripts/generateServiceClient.ts && npm run generateTelemetry && npm run generateConfigurationAttributes",
        "testCompile": "tsc -p ./ && npm run buildScripts",
        "test": "npm run testCompile && ts-node ./test-scripts/test.ts",
        "integrationTest": "npm run testCompile && ts-node ./test-scripts/integrationTest.ts",
        "lint": "eslint -c .eslintrc.js --ext .ts .",
        "lintfix": "eslint -c .eslintrc.js --fix --ext .ts .",
        "package": "ts-node ./build-scripts/package.ts",
        "install-plugin": "vsce package -o aws-toolkit-vscode-test.vsix && code --install-extension aws-toolkit-vscode-test.vsix",
        "generateTelemetry": "node node_modules/@aws-toolkits/telemetry/lib/generateTelemetry.js --extraInput=src/shared/telemetry/vscodeTelemetry.json --output=src/shared/telemetry/telemetry.gen.ts",
        "generateConfigurationAttributes": "ts-node ./build-scripts/generateConfigurationAttributes.ts",
        "newChange": "ts-node ./build-scripts/newChange.ts",
        "createRelease": "ts-node ./build-scripts/createRelease.ts",
        "serve": "webpack serve --config-name vue-hmr --mode development"
    },
    "devDependencies": {
        "@aws-toolkits/telemetry": "1.0.27",
        "@sinonjs/fake-timers": "^8.1.0",
        "@types/adm-zip": "^0.4.34",
        "@types/async-lock": "^1.1.3",
        "@types/bytes": "^3.1.0",
        "@types/cross-spawn": "^6.0.0",
        "@types/fs-extra": "^9.0.11",
        "@types/glob": "^7.1.1",
        "@types/js-yaml": "^4.0.3",
        "@types/lodash": "^4.14.173",
        "@types/marked": "^3.0.1",
        "@types/mime-types": "^2.1.1",
        "@types/mocha": "^9.0.0",
        "@types/node": "^10.14.22",
        "@types/readline-sync": "^1.4.3",
        "@types/semver": "^7.3.6",
        "@types/sinon": "^10.0.5",
        "@types/sinonjs__fake-timers": "^8.1.0",
        "@types/tcp-port-used": "^1.0.0",
        "@types/uuid": "^8.3.1",
        "@types/vscode": "1.44.0",
        "@types/vscode-webview": "^1.57.0",
        "@types/xml2js": "^0.4.8",
        "@typescript-eslint/eslint-plugin": "^4.33.0",
        "@typescript-eslint/parser": "^4.29.2",
        "@vue/compiler-sfc": "^3.2.6",
        "circular-dependency-plugin": "^5.2.2",
        "css-loader": "^6.2.0",
        "decache": "^4.4.0",
        "esbuild-loader": "2.16.0",
        "eslint": "^7.28.0",
        "eslint-config-prettier": "8.3",
        "eslint-plugin-header": "^3.1.1",
        "eslint-plugin-no-null": "^1.0.2",
        "glob": "^7.1.7",
        "husky": "^7.0.2",
        "istanbul": "^0.4.5",
        "json-schema-to-typescript": "^10.1.5",
        "marked": "^3.0.4",
        "mocha": "^9.1.3",
        "mocha-junit-reporter": "^2.0.0",
        "mocha-multi-reporters": "^1.5.1",
        "prettier": "^2.3.2",
        "prettier-plugin-sh": "^0.7.1",
        "pretty-quick": "^3.1.0",
        "readline-sync": "^1.4.9",
        "remap-istanbul": "^0.13.0",
        "sinon": "^11.1.2",
        "source-map-support": "^0.5.19",
        "ts-mockito": "^2.5.0",
        "ts-node": "^10.4.0",
        "umd-compat-loader": "^2.1.2",
        "vsce": "^1.99.0",
        "vscode-nls-dev": "^3.3.1",
        "vscode-test": "^1.5.2",
        "vue-loader": "^16.8.1",
        "vue-style-loader": "^4.1.3",
        "webpack": "^5.59.1",
        "webpack-cli": "^4.9.1",
        "webpack-dev-server": "^4.4.0"
    },
    "dependencies": {
        "@aws-sdk/client-sso": "^3.16.0",
        "@aws-sdk/client-sso-oidc": "^3.16.0",
        "@aws-sdk/credential-provider-ini": "^3.36.1",
        "@aws-sdk/credential-provider-process": "^3.15.0",
        "@aws-sdk/credential-provider-sso": "^3.38.0",
        "@aws-sdk/util-arn-parser": "^3.37.0",
        "adm-zip": "^0.5.9",
        "amazon-states-language-service": "^1.6.4",
        "async-lock": "^1.3.0",
        "aws-sdk": "^2.998.0",
        "aws-ssm-document-language-service": "^1.0.0",
        "bytes": "^3.1.0",
        "cross-spawn": "^7.0.3",
        "fast-json-patch": "^3.1.0",
        "fs-extra": "^10.0.0",
        "got": "^11.8.2",
        "immutable": "^4.0.0",
        "js-yaml": "^4.1.0",
        "jsonc-parser": "^3.0.0",
        "lodash": "^4.17.21",
        "mime-types": "^2.1.32",
        "moment": "^2.29.1",
        "portfinder": "^1.0.25",
        "semver": "^7.3.5",
        "strip-ansi": "^5.2.0",
        "tcp-port-used": "^1.0.1",
        "typescript": "^4.4.4",
        "uuid": "^8.3.2",
        "vscode-languageclient": "^6.1.4",
        "vscode-languageserver": "^6.1.1",
        "vscode-languageserver-textdocument": "^1.0.1",
        "vscode-nls": "^5.0.0",
        "vue": "^3.2.6",
        "winston": "^3.2.1",
        "winston-transport": "^4.3.0",
        "xml2js": "^0.4.19",
        "yaml": "^1.9.2",
        "yaml-cfn": "^0.3.1"
    },
    "prettier": {
        "printWidth": 120,
        "trailingComma": "es5",
        "tabWidth": 4,
        "singleQuote": true,
        "semi": false,
        "bracketSpacing": true,
        "arrowParens": "avoid",
        "endOfLine": "lf"
    }
}<|MERGE_RESOLUTION|>--- conflicted
+++ resolved
@@ -1374,11 +1374,7 @@
                 },
                 {
                     "command": "aws.copyArn",
-<<<<<<< HEAD
-                    "when": "view == aws.explorer && viewItem =~ /^(awsRegionFunctionNode|awsRegionFunctionNodeDownloadable|awsCloudFormationFunctionNode|awsStateMachineNode|awsCloudFormationNode|awsCloudWatchLogNode|awsS3BucketNode|awsS3FolderNode|awsS3FileNode|awsApiGatewayNode|awsEcrRepositoryNode|awsIotThingNode)$|^(awsAppRunnerServiceNode|awsIotCertificateNode|awsIotPolicyNode|awsIotPolicyVersionNode)/",
-=======
-                    "when": "view == aws.explorer && viewItem =~ /^(awsRegionFunctionNode|awsRegionFunctionNodeDownloadable|awsCloudFormationFunctionNode|awsStateMachineNode|awsCloudFormationNode|awsCloudWatchLogNode|awsS3BucketNode|awsS3FolderNode|awsS3FileNode|awsApiGatewayNode|awsEcrRepositoryNode|awsEcsClusterNode)$|^awsAppRunnerServiceNode|^awsEcsServiceNode/",
->>>>>>> 0313bcbb
+                    "when": "view == aws.explorer && viewItem =~ /^(awsRegionFunctionNode|awsRegionFunctionNodeDownloadable|awsCloudFormationFunctionNode|awsStateMachineNode|awsCloudFormationNode|awsCloudWatchLogNode|awsS3BucketNode|awsS3FolderNode|awsS3FileNode|awsApiGatewayNode|awsEcrRepositoryNode|awsIotThingNode)$|^(awsAppRunnerServiceNode|awsEcsServiceNode|awsIotCertificateNode|awsIotPolicyNode|awsIotPolicyVersionNode)/",
                     "group": "2@2"
                 },
                 {
