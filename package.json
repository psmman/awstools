--- conflicted
+++ resolved
@@ -4262,11 +4262,7 @@
     },
     "devDependencies": {
         "@aws-sdk/types": "^3.13.1",
-<<<<<<< HEAD
-        "@aws-toolkits/telemetry": "^1.0.168",
-=======
         "@aws-toolkits/telemetry": "^1.0.169",
->>>>>>> 9a96e56b
         "@aws/fully-qualified-names": "^2.1.1",
         "@cspotcode/source-map-support": "^0.8.1",
         "@sinonjs/fake-timers": "^10.0.2",
