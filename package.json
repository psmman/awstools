--- conflicted
+++ resolved
@@ -1121,6 +1121,10 @@
                     "when": "aws.isDevMode"
                 },
                 {
+                    "command": "aws.ec2.openTerminal",
+                    "when": "aws.isDevMode"
+                },
+                {
                     "command": "aws.ec2.startInstance",
                     "when": "aws.isDevMode"
                 },
@@ -1329,48 +1333,52 @@
                 {
                     "command": "aws.ec2.openTerminal",
                     "group": "0@1",
-<<<<<<< HEAD
-                    "when": "viewItem =~ /^(awsEc2(Parent|Running)Node)$/"
-=======
                     "when": "viewItem == awsEc2Node"
->>>>>>> c4f44622
                 },
                 {
                     "command": "aws.ec2.openTerminal",
                     "group": "inline@1",
-<<<<<<< HEAD
-                    "when": "viewItem =~ /^(awsEc2(Parent|Running)Node)$/"
-=======
                     "when": "viewItem == awsEc2Node"
->>>>>>> c4f44622
                 },
                 {
                     "command": "aws.ec2.startInstance",
                     "group": "0@1",
-<<<<<<< HEAD
+                    "when": "viewItem == awsEc2Node"
+                },
+                {
+                    "command": "aws.ec2.stopInstance",
+                    "group": "0@1",
+                    "when": "viewItem == awsEc2Node"
+                },
+                {
+                    "command": "aws.ec2.rebootInstance",
+                    "group": "0@1",
+                    "when": "viewItem =~ /^(awsEc2(Parent|Running)Node)$/"
+                },
+                {
+                    "command": "aws.ec2.openTerminal",
+                    "group": "inline@1",
+                    "when": "viewItem =~ /^(awsEc2(Parent|Running)Node)$/"
+                },
+                {
+                    "command": "aws.ec2.startInstance",
+                    "group": "0@1",
                     "when": "viewItem =~ /^(awsEc2(Stopped|Pending)Node)$/"
                 },
                 {
                     "command": "aws.ec2.startInstance",
                     "group": "inline@1",
                     "when": "viewItem =~ /^(awsEc2(Stopped|Pending)Node)$/"
-=======
-                    "when": "viewItem == awsEc2Node"
->>>>>>> c4f44622
                 },
                 {
                     "command": "aws.ec2.stopInstance",
                     "group": "0@1",
-<<<<<<< HEAD
                     "when": "viewItem =~ /^(awsEc2(Running|Pending)Node)$/"
                 },
                 {
                     "command": "aws.ec2.stopInstance",
                     "group": "inline@1",
                     "when": "viewItem =~ /^(awsEc2(Running|Pending)Node)$/"
-=======
-                    "when": "viewItem == awsEc2Node"
->>>>>>> c4f44622
                 },
                 {
                     "command": "aws.ec2.rebootInstance",
@@ -2153,7 +2161,6 @@
             {
                 "command": "aws.ec2.startInstance",
                 "title": "%AWS.command.ec2.startInstance%",
-<<<<<<< HEAD
                 "icon": "$(debug-start)",
                 "category": "%AWS.title%",
                 "cloud9": {
@@ -2177,8 +2184,26 @@
                 "command": "aws.ec2.rebootInstance",
                 "title": "%AWS.command.ec2.rebootInstance%",
                 "icon": "$(debug-restart)",
-=======
->>>>>>> c4f44622
+                "category": "%AWS.title%",
+                "cloud9": {
+                    "cn": {
+                        "category": "%AWS.title.cn%"
+                    }
+                }
+            },
+            {
+                "command": "aws.ec2.openRemoteConnection",
+                "title": "%AWS.command.ec2.openRemoteConnection%",
+                "category": "%AWS.title%",
+                "cloud9": {
+                    "cn": {
+                        "category": "%AWS.title.cn%"
+                    }
+                }
+            },
+            {
+                "command": "aws.ec2.startInstance",
+                "title": "%AWS.command.ec2.startInstance%",
                 "category": "%AWS.title%",
                 "cloud9": {
                     "cn": {
