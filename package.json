{
    "name": "aws-toolkit-vscode",
    "displayName": "AWS Toolkit",
    "description": "An extension for working with Amazon Web Services",
    "version": "1.21.0-SNAPSHOT",
    "publisher": "amazonwebservices",
    "license": "Apache-2.0",
    "repository": {
        "type": "git",
        "url": "https://github.com/aws/aws-toolkit-vscode"
    },
    "engines": {
        "vscode": "^1.42.0"
    },
    "icon": "resources/aws-icon-256x256.png",
    "bugs": {
        "url": "https://github.com/aws/aws-toolkit-vscode/issues"
    },
    "galleryBanner": {
        "color": "#FF9900",
        "theme": "light"
    },
    "categories": [
        "Debuggers",
        "Other"
    ],
    "keywords": [
        "AWS",
        "Lambda",
        "Serverless"
    ],
    "preview": false,
    "qna": "https://github.com/aws/aws-toolkit-vscode/issues",
    "activationEvents": [
        "onStartupFinished",
        "onDebugResolve:aws-sam",
        "onCommand:aws.login",
        "onCommand:aws.credential.profile.create",
        "onCommand:aws.logout",
        "onCommand:aws.createIssueOnGitHub",
        "onCommand:aws.submitFeedback",
        "onCommand:aws.showRegion",
        "onCommand:aws.hideRegion",
        "onView:aws.explorer",
        "onCommand:aws.deploySamApplication",
        "onCommand:aws.samcli.detect",
        "onCommand:aws.lambda.createNewSamApp",
        "onDebugInitialConfigurations",
        "onCommand:aws.viewLogs",
        "onCommand:aws.quickStart",
        "onCommand:aws.help",
        "onCommand:aws.github",
        "onCommand:aws.previewStateMachine",
        "onCommand:aws.stepfunctions.createStateMachineFromTemplate",
        "onCommand:aws.stepfunctions.publishStateMachine",
        "onView:aws.cdk.explorer",
        "onCommand:aws.refreshCdkExplorer",
        "onCommand:aws.aboutToolkit",
        "onCommand:aws.cloudWatchLogs.viewLogStream",
        "onLanguage:asl",
        "onLanguage:asl-yaml",
        "onLanguage:ssm-json",
        "onLanguage:ssm-yaml",
        "onCommand:aws.ssmDocument.createLocalDocument",
        "onCommand:aws.ssmDocument.openLocalDocument",
        "onCommand:aws.ssmDocument.openLocalDocumentJson",
        "onCommand:aws.ssmDocument.openLocalDocumentYaml",
        "onCommand:aws.ssmDocument.deleteDocument",
        "onCommand:aws.ssmDocument.publishDocument",
        "onCommand:aws.ssmDocument.updateDocumentVersion",
        "onLanguage:javascript",
        "onLanguage:python",
        "onLanguage:csharp",
        "onLanguage:yaml"
    ],
    "main": "./extensionMain",
    "contributes": {
        "configuration": {
            "type": "object",
            "title": "%AWS.configuration.title%",
            "properties": {
                "aws.profile": {
                    "type": "string",
                    "default": "",
                    "description": "%AWS.configuration.profileDescription%"
                },
                "aws.onDefaultRegionMissing": {
                    "type": "string",
                    "default": "prompt",
                    "markdownDescription": "%AWS.configuration.description.onDefaultRegionMissing%"
                },
                "aws.s3.maxItemsPerPage": {
                    "type": "number",
                    "default": 300,
                    "minimum": 3,
                    "maximum": 1000,
                    "markdownDescription": "%AWS.configuration.description.s3.maxItemsPerPage%"
                },
                "aws.samcli.location": {
                    "type": "string",
                    "scope": "machine",
                    "default": "",
                    "markdownDescription": "%AWS.configuration.description.samcli.location%"
                },
                "aws.samcli.debug.attach.timeout.millis": {
                    "type": "number",
                    "default": 30000,
                    "markdownDescription": "%AWS.configuration.description.samcli.debug.attach.timeout%"
                },
                "aws.cdk.explorer.enabled": {
                    "type": "boolean",
                    "default": true,
                    "description": "%AWS.configuration.description.cdk.explorer.enabled%"
                },
                "aws.logLevel": {
                    "type": "string",
                    "default": "info",
                    "enum": [
                        "error",
                        "warn",
                        "info",
                        "verbose",
                        "debug"
                    ],
                    "enumDescriptions": [
                        "Errors Only",
                        "Errors and Warnings",
                        "Errors, Warnings, and Info",
                        "Errors, Warnings, Info, and Verbose",
                        "Errors, Warnings, Info, Verbose, and Debug"
                    ],
                    "markdownDescription": "%AWS.configuration.description.logLevel%"
                },
                "aws.telemetry": {
                    "type": "boolean",
                    "default": true,
                    "markdownDescription": "%AWS.configuration.description.telemetry%"
                },
                "aws.stepfunctions.asl.format.enable": {
                    "type": "boolean",
                    "scope": "window",
                    "default": true,
                    "description": "%AWS.stepFunctions.asl.format.enable.desc%"
                },
                "aws.stepfunctions.asl.maxItemsComputed": {
                    "type": "number",
                    "default": 5000,
                    "description": "%AWS.stepFunctions.asl.maxItemsComputed.desc%"
                },
                "aws.ssmDocument.ssm.maxItemsComputed": {
                    "type": "number",
                    "default": 5000,
                    "description": "%AWS.ssmDocument.ssm.maxItemsComputed.desc%"
                },
                "aws.cloudwatchLogs.limit": {
                    "type": "number",
                    "default": 10000,
                    "description": "%aws.cloudWatchLogs.limit.desc%",
                    "maximum": 10000
                }
            }
        },
        "debuggers": [
            {
                "type": "aws-sam",
                "label": "%AWS.configuration.description.awssam.debug.label%",
                "configurationAttributes": {
                    "direct-invoke": {
                        "$schema": "http://json-schema.org/draft-07/schema#",
                        "title": "AwsSamDebuggerConfiguration",
                        "additionalProperties": false,
                        "properties": {
                            "aws": {
                                "title": "AWS Connection",
                                "description": "%AWS.configuration.description.awssam.debug.aws%",
                                "properties": {
                                    "credentials": {
                                        "description": "%AWS.configuration.description.awssam.debug.credentials%",
                                        "type": "string"
                                    },
                                    "region": {
                                        "description": "%AWS.configuration.description.awssam.debug.region%",
                                        "type": "string"
                                    }
                                },
                                "additionalProperties": false,
                                "type": "object"
                            },
                            "invokeTarget": {
                                "oneOf": [
                                    {
                                        "title": "Template Target Properties",
                                        "description": "%AWS.configuration.description.awssam.debug.invokeTarget%",
                                        "properties": {
                                            "templatePath": {
                                                "description": "%AWS.configuration.description.awssam.debug.templatePath%",
                                                "type": "string"
                                            },
                                            "logicalId": {
                                                "description": "%AWS.configuration.description.awssam.debug.logicalId%",
                                                "type": "string"
                                            },
                                            "target": {
                                                "description": "%AWS.configuration.description.awssam.debug.target%",
                                                "type": "string",
                                                "enum": [
                                                    "template"
                                                ]
                                            }
                                        },
                                        "additionalProperties": false,
                                        "required": [
                                            "templatePath",
                                            "logicalId",
                                            "target"
                                        ],
                                        "type": "object"
                                    },
                                    {
                                        "title": "Code Target Properties",
                                        "description": "%AWS.configuration.description.awssam.debug.invokeTarget%",
                                        "properties": {
                                            "lambdaHandler": {
                                                "description": "%AWS.configuration.description.awssam.debug.lambdaHandler%",
                                                "type": "string"
                                            },
                                            "projectRoot": {
                                                "description": "%AWS.configuration.description.awssam.debug.projectRoot%",
                                                "type": "string"
                                            },
                                            "target": {
                                                "description": "%AWS.configuration.description.awssam.debug.target%",
                                                "type": "string",
                                                "enum": [
                                                    "code"
                                                ]
                                            }
                                        },
                                        "additionalProperties": false,
                                        "required": [
                                            "lambdaHandler",
                                            "projectRoot",
                                            "target"
                                        ],
                                        "type": "object"
                                    },
                                    {
                                        "title": "API Target Properties",
                                        "description": "%AWS.configuration.description.awssam.debug.invokeTarget%",
                                        "properties": {
                                            "templatePath": {
                                                "description": "%AWS.configuration.description.awssam.debug.templatePath%",
                                                "type": "string"
                                            },
                                            "logicalId": {
                                                "description": "%AWS.configuration.description.awssam.debug.logicalId%",
                                                "type": "string"
                                            },
                                            "target": {
                                                "description": "%AWS.configuration.description.awssam.debug.target%",
                                                "type": "string",
                                                "enum": [
                                                    "api"
                                                ]
                                            }
                                        },
                                        "additionalProperties": false,
                                        "required": [
                                            "templatePath",
                                            "logicalId",
                                            "target"
                                        ],
                                        "type": "object"
                                    }
                                ]
                            },
                            "lambda": {
                                "title": "Lambda Properties",
                                "description": "%AWS.configuration.description.awssam.debug.lambda%",
                                "properties": {
                                    "environmentVariables": {
                                        "description": "%AWS.configuration.description.awssam.debug.envvars%",
                                        "additionalProperties": {
                                            "type": [
                                                "string"
                                            ]
                                        },
                                        "type": "object"
                                    },
                                    "payload": {
                                        "description": "%AWS.configuration.description.awssam.debug.event%",
                                        "properties": {
                                            "json": {
                                                "description": "%AWS.configuration.description.awssam.debug.event.json%",
                                                "type": "object"
                                            },
                                            "path": {
                                                "description": "%AWS.configuration.description.awssam.debug.event.path%",
                                                "type": "string"
                                            }
                                        },
                                        "additionalProperties": false,
                                        "type": "object"
                                    },
                                    "memoryMb": {
                                        "description": "%AWS.configuration.description.awssam.debug.memoryMb%",
                                        "type": "number"
                                    },
                                    "runtime": {
                                        "description": "%AWS.configuration.description.awssam.debug.runtime%",
                                        "type": "string"
                                    },
                                    "timeoutSec": {
                                        "description": "%AWS.configuration.description.awssam.debug.timeout%",
                                        "type": "number"
                                    },
                                    "pathMappings": {
                                        "type:": "array",
                                        "items": {
                                            "title": "Path Mapping",
                                            "type": "object",
                                            "properties": {
                                                "localRoot": {
                                                    "type": "string"
                                                },
                                                "remoteRoot": {
                                                    "type": "string"
                                                }
                                            },
                                            "additionalProperties": false,
                                            "required": [
                                                "localRoot",
                                                "remoteRoot"
                                            ]
                                        }
                                    }
                                },
                                "additionalProperties": false,
                                "type": "object"
                            },
                            "sam": {
                                "title": "SAM CLI Properties",
                                "description": "%AWS.configuration.description.awssam.debug.sam%",
                                "properties": {
                                    "buildArguments": {
                                        "description": "%AWS.configuration.description.awssam.debug.buildArguments%",
                                        "type": "array",
                                        "items": {
                                            "type": "string"
                                        }
                                    },
                                    "containerBuild": {
                                        "description": "%AWS.configuration.description.awssam.debug.containerBuild%",
                                        "type": "boolean"
                                    },
                                    "dockerNetwork": {
                                        "description": "%AWS.configuration.description.awssam.debug.dockerNetwork%",
                                        "type": "string"
                                    },
                                    "localArguments": {
                                        "description": "%AWS.configuration.description.awssam.debug.localArguments%",
                                        "type": "array",
                                        "items": {
                                            "type": "string"
                                        }
                                    },
                                    "skipNewImageCheck": {
                                        "description": "%AWS.configuration.description.awssam.debug.skipNewImageCheck%",
                                        "type": "boolean"
                                    },
                                    "template": {
                                        "description": "%AWS.configuration.description.awssam.debug.template%",
                                        "properties": {
                                            "parameters": {
                                                "description": "%AWS.configuration.description.awssam.debug.templateParameters%",
                                                "additionalProperties": {
                                                    "type": [
                                                        "string",
                                                        "number"
                                                    ]
                                                },
                                                "type": "object"
                                            }
                                        },
                                        "type": "object",
                                        "additionalProperties": false
                                    }
                                },
                                "additionalProperties": false,
                                "type": "object"
                            },
                            "api": {
                                "title": "API Gateway Properties",
                                "description": "%AWS.configuration.description.awssam.debug.api%",
                                "properties": {
                                    "path": {
                                        "description": "%AWS.configuration.description.awssam.debug.api.path%",
                                        "type": "string"
                                    },
                                    "httpMethod": {
                                        "description": "%AWS.configuration.description.awssam.debug.api.httpMethod%",
                                        "type": "string",
                                        "enum": [
                                            "delete",
                                            "get",
                                            "head",
                                            "options",
                                            "patch",
                                            "post",
                                            "put"
                                        ]
                                    },
                                    "payload": {
                                        "description": "%AWS.configuration.description.awssam.debug.event%",
                                        "properties": {
                                            "json": {
                                                "description": "%AWS.configuration.description.awssam.debug.event.json%",
                                                "type": "object"
                                            },
                                            "path": {
                                                "description": "%AWS.configuration.description.awssam.debug.event.path%",
                                                "type": "string"
                                            }
                                        },
                                        "additionalProperties": false,
                                        "type": "object"
                                    },
                                    "headers": {
                                        "description": "%AWS.configuration.description.awssam.debug.api.headers%",
                                        "type": "object",
                                        "additionalProperties": {
                                            "type": "string"
                                        }
                                    },
                                    "querystring": {
                                        "description": "%AWS.configuration.description.awssam.debug.api.queryString%",
                                        "type": "string"
                                    },
                                    "stageVariables": {
                                        "description": "%AWS.configuration.description.awssam.debug.api.stageVariables%",
                                        "type": "object",
                                        "additionalProperties": {
                                            "type": "string"
                                        }
                                    },
                                    "clientCertificateId": {
                                        "description": "%AWS.configuration.description.awssam.debug.api.clientCertId%",
                                        "type": "string"
                                    }
                                },
                                "additionalProperties": false,
                                "required": [
                                    "path",
                                    "httpMethod"
                                ],
                                "type": "object"
                            }
                        },
                        "required": [
                            "invokeTarget"
                        ],
                        "type": "object"
                    }
                },
                "configurationSnippets": [
                    {
                        "label": "%AWS.configuration.description.awssam.debug.snippets.lambdaCode.label%",
                        "description": "%AWS.configuration.description.awssam.debug.snippets.lambdaCode.description%",
                        "body": {
                            "type": "aws-sam",
                            "request": "direct-invoke",
                            "name": "${3:Invoke Lambda}",
                            "invokeTarget": {
                                "target": "code",
                                "lambdaHandler": "${1:Function Handler}",
                                "projectRoot": "^\"\\${workspaceFolder}\""
                            },
                            "lambda": {
                                "runtime": "${2:Lambda Runtime}",
                                "payload": {
                                    "json": {}
                                }
                            }
                        }
                    },
                    {
                        "label": "%AWS.configuration.description.awssam.debug.snippets.lambdaTemplate.label%",
                        "description": "%AWS.configuration.description.awssam.debug.snippets.lambdaTemplate.description%",
                        "body": {
                            "type": "aws-sam",
                            "request": "direct-invoke",
                            "name": "${3:Invoke Lambda}",
                            "invokeTarget": {
                                "target": "template",
                                "templatePath": "${1:Template Location}",
                                "logicalId": "${2:Function Logical ID}"
                            },
                            "lambda": {
                                "payload": {
                                    "json": {}
                                }
                            }
                        }
                    },
                    {
                        "label": "%AWS.configuration.description.awssam.debug.snippets.api.label%",
                        "description": "%AWS.configuration.description.awssam.debug.snippets.api.description%",
                        "body": {
                            "type": "aws-sam",
                            "request": "direct-invoke",
                            "name": "${5:Invoke Lambda with API Gateway}",
                            "invokeTarget": {
                                "target": "api",
                                "templatePath": "${1:Template Location}",
                                "logicalId": "${2:Function Logical ID}"
                            },
                            "api": {
                                "path": "${3:Path}",
                                "httpMethod": "${4:Method}",
                                "payload": {
                                    "json": {}
                                }
                            }
                        }
                    }
                ]
            }
        ],
        "viewsContainers": {
            "activitybar": [
                {
                    "id": "aws-explorer",
                    "title": "%AWS.title%",
                    "icon": "media/aws-logo.svg"
                }
            ]
        },
        "views": {
            "aws-explorer": [
                {
                    "id": "aws.explorer",
                    "name": "%AWS.lambda.explorerTitle%"
                }
            ],
            "explorer": [
                {
                    "id": "aws.cdk.explorer",
                    "name": "%AWS.cdk.explorerTitle%",
                    "when": "config.aws.cdk.explorer.enabled"
                }
            ]
        },
        "menus": {
            "commandPalette": [
                {
                    "command": "aws.apig.copyUrl",
                    "when": "false"
                },
                {
                    "command": "aws.apig.invokeRemoteRestApi",
                    "when": "false"
                },
                {
                    "command": "aws.deleteCloudFormation",
                    "when": "false"
                },
                {
                    "command": "aws.downloadStateMachineDefinition",
                    "when": "false"
                },
                {
                    "command": "aws.ecr.createRepository",
                    "when": "false"
                },
                {
                    "command": "aws.executeStateMachine",
                    "when": "false"
                },
                {
                    "command": "aws.copyArn",
                    "when": "false"
                },
                {
                    "command": "aws.copyName",
                    "when": "false"
                },
                {
                    "command": "aws.downloadSchemaItemCode",
                    "when": "false"
                },
                {
                    "command": "aws.deleteLambda",
                    "when": "false"
                },
                {
                    "command": "aws.importLambda",
                    "when": "false"
                },
                {
                    "command": "aws.uploadLambda",
                    "when": "false"
                },
                {
                    "command": "aws.invokeLambda",
                    "when": "false"
                },
                {
                    "command": "aws.viewSchemaItem",
                    "when": "false"
                },
                {
                    "command": "aws.searchSchema",
                    "when": "false"
                },
                {
                    "command": "aws.searchSchemaPerRegistry",
                    "when": "false"
                },
                {
                    "command": "aws.refreshAwsExplorer",
                    "when": "false"
                },
                {
                    "command": "aws.refreshCdkExplorer",
                    "when": "false"
                },
                {
                    "command": "aws.showErrorDetails",
                    "when": "false"
                },
                {
                    "command": "aws.ssmDocument.openLocalDocument",
                    "when": "false"
                },
                {
                    "command": "aws.ssmDocument.openLocalDocumentJson",
                    "when": "false"
                },
                {
                    "command": "aws.ssmDocument.openLocalDocumentYaml",
                    "when": "false"
                },
                {
                    "command": "aws.ssmDocument.deleteDocument",
                    "when": "false"
                },
                {
                    "command": "aws.ssmDocument.updateDocumentVersion",
                    "when": "false"
                },
                {
                    "command": "aws.copyLogStreamName",
                    "when": "resourceScheme == awsCloudWatchLogs && !isCloud9"
                },
                {
                    "command": "aws.saveCurrentLogStreamContent",
                    "when": "resourceScheme == awsCloudWatchLogs && !isCloud9"
                },
                {
                    "command": "aws.cloudWatchLogs.viewLogStream",
                    "when": "false"
                },
                {
                    "command": "aws.ecr.deleteRepository",
                    "when": "false"
                },
                {
                    "command": "aws.ecr.copyTagUri",
                    "when": "false"
                },
                {
                    "command": "aws.ecr.copyRepositoryUri",
                    "when": "false"
                },
                {
                    "command": "aws.ecr.deleteTag",
                    "when": "false"
                },
                {
                    "command": "aws.s3.copyPath",
                    "when": "false"
                },
                {
                    "command": "aws.s3.createBucket",
                    "when": "false"
                },
                {
                    "command": "aws.s3.createFolder",
                    "when": "false"
                },
                {
                    "command": "aws.s3.deleteBucket",
                    "when": "false"
                },
                {
                    "command": "aws.s3.deleteFile",
                    "when": "false"
                },
                {
                    "command": "aws.s3.downloadFileAs",
                    "when": "false"
                },
                {
                    "command": "aws.s3.uploadFile",
                    "when": "false"
                },
                {
                    "command": "aws.s3.uploadFileToParent",
                    "when": "false"
                },
                {
                    "command": "aws.stepfunctions.createStateMachineFromTemplate",
                    "when": "!isCloud9"
                },
                {
                    "command": "aws.stepfunctions.publishStateMachine",
                    "when": "!isCloud9"
                },
                {
                    "command": "aws.ssmDocument.createLocalDocument",
                    "when": "!isCloud9"
                },
                {
                    "command": "aws.ssmDocument.publishDocument",
                    "when": "!isCloud9"
                },
                {
                    "command": "aws.previewStateMachine",
                    "when": "!isCloud9"
                },
                {
                    "command": "aws.cdk.help",
                    "when": "!isCloud9"
                }
            ],
            "editor/title": [
                {
                    "command": "aws.previewStateMachine",
                    "when": "(editorLangId == asl || editorLangId == asl-yaml) && !isCloud9",
                    "group": "navigation"
                },
                {
                    "command": "aws.saveCurrentLogStreamContent",
                    "when": "resourceScheme == awsCloudWatchLogs && !isCloud9",
                    "group": "navigation"
                },
                {
                    "command": "aws.ssmDocument.publishDocument",
                    "when": "editorLangId =~ /^(ssm-yaml|ssm-json)$/",
                    "group": "navigation"
                }
            ],
            "editor/title/context": [
                {
                    "command": "aws.copyLogStreamName",
                    "when": "resourceScheme == awsCloudWatchLogs && !isCloud9",
                    "group": "1_cutcopypaste@1"
                }
            ],
            "view/title": [
                {
                    "command": "aws.submitFeedback",
                    "when": "view == aws.explorer",
                    "group": "navigation@6"
                },
                {
                    "command": "aws.refreshAwsExplorer",
                    "when": "view == aws.explorer",
                    "group": "navigation@5"
                },
                {
                    "command": "aws.login",
                    "when": "view == aws.explorer",
                    "group": "1_account@1"
                },
                {
                    "command": "aws.showRegion",
                    "when": "view == aws.explorer",
                    "group": "2_region@1"
                },
                {
                    "command": "aws.hideRegion",
                    "when": "view == aws.explorer",
                    "group": "2_region@2"
                },
                {
                    "command": "aws.lambda.createNewSamApp",
                    "when": "view == aws.explorer",
                    "group": "3_lambda@1"
                },
                {
                    "command": "aws.deploySamApplication",
                    "when": "view == aws.explorer",
                    "group": "3_lambda@2"
                },
                {
                    "command": "aws.quickStart",
                    "when": "view == aws.explorer",
                    "group": "4_quickStart@1"
                },
                {
                    "command": "aws.help",
                    "when": "view == aws.explorer",
                    "group": "y_externalLinks@1"
                },
                {
                    "command": "aws.github",
                    "when": "view == aws.explorer",
                    "group": "y_externalLinks@2"
                },
                {
                    "command": "aws.createIssueOnGitHub",
                    "when": "view == aws.explorer",
                    "group": "y_externalLinks@3"
                },
                {
                    "command": "aws.submitFeedback",
                    "when": "view == aws.explorer",
                    "group": "y_externalLinks@4"
                },
                {
                    "command": "aws.aboutToolkit",
                    "when": "view == aws.explorer",
                    "group": "z_about@1"
                },
                {
                    "command": "aws.refreshCdkExplorer",
                    "when": "view == aws.cdk.explorer",
                    "group": "navigation@5"
                },
                {
                    "command": "aws.cdk.help",
                    "when": "view == aws.cdk.explorer",
                    "group": "z_externalLinks@1"
                },
                {
                    "command": "aws.createIssueOnGitHub",
                    "when": "view == aws.cdk.explorer",
                    "group": "z_externalLinks@2"
                },
                {
                    "command": "aws.submitFeedback",
                    "when": "view == aws.cdk.explorer",
                    "group": "z_externalLinks@3"
                }
            ],
            "view/item/context": [
                {
                    "command": "aws.apig.invokeRemoteRestApi",
                    "when": "view == aws.explorer && viewItem =~ /^(awsApiGatewayNode)$/",
                    "group": "0@1"
                },
                {
                    "command": "aws.ecr.createRepository",
                    "when": "view == aws.explorer && viewItem == awsEcrNode",
                    "group": "inline@1"
                },
                {
                    "command": "aws.s3.downloadFileAs",
                    "when": "view == aws.explorer && viewItem == awsS3FileNode",
                    "group": "inline@1"
                },
                {
                    "command": "aws.s3.createBucket",
                    "when": "view == aws.explorer && viewItem == awsS3Node",
                    "group": "inline@1"
                },
                {
                    "command": "aws.s3.createFolder",
                    "when": "view == aws.explorer && viewItem =~ /^(awsS3BucketNode|awsS3FolderNode)$/",
                    "group": "inline@1"
                },
                {
                    "command": "aws.ssmDocument.openLocalDocument",
                    "when": "view == aws.explorer && viewItem =~ /^(awsDocumentItemNode|awsDocumentItemNodeWriteable)$/",
                    "group": "inline@1"
                },
                {
                    "command": "aws.s3.uploadFile",
                    "when": "view == aws.explorer && viewItem =~ /^(awsS3BucketNode|awsS3FolderNode)$/",
                    "group": "inline@2"
                },
                {
                    "command": "aws.lambda.createNewSamApp",
                    "when": "view == aws.explorer && viewItem == awsLambdaNode",
                    "group": "0@1"
                },
                {
                    "command": "aws.deploySamApplication",
                    "when": "view == aws.explorer && viewItem == awsLambdaNode || viewItem == awsRegionNode || viewItem == awsCloudFormationRootNode",
                    "group": "1@1"
                },
                {
                    "command": "aws.ecr.copyTagUri",
                    "when": "view == aws.explorer && viewItem == awsEcrTagNode",
                    "group": "2@1"
                },
                {
                    "command": "aws.ecr.deleteTag",
                    "when": "view == aws.explorer && viewItem == awsEcrTagNode",
                    "group": "3@1"
                },
                {
                    "command": "aws.ecr.copyRepositoryUri",
                    "when": "view == aws.explorer && viewItem == awsEcrRepositoryNode",
                    "group": "2@1"
                },
                {
                    "command": "aws.ecr.createRepository",
                    "when": "view == aws.explorer && viewItem == awsEcrNode",
                    "group": "0@1"
                },
                {
                    "command": "aws.ecr.deleteRepository",
                    "when": "view == aws.explorer && viewItem == awsEcrRepositoryNode",
                    "group": "3@1"
                },
                {
                    "command": "aws.invokeLambda",
                    "when": "view == aws.explorer && viewItem =~ /^(awsRegionFunctionNode|awsRegionFunctionNodeImportable|awsCloudFormationFunctionNode)$/",
                    "group": "0@1"
                },
                {
                    "command": "aws.importLambda",
                    "when": "view == aws.explorer && viewItem =~ /^(awsRegionFunctionNode|awsRegionFunctionNodeImportable)$/",
                    "group": "0@2"
                },
                {
                    "command": "aws.uploadLambda",
                    "when": "view == aws.explorer && viewItem =~ /^(awsRegionFunctionNode|awsRegionFunctionNodeImportable)$/",
                    "group": "1@1"
                },
                {
                    "command": "aws.deleteLambda",
                    "when": "view == aws.explorer && viewItem =~ /^(awsRegionFunctionNode|awsRegionFunctionNodeImportable)$/",
                    "group": "4@1"
                },
                {
                    "command": "aws.deleteCloudFormation",
                    "when": "view == aws.explorer && viewItem == awsCloudFormationNode",
                    "group": "3@5"
                },
                {
                    "command": "aws.searchSchema",
                    "when": "view == aws.explorer && viewItem == awsSchemasNode && !isCloud9",
                    "group": "0@1"
                },
                {
                    "command": "aws.searchSchemaPerRegistry",
                    "when": "view == aws.explorer && viewItem == awsRegistryItemNode && !isCloud9",
                    "group": "0@1"
                },
                {
                    "command": "aws.viewSchemaItem",
                    "when": "view == aws.explorer && viewItem == awsSchemaItemNode && !isCloud9",
                    "group": "0@1"
                },
                {
                    "command": "aws.downloadStateMachineDefinition",
                    "when": "view == aws.explorer && viewItem == awsStateMachineNode && !isCloud9",
                    "group": "0@1"
                },
                {
                    "command": "aws.executeStateMachine",
                    "when": "view == aws.explorer && viewItem == awsStateMachineNode && !isCloud9",
                    "group": "0@2"
                },
                {
                    "command": "aws.s3.createBucket",
                    "when": "view == aws.explorer && viewItem == awsS3Node",
                    "group": "0@1"
                },
                {
                    "command": "aws.s3.downloadFileAs",
                    "when": "view == aws.explorer && viewItem == awsS3FileNode",
                    "group": "0@1"
                },
                {
                    "command": "aws.s3.uploadFile",
                    "when": "view == aws.explorer && viewItem =~ /^(awsS3BucketNode|awsS3FolderNode)$/",
                    "group": "0@1"
                },
                {
                    "command": "aws.s3.uploadFileToParent",
                    "when": "view == aws.explorer && viewItem == awsS3FileNode",
                    "group": "1@1"
                },
                {
                    "command": "aws.s3.createFolder",
                    "when": "view == aws.explorer && viewItem =~ /^(awsS3BucketNode|awsS3FolderNode)$/",
                    "group": "1@1"
                },
                {
                    "command": "aws.copyName",
                    "when": "view == aws.explorer && viewItem =~ /^(awsRegionFunctionNode|awsRegionFunctionNodeImportable|awsCloudFormationFunctionNode|awsStateMachineNode|awsCloudFormationNode|awsS3BucketNode|awsS3FolderNode|awsS3FileNode|awsApiGatewayNode)$/",
                    "group": "2@1"
                },
                {
                    "command": "aws.copyArn",
                    "when": "view == aws.explorer && viewItem =~ /^(awsRegionFunctionNode|awsRegionFunctionNodeImportable|awsCloudFormationFunctionNode|awsStateMachineNode|awsCloudFormationNode|awsCloudWatchLogNode|awsS3BucketNode|awsS3FolderNode|awsS3FileNode|awsApiGatewayNode|awsEcrRepositoryNode)$/",
                    "group": "2@2"
                },
                {
                    "command": "aws.apig.copyUrl",
                    "when": "view == aws.explorer && viewItem =~ /^(awsApiGatewayNode)$/",
                    "group": "2@0"
                },
                {
                    "command": "aws.s3.copyPath",
                    "when": "view == aws.explorer && viewItem =~ /^(awsS3FolderNode|awsS3FileNode)$/",
                    "group": "2@3"
                },
                {
                    "command": "aws.s3.deleteBucket",
                    "when": "view == aws.explorer && viewItem == awsS3BucketNode",
                    "group": "3@1"
                },
                {
                    "command": "aws.s3.deleteFile",
                    "when": "view == aws.explorer && viewItem == awsS3FileNode",
                    "group": "3@1"
                },
                {
                    "command": "aws.downloadSchemaItemCode",
                    "when": "view == aws.explorer && viewItem == awsSchemaItemNode && !isCloud9",
                    "group": "1@1"
                },
                {
                    "command": "aws.showErrorDetails",
                    "when": "view == aws.explorer && viewItem == awsErrorNode",
                    "group": "0@5"
                },
                {
                    "command": "aws.hideRegion",
                    "group": "0@1",
                    "when": "view == aws.explorer && viewItem == awsRegionNode"
                },
                {
                    "command": "aws.cloudWatchLogs.viewLogStream",
                    "group": "0@1",
                    "when": "view == aws.explorer && viewItem == awsCloudWatchLogNode && !isCloud9"
                },
                {
                    "command": "aws.ssmDocument.openLocalDocumentYaml",
                    "group": "0@1",
                    "when": "view == aws.explorer && viewItem =~ /^(awsDocumentItemNode|awsDocumentItemNodeWriteable)$/"
                },
                {
                    "command": "aws.ssmDocument.openLocalDocumentJson",
                    "group": "0@2",
                    "when": "view == aws.explorer && viewItem =~ /^(awsDocumentItemNode|awsDocumentItemNodeWriteable)$/"
                },
                {
                    "command": "aws.ssmDocument.updateDocumentVersion",
                    "group": "2@1",
                    "when": "view == aws.explorer && viewItem == awsDocumentItemNodeWriteable"
                },
                {
                    "command": "aws.ssmDocument.deleteDocument",
                    "group": "3@2",
                    "when": "view == aws.explorer && viewItem == awsDocumentItemNodeWriteable"
                }
            ]
        },
        "commands": [
            {
                "command": "aws.apig.copyUrl",
                "title": "%AWS.command.apig.copyUrl%",
                "category": "AWS"
            },
            {
                "command": "aws.apig.invokeRemoteRestApi",
                "title": "%AWS.command.apig.invokeRemoteRestApi%",
                "category": "AWS"
            },
            {
                "command": "aws.lambda.createNewSamApp",
                "title": "%AWS.command.createNewSamApp%",
                "category": "AWS"
            },
            {
                "command": "aws.login",
                "title": "%AWS.command.login%",
                "category": "AWS"
            },
            {
                "command": "aws.credential.profile.create",
                "title": "%AWS.command.credential.profile.create%",
                "category": "AWS"
            },
            {
                "command": "aws.logout",
                "title": "%AWS.command.logout%",
                "category": "AWS"
            },
            {
                "command": "aws.createIssueOnGitHub",
                "title": "%AWS.command.createIssueOnGitHub%",
                "category": "AWS"
            },
            {
                "command": "aws.cdk.help",
                "title": "%AWS.command.cdk.help%",
                "category": "AWS"
            },
            {
                "command": "aws.ecr.copyTagUri",
                "title": "%AWS.command.ecr.copyTagUri%",
                "category": "AWS"
            },
            {
                "command": "aws.ecr.deleteTag",
                "title": "%AWS.command.ecr.deleteTag%",
                "category": "AWS"
            },
            {
                "command": "aws.ecr.copyRepositoryUri",
                "title": "%AWS.command.ecr.copyRepositoryUri%",
                "category": "AWS"
            },
            {
                "command": "aws.ecr.createRepository",
                "title": "%AWS.command.ecr.createRepository%",
                "category": "AWS",
                "icon": "$(add)"
            },
            {
                "command": "aws.ecr.deleteRepository",
                "title": "%AWS.command.ecr.deleteRepository%",
                "category": "AWS"
            },
            {
                "command": "aws.showRegion",
                "title": "%AWS.command.showRegion%",
                "category": "AWS"
            },
            {
                "command": "aws.hideRegion",
                "title": "%AWS.command.hideRegion%",
                "category": "AWS"
            },
            {
                "command": "aws.s3.copyPath",
                "title": "%AWS.command.s3.copyPath%",
                "category": "AWS"
            },
            {
                "command": "aws.s3.downloadFileAs",
                "title": "%AWS.command.s3.downloadFileAs%",
                "category": "AWS",
                "icon": "$(cloud-download)"
            },
            {
                "command": "aws.s3.uploadFile",
                "title": "%AWS.command.s3.uploadFile%",
                "category": "AWS",
                "icon": "$(cloud-upload)"
            },
            {
                "command": "aws.s3.uploadFileToParent",
                "title": "%AWS.command.s3.uploadFileToParent%",
                "category": "AWS"
            },
            {
                "command": "aws.s3.createFolder",
                "title": "%AWS.command.s3.createFolder%",
                "category": "AWS",
                "icon": "$(new-folder)"
            },
            {
                "command": "aws.s3.createBucket",
                "title": "%AWS.command.s3.createBucket%",
                "category": "AWS",
                "icon": {
                    "light": "resources/light/s3/create-bucket.svg",
                    "dark": "resources/dark/s3/create-bucket.svg"
                }
            },
            {
                "command": "aws.s3.deleteBucket",
                "title": "%AWS.generic.promptDelete%",
                "category": "AWS"
            },
            {
                "command": "aws.s3.deleteFile",
                "title": "%AWS.generic.promptDelete%",
                "category": "AWS"
            },
            {
                "command": "aws.invokeLambda",
                "title": "%AWS.command.invokeLambda%",
                "category": "AWS"
            },
            {
                "command": "aws.importLambda",
                "title": "%AWS.command.importLambda%",
                "category": "AWS",
                "enablement": "viewItem == awsRegionFunctionNodeImportable"
            },
            {
                "command": "aws.uploadLambda",
                "title": "%AWS.command.uploadLambda%",
                "category": "AWS",
                "enablement": "viewItem =~ /^(awsRegionFunctionNode|awsRegionFunctionNodeImportable)$/"
            },
            {
                "command": "aws.deleteLambda",
                "title": "%AWS.generic.promptDelete%",
                "category": "AWS"
            },
            {
                "command": "aws.deploySamApplication",
                "title": "%AWS.command.deploySamApplication%",
                "category": "AWS"
            },
            {
                "command": "aws.submitFeedback",
                "title": "%AWS.command.submitFeedback%",
                "category": "AWS",
                "icon": {
                    "dark": "third-party/resources/from-vscode/dark/feedback.svg",
                    "light": "third-party/resources/from-vscode/light/feedback.svg"
                }
            },
            {
                "command": "aws.refreshAwsExplorer",
                "title": "%AWS.command.refreshAwsExplorer%",
                "category": "AWS",
                "icon": {
                    "dark": "third-party/resources/from-vscode-icons/dark/refresh.svg",
                    "light": "third-party/resources/from-vscode-icons/light/refresh.svg"
                }
            },
            {
                "command": "aws.samcli.detect",
                "title": "%AWS.command.samcli.detect%",
                "category": "AWS"
            },
            {
                "command": "aws.deleteCloudFormation",
                "title": "%AWS.command.deleteCloudFormation%",
                "category": "AWS"
            },
            {
                "command": "aws.downloadStateMachineDefinition",
                "title": "%AWS.command.downloadStateMachineDefinition%",
                "category": "AWS"
            },
            {
                "command": "aws.executeStateMachine",
                "title": "%AWS.command.executeStateMachine%",
                "category": "AWS"
            },
            {
                "command": "aws.copyArn",
                "title": "%AWS.command.copyArn%",
                "category": "AWS"
            },
            {
                "command": "aws.copyName",
                "title": "%AWS.command.copyName%",
                "category": "AWS"
            },
            {
                "command": "aws.viewSchemaItem",
                "title": "%AWS.command.viewSchemaItem%",
                "category": "AWS"
            },
            {
                "command": "aws.searchSchema",
                "title": "%AWS.command.searchSchema%",
                "category": "AWS"
            },
            {
                "command": "aws.searchSchemaPerRegistry",
                "title": "%AWS.command.searchSchemaPerRegistry%",
                "category": "AWS"
            },
            {
                "command": "aws.downloadSchemaItemCode",
                "title": "%AWS.command.downloadSchemaItemCode%",
                "category": "AWS"
            },
            {
                "command": "aws.showErrorDetails",
                "title": "%AWS.command.showErrorDetails%",
                "category": "AWS"
            },
            {
                "command": "aws.viewLogs",
                "title": "%AWS.command.viewLogs%",
                "category": "AWS"
            },
            {
                "command": "aws.help",
                "title": "%AWS.command.help%",
                "category": "AWS"
            },
            {
                "command": "aws.github",
                "title": "%AWS.command.github%",
                "category": "AWS"
            },
            {
                "command": "aws.quickStart",
                "title": "%AWS.command.quickStart%",
                "category": "AWS"
            },
            {
                "command": "aws.refreshCdkExplorer",
                "title": "%AWS.command.refreshCdkExplorer%",
                "category": "AWS",
                "icon": {
                    "dark": "third-party/resources/from-vscode-icons/dark/refresh.svg",
                    "light": "third-party/resources/from-vscode-icons/light/refresh.svg"
                }
            },
            {
                "command": "aws.stepfunctions.createStateMachineFromTemplate",
                "title": "%AWS.command.stepFunctions.createStateMachineFromTemplate%",
                "category": "AWS"
            },
            {
                "command": "aws.stepfunctions.publishStateMachine",
                "title": "%AWS.command.stepFunctions.publishStateMachine%",
                "category": "AWS"
            },
            {
                "command": "aws.previewStateMachine",
                "title": "%AWS.command.stepFunctions.previewStateMachine%",
                "category": "AWS",
                "icon": {
                    "light": "resources/light/stepfunctions/preview.svg",
                    "dark": "resources/dark/stepfunctions/preview.svg"
                }
            },
            {
                "command": "aws.aboutToolkit",
                "title": "%AWS.command.aboutToolkit%",
                "category": "AWS"
            },
            {
                "command": "aws.cloudWatchLogs.viewLogStream",
                "title": "%AWS.command.viewLogStream%",
                "category": "AWS"
            },
            {
                "command": "aws.ssmDocument.createLocalDocument",
                "title": "%AWS.command.ssmDocument.createLocalDocument%",
                "category": "AWS"
            },
            {
                "command": "aws.ssmDocument.openLocalDocument",
                "title": "%AWS.command.ssmDocument.openLocalDocument%",
                "category": "AWS",
                "icon": "$(cloud-download)"
            },
            {
                "command": "aws.ssmDocument.openLocalDocumentJson",
                "title": "%AWS.command.ssmDocument.openLocalDocumentJson%",
                "category": "AWS"
            },
            {
                "command": "aws.ssmDocument.openLocalDocumentYaml",
                "title": "%AWS.command.ssmDocument.openLocalDocumentYaml%",
                "category": "AWS"
            },
            {
                "command": "aws.ssmDocument.deleteDocument",
                "title": "%AWS.command.ssmDocument.deleteDocument%",
                "category": "AWS"
            },
            {
                "command": "aws.ssmDocument.publishDocument",
                "title": "%AWS.command.ssmDocument.publishDocument%",
                "category": "AWS",
                "icon": "$(cloud-upload)"
            },
            {
                "command": "aws.ssmDocument.updateDocumentVersion",
                "title": "%AWS.command.ssmDocument.updateDocumentVersion%",
                "category": "AWS"
            },
            {
                "command": "aws.copyLogStreamName",
                "title": "%AWS.command.copyLogStreamName%",
                "category": "AWS",
                "icon": "$(files)"
            },
            {
                "command": "aws.saveCurrentLogStreamContent",
                "title": "%AWS.command.saveCurrentLogStreamContent%",
                "category": "AWS",
                "icon": "$(save-as)"
            }
        ],
        "jsonValidation": [
            {
                "fileMatch": ".aws/templates.json",
                "url": "./dist/src/templates/templates.json"
            },
            {
                "fileMatch": "*ecs-task-def.json",
                "url": "https://ecs-intellisense.s3-us-west-2.amazonaws.com/task-definition/schema.json"
            }
        ],
        "languages": [
            {
                "id": "asl",
                "extensions": [
                    ".asl.json",
                    ".asl"
                ],
                "aliases": [
                    "Amazon States Language"
                ]
            },
            {
                "id": "asl-yaml",
                "aliases": [
                    "Amazon States Language (YAML)"
                ],
                "extensions": [
                    ".asl.yaml",
                    ".asl.yml"
                ]
            },
            {
                "id": "ssm-json",
                "extensions": [
                    ".ssm.json"
                ],
                "aliases": [
                    "AWS Systems Manager Document (JSON)"
                ]
            },
            {
                "id": "ssm-yaml",
                "extensions": [
                    ".ssm.yaml",
                    ".ssm.yml"
                ],
                "aliases": [
                    "AWS Systems Manager Document (YAML)"
                ]
            }
        ],
        "keybindings": [
            {
                "command": "aws.previewStateMachine",
                "key": "ctrl+shift+v",
                "mac": "cmd+shift+v",
                "when": "editorTextFocus && (editorLangId == asl || editorLangId == asl-yaml) && !isCloud9"
            }
        ],
        "grammars": [
            {
                "language": "asl",
                "scopeName": "source.asl",
                "path": "./syntaxes/ASL.tmLanguage"
            },
            {
                "language": "asl-yaml",
                "scopeName": "source.asl.yaml",
                "path": "./syntaxes/asl-yaml.tmLanguage.json"
            },
            {
                "language": "ssm-json",
                "scopeName": "source.ssmjson",
                "path": "./syntaxes/SSMJSON.tmLanguage"
            },
            {
                "language": "ssm-yaml",
                "scopeName": "source.ssmyaml",
                "path": "./syntaxes/SSMYAML.tmLanguage"
            }
        ],
        "resourceLabelFormatters": [
            {
                "scheme": "awsCloudWatchLogs",
                "formatting": {
                    "label": "${path}",
                    "separator": "\\"
                }
            }
        ]
    },
    "scripts": {
        "vscode:prepublish": "npm run clean && npm run lint && webpack --mode production && npm run buildScripts",
        "bundleDeps": "node ./build-scripts/bundleDeps.js",
        "clean": "node ./build-scripts/clean.js dist",
        "generateNonCodeFiles": "ts-node ./build-scripts/generateNonCodeFiles.ts",
        "reset": "node ./build-scripts/clean.js dist node_modules && npm install",
        "copyNonCodeFiles": "node ./build-scripts/copyNonCodeFiles.js",
        "copyExtensionMain": "node ./build-scripts/copyExtensionMain.js",
        "copyDistFiles": "ts-node ./build-scripts/copyDistFiles.ts",
        "buildScripts": "npm run bundleDeps && npm run copyExtensionMain && npm run copyDistFiles && npm run copyNonCodeFiles && npm run generateNonCodeFiles",
        "compile": "webpack --mode development && npm run buildScripts",
        "recompile": "npm run clean && npm run compile",
        "watch": "npm run buildScripts && tsc -watch -p ./",
        "postinstall": "ts-node ./build-scripts/generateServiceClient.ts && npm run generateTelemetry && npm run generateConfigurationAttributes",
        "testCompile": "tsc -p ./ && npm run buildScripts",
        "test": "npm run testCompile && ts-node ./test-scripts/test.ts",
        "integrationTest": "npm run testCompile && ts-node ./test-scripts/integrationTest.ts",
        "lint": "eslint -c .eslintrc.js --ext .ts .",
        "lintfix": "eslint -c .eslintrc.js --fix --ext .ts .",
        "package": "vsce package",
        "packageDebug": "ts-node ./build-scripts/packageDebug.ts",
        "install-plugin": "vsce package -o aws-toolkit-vscode-test.vsix && code --install-extension aws-toolkit-vscode-test.vsix",
        "generateTelemetry": "node node_modules/@aws-toolkits/telemetry/lib/generateTelemetry.js --extraInput=src/shared/telemetry/vscodeTelemetry.json --output=src/shared/telemetry/telemetry.gen.ts",
        "generateConfigurationAttributes": "ts-node ./build-scripts/generateConfigurationAttributes.ts",
        "newChange": "ts-node ./build-scripts/newChange.ts",
        "createRelease": "ts-node ./build-scripts/createRelease.ts"
    },
    "devDependencies": {
<<<<<<< HEAD
        "@aws-toolkits/telemetry": "^0.0.91",
=======
        "@aws-toolkits/telemetry": "0.0.91",
>>>>>>> cf4d477f
        "@sinonjs/fake-timers": "^7.0.2",
        "@types/adm-zip": "^0.4.32",
        "@types/async-lock": "^1.1.0",
        "@types/bytes": "^3.1.0",
        "@types/cross-spawn": "^6.0.0",
        "@types/fs-extra": "^8.0.1",
        "@types/glob": "^7.1.1",
        "@types/js-yaml": "^3.12.0",
        "@types/lodash": "^4.14.136",
        "@types/marked": "^0.6.5",
        "@types/mime-types": "^2.1.0",
        "@types/mocha": "^7.0.2",
        "@types/node": "^10.14.22",
        "@types/readline-sync": "^1.4.3",
        "@types/request": "^2.47.1",
        "@types/semver": "^5.5.0",
        "@types/sinon": "^9.0.11",
        "@types/sinonjs__fake-timers": "^6.0.2",
        "@types/tcp-port-used": "^1.0.0",
        "@types/uuid": "^3.4.4",
        "@types/vscode": "1.42.0",
        "@types/xml2js": "^0.4.3",
        "@typescript-eslint/eslint-plugin": "^2.27.0",
        "@typescript-eslint/eslint-plugin-tslint": "^2.27.0",
        "@typescript-eslint/parser": "^2.27.0",
        "circular-dependency-plugin": "^5.2.0",
        "decache": "^4.4.0",
        "eslint": "^6.8.0",
        "eslint-config-prettier": "^6.10.1",
        "eslint-plugin-header": "^3.0.0",
        "eslint-plugin-no-null": "^1.0.2",
        "glob": "^7.1.4",
        "husky": "^2.3.0",
        "istanbul": "^0.4.5",
        "json-schema-to-typescript": "^8.2.0",
        "marked": "^0.7.0",
        "mocha": "^7.1.1",
        "mocha-junit-reporter": "^1.23.3",
        "mocha-multi-reporters": "^1.1.7",
        "prettier": "^2.1.2",
        "pretty-quick": "^3.1.0",
        "readline-sync": "^1.4.9",
        "remap-istanbul": "^0.12.0",
        "sinon": "^7.4.2",
        "source-map-support": "^0.5.19",
        "terser-webpack-plugin": "^4.2.2",
        "ts-loader": "^6.2.0",
        "ts-mockito": "^2.5.0",
        "ts-node": "^9.0.0",
        "tslint": "^6.1.3",
        "umd-compat-loader": "^2.1.2",
        "vsce": "^1.81.1",
        "vscode-nls-dev": "^3.3.1",
        "vscode-test": "^1.4.0",
        "webpack": "^4.41.2",
        "webpack-cli": "^3.3.10"
    },
    "dependencies": {
        "adm-zip": "^0.4.13",
        "amazon-states-language-service": "^1.6.4",
        "async-lock": "^1.1.3",
        "aws-sdk": "^2.581.0",
        "aws-ssm-document-language-service": "^1.0.0",
        "bytes": "^3.1.0",
        "cloudformation-schema-js-yaml": "^1.0.1",
        "cross-spawn": "^6.0.5",
        "fs-extra": "^9.0.1",
        "handlebars": "^4.7.6",
        "immutable": "^4.0.0-rc.12",
        "js-yaml": "^3.13.1",
        "jsonc-parser": "^2.0.2",
        "lodash": "^4.17.19",
        "mime-types": "^2.1.27",
        "moment": "^2.29.1",
        "portfinder": "^1.0.25",
        "request": "^2.88.0",
        "semver": "^5.6.0",
        "sleep-promise": "^8.0.1",
        "strip-ansi": "^5.2.0",
        "tcp-port-used": "^1.0.1",
        "typescript": "^3.7.2",
        "uuid": "^8.3.2",
        "vscode-languageclient": "^6.1.1",
        "vscode-languageserver": "^6.1.1",
        "vscode-languageserver-textdocument": "^1.0.1",
        "vscode-nls": "^4.1.1",
        "vue": "^2.5.16",
        "winston": "^3.2.1",
        "winston-transport": "^4.3.0",
        "xml2js": "^0.4.19",
        "yaml": "^1.9.2"
    },
    "prettier": {
        "printWidth": 120,
        "trailingComma": "es5",
        "tabWidth": 4,
        "singleQuote": true,
        "semi": false,
        "bracketSpacing": true,
        "arrowParens": "avoid",
        "endOfLine": "lf"
    },
    "husky": {
        "hooks": {
            "pre-commit": "(git secrets --register-aws || (echo 'Please install git-secrets https://github.com/awslabs/git-secrets to check for accidentally commited secrets!' && exit 1)) && git secrets --pre_commit_hook -- \"$@\" && pretty-quick --staged"
        }
    }
}<|MERGE_RESOLUTION|>--- conflicted
+++ resolved
@@ -1513,11 +1513,7 @@
         "createRelease": "ts-node ./build-scripts/createRelease.ts"
     },
     "devDependencies": {
-<<<<<<< HEAD
-        "@aws-toolkits/telemetry": "^0.0.91",
-=======
         "@aws-toolkits/telemetry": "0.0.91",
->>>>>>> cf4d477f
         "@sinonjs/fake-timers": "^7.0.2",
         "@types/adm-zip": "^0.4.32",
         "@types/async-lock": "^1.1.0",
