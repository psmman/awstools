{
    "name": "aws-toolkit-vscode",
    "displayName": "AWS Toolkit",
    "description": "Including support for CodeWhisperer, CodeCatalyst, Lambda, S3, CloudWatch Logs, and many other services",
    "version": "1.82.0-SNAPSHOT",
    "extensionKind": [
        "workspace"
    ],
    "publisher": "amazonwebservices",
    "license": "Apache-2.0",
    "repository": {
        "type": "git",
        "url": "https://github.com/aws/aws-toolkit-vscode"
    },
    "engines": {
        "vscode": "^1.65.0"
    },
    "icon": "resources/marketplace/aws-icon-256x256.png",
    "bugs": {
        "url": "https://github.com/aws/aws-toolkit-vscode/issues"
    },
    "galleryBanner": {
        "color": "#FF9900",
        "theme": "light"
    },
    "categories": [
        "Debuggers",
        "Linters",
        "Other"
    ],
    "keywords": [
        "Lambda",
        "CodeCatalyst",
        "CodeWhisperer",
        "Code",
        "Whisperer"
    ],
    "preview": false,
    "qna": "https://github.com/aws/aws-toolkit-vscode/issues",
    "activationEvents": [
        "onStartupFinished",
        "onDebugResolve:aws-sam",
        "onView:aws.codeWhisperer.securityPanel",
        "onDebugInitialConfigurations",
        "onLanguage:javascript",
        "onLanguage:java",
        "onLanguage:python",
        "onLanguage:csharp",
        "onLanguage:yaml",
        "onFileSystem:s3",
        "onFileSystem:s3-readonly",
        "onCommand:aws.codeWhisperer.accept"
    ],
    "main": "./dist/src/main",
    "contributes": {
        "configuration": {
            "type": "object",
            "title": "%AWS.productName%",
            "cloud9": {
                "cn": {
                    "title": "%AWS.productName.cn%"
                }
            },
            "properties": {
                "aws.profile": {
                    "type": "string",
                    "deprecationMessage": "The current profile is now stored internally by the Toolkit.",
                    "description": "%AWS.configuration.profileDescription%"
                },
                "aws.ecs.openTerminalCommand": {
                    "type": "string",
                    "default": "/bin/sh",
                    "markdownDescription": "%AWS.configuration.description.ecs.openTerminalCommand%"
                },
                "aws.iot.maxItemsPerPage": {
                    "type": "number",
                    "default": 100,
                    "minimum": 1,
                    "maximum": 250,
                    "markdownDescription": "%AWS.configuration.description.iot.maxItemsPerPage%"
                },
                "aws.s3.maxItemsPerPage": {
                    "type": "number",
                    "default": 300,
                    "minimum": 3,
                    "maximum": 1000,
                    "markdownDescription": "%AWS.configuration.description.s3.maxItemsPerPage%"
                },
                "aws.samcli.location": {
                    "type": "string",
                    "scope": "machine",
                    "default": "",
                    "markdownDescription": "%AWS.configuration.description.samcli.location%"
                },
                "aws.samcli.lambdaTimeout": {
                    "type": "number",
                    "default": 90000,
                    "markdownDescription": "%AWS.configuration.description.samcli.lambdaTimeout%"
                },
                "aws.samcli.legacyDeploy": {
                    "type": "boolean",
                    "default": false,
                    "markdownDescription": "%AWS.configuration.description.samcli.legacyDeploy%"
                },
                "aws.logLevel": {
                    "type": "string",
                    "default": "info",
                    "enum": [
                        "error",
                        "warn",
                        "info",
                        "verbose",
                        "debug"
                    ],
                    "enumDescriptions": [
                        "Errors Only",
                        "Errors and Warnings",
                        "Errors, Warnings, and Info",
                        "Errors, Warnings, Info, and Verbose",
                        "Errors, Warnings, Info, Verbose, and Debug"
                    ],
                    "markdownDescription": "%AWS.configuration.description.logLevel%",
                    "cloud9": {
                        "cn": {
                            "markdownDescription": "%AWS.configuration.description.logLevel.cn%"
                        }
                    }
                },
                "aws.telemetry": {
                    "type": "boolean",
                    "default": true,
                    "markdownDescription": "%AWS.configuration.description.telemetry%",
                    "cloud9": {
                        "cn": {
                            "markdownDescription": "%AWS.configuration.description.telemetry.cn%"
                        }
                    }
                },
                "aws.stepfunctions.asl.format.enable": {
                    "type": "boolean",
                    "scope": "window",
                    "default": true,
                    "description": "%AWS.stepFunctions.asl.format.enable.desc%"
                },
                "aws.stepfunctions.asl.maxItemsComputed": {
                    "type": "number",
                    "default": 5000,
                    "description": "%AWS.stepFunctions.asl.maxItemsComputed.desc%"
                },
                "aws.ssmDocument.ssm.maxItemsComputed": {
                    "type": "number",
                    "default": 5000,
                    "description": "%AWS.ssmDocument.ssm.maxItemsComputed.desc%"
                },
                "aws.cwl.limit": {
                    "type": "number",
                    "default": 10000,
                    "description": "%AWS.cwl.limit.desc%",
                    "maximum": 10000
                },
                "aws.samcli.manuallySelectedBuckets": {
                    "type": "object",
                    "description": "%AWS.samcli.deploy.bucket.recentlyUsed%",
                    "default": []
                },
                "aws.samcli.enableCodeLenses": {
                    "type": "boolean",
                    "description": "%AWS.configuration.enableCodeLenses%",
                    "default": false
                },
                "aws.suppressPrompts": {
                    "type": "object",
                    "description": "%AWS.configuration.description.suppressPrompts%",
                    "default": {},
                    "properties": {
                        "apprunnerNotifyPricing": {
                            "type": "boolean",
                            "default": false
                        },
                        "apprunnerNotifyPause": {
                            "type": "boolean",
                            "default": false
                        },
                        "ecsRunCommand": {
                            "type": "boolean",
                            "default": false
                        },
                        "ecsRunCommandEnable": {
                            "type": "boolean",
                            "default": false
                        },
                        "ecsRunCommandDisable": {
                            "type": "boolean",
                            "default": false
                        },
                        "regionAddAutomatically": {
                            "type": "boolean",
                            "default": false
                        },
                        "yamlExtPrompt": {
                            "type": "boolean",
                            "default": false
                        },
                        "fileViewerEdit": {
                            "type": "boolean",
                            "default": false
                        },
                        "createCredentialsProfile": {
                            "type": "boolean",
                            "default": false
                        },
                        "samcliConfirmDevStack": {
                            "type": "boolean",
                            "default": false
                        },
                        "remoteConnected": {
                            "type": "boolean",
                            "default": false
                        },
                        "codeWhispererConnectionExpired": {
                            "type": "boolean",
                            "default": false
                        }
                    },
                    "additionalProperties": false
                },
                "aws.experiments": {
                    "type": "object",
                    "markdownDescription": "%AWS.configuration.description.experiments%",
                    "default": {
                        "jsonResourceModification": false
                    },
                    "properties": {
                        "jsonResourceModification": {
                            "type": "boolean",
                            "default": false
                        }
                    },
                    "additionalProperties": false
                },
                "aws.codeWhisperer.includeSuggestionsWithCodeReferences": {
                    "type": "boolean",
                    "description": "%AWS.configuration.description.codewhisperer%",
                    "default": true
                },
                "aws.codeWhisperer.importRecommendation": {
                    "type": "boolean",
                    "description": "%AWS.configuration.description.codewhisperer.importRecommendation%",
                    "default": true
                },
                "aws.codeWhisperer.shareCodeWhispererContentWithAWS": {
                    "type": "boolean",
                    "markdownDescription": "%AWS.configuration.description.codewhisperer.shareCodeWhispererContentWithAWS%",
                    "default": true
                },
                "aws.codeWhisperer.javaCompilationOutput": {
                    "type": "string",
                    "default": "",
                    "description": "Provide the ABSOLUTE path which is used to store java project compilation results."
                },
                "aws.resources.enabledResources": {
                    "type": "array",
                    "description": "%AWS.configuration.description.resources.enabledResources%",
                    "items": {
                        "type": "string"
                    }
                },
                "aws.lambda.recentlyUploaded": {
                    "type": "object",
                    "description": "%AWS.configuration.description.lambda.recentlyUploaded%",
                    "default": []
                }
            }
        },
        "debuggers": [
            {
                "type": "aws-sam",
                "label": "%AWS.configuration.description.awssam.debug.label%",
                "configurationAttributes": {
                    "direct-invoke": {
                        "$schema": "http://json-schema.org/draft-07/schema#",
                        "title": "AwsSamDebuggerConfiguration",
                        "additionalProperties": false,
                        "properties": {
                            "aws": {
                                "title": "AWS Connection",
                                "description": "%AWS.configuration.description.awssam.debug.aws%",
                                "properties": {
                                    "credentials": {
                                        "description": "%AWS.configuration.description.awssam.debug.credentials%",
                                        "type": "string",
                                        "cloud9": {
                                            "cn": {
                                                "description": "%AWS.configuration.description.awssam.debug.credentials.cn%"
                                            }
                                        }
                                    },
                                    "region": {
                                        "description": "%AWS.configuration.description.awssam.debug.region%",
                                        "type": "string"
                                    }
                                },
                                "additionalProperties": false,
                                "type": "object"
                            },
                            "invokeTarget": {
                                "oneOf": [
                                    {
                                        "title": "Template Target Properties",
                                        "description": "%AWS.configuration.description.awssam.debug.invokeTarget%",
                                        "properties": {
                                            "templatePath": {
                                                "description": "%AWS.configuration.description.awssam.debug.templatePath%",
                                                "type": "string"
                                            },
                                            "logicalId": {
                                                "description": "%AWS.configuration.description.awssam.debug.logicalId%",
                                                "type": "string"
                                            },
                                            "target": {
                                                "description": "%AWS.configuration.description.awssam.debug.target%",
                                                "type": "string",
                                                "enum": [
                                                    "template"
                                                ]
                                            }
                                        },
                                        "additionalProperties": false,
                                        "required": [
                                            "templatePath",
                                            "logicalId",
                                            "target"
                                        ],
                                        "type": "object"
                                    },
                                    {
                                        "title": "Code Target Properties",
                                        "description": "%AWS.configuration.description.awssam.debug.invokeTarget%",
                                        "properties": {
                                            "lambdaHandler": {
                                                "description": "%AWS.configuration.description.awssam.debug.lambdaHandler%",
                                                "type": "string"
                                            },
                                            "projectRoot": {
                                                "description": "%AWS.configuration.description.awssam.debug.projectRoot%",
                                                "type": "string"
                                            },
                                            "target": {
                                                "description": "%AWS.configuration.description.awssam.debug.target%",
                                                "type": "string",
                                                "enum": [
                                                    "code"
                                                ]
                                            },
                                            "architecture": {
                                                "description": "%AWS.configuration.description.awssam.debug.architecture%",
                                                "type": "string",
                                                "enum": [
                                                    "x86_64",
                                                    "arm64"
                                                ]
                                            }
                                        },
                                        "additionalProperties": false,
                                        "required": [
                                            "lambdaHandler",
                                            "projectRoot",
                                            "target"
                                        ],
                                        "type": "object"
                                    },
                                    {
                                        "title": "API Target Properties",
                                        "description": "%AWS.configuration.description.awssam.debug.invokeTarget%",
                                        "properties": {
                                            "templatePath": {
                                                "description": "%AWS.configuration.description.awssam.debug.templatePath%",
                                                "type": "string"
                                            },
                                            "logicalId": {
                                                "description": "%AWS.configuration.description.awssam.debug.logicalId%",
                                                "type": "string"
                                            },
                                            "target": {
                                                "description": "%AWS.configuration.description.awssam.debug.target%",
                                                "type": "string",
                                                "enum": [
                                                    "api"
                                                ]
                                            }
                                        },
                                        "additionalProperties": false,
                                        "required": [
                                            "templatePath",
                                            "logicalId",
                                            "target"
                                        ],
                                        "type": "object"
                                    }
                                ]
                            },
                            "lambda": {
                                "title": "Lambda Properties",
                                "description": "%AWS.configuration.description.awssam.debug.lambda%",
                                "properties": {
                                    "environmentVariables": {
                                        "description": "%AWS.configuration.description.awssam.debug.envvars%",
                                        "additionalProperties": {
                                            "type": [
                                                "string"
                                            ]
                                        },
                                        "type": "object"
                                    },
                                    "payload": {
                                        "description": "%AWS.configuration.description.awssam.debug.event%",
                                        "properties": {
                                            "json": {
                                                "description": "%AWS.configuration.description.awssam.debug.event.json%",
                                                "type": "object"
                                            },
                                            "path": {
                                                "description": "%AWS.configuration.description.awssam.debug.event.path%",
                                                "type": "string"
                                            }
                                        },
                                        "additionalProperties": false,
                                        "type": "object"
                                    },
                                    "memoryMb": {
                                        "description": "%AWS.configuration.description.awssam.debug.memoryMb%",
                                        "type": "number"
                                    },
                                    "runtime": {
                                        "description": "%AWS.configuration.description.awssam.debug.runtime%",
                                        "type": "string"
                                    },
                                    "timeoutSec": {
                                        "description": "%AWS.configuration.description.awssam.debug.timeout%",
                                        "type": "number"
                                    },
                                    "pathMappings": {
                                        "type:": "array",
                                        "items": {
                                            "title": "Path Mapping",
                                            "type": "object",
                                            "properties": {
                                                "localRoot": {
                                                    "type": "string"
                                                },
                                                "remoteRoot": {
                                                    "type": "string"
                                                }
                                            },
                                            "additionalProperties": false,
                                            "required": [
                                                "localRoot",
                                                "remoteRoot"
                                            ]
                                        }
                                    }
                                },
                                "additionalProperties": false,
                                "type": "object"
                            },
                            "sam": {
                                "title": "SAM CLI Properties",
                                "description": "%AWS.configuration.description.awssam.debug.sam%",
                                "properties": {
                                    "buildArguments": {
                                        "description": "%AWS.configuration.description.awssam.debug.buildArguments%",
                                        "type": "array",
                                        "items": {
                                            "type": "string"
                                        }
                                    },
                                    "buildDir": {
                                        "description": "%AWS.configuration.description.awssam.debug.buildDir%",
                                        "type": "string"
                                    },
                                    "containerBuild": {
                                        "description": "%AWS.configuration.description.awssam.debug.containerBuild%",
                                        "type": "boolean"
                                    },
                                    "dockerNetwork": {
                                        "description": "%AWS.configuration.description.awssam.debug.dockerNetwork%",
                                        "type": "string"
                                    },
                                    "localArguments": {
                                        "description": "%AWS.configuration.description.awssam.debug.localArguments%",
                                        "type": "array",
                                        "items": {
                                            "type": "string"
                                        }
                                    },
                                    "skipNewImageCheck": {
                                        "description": "%AWS.configuration.description.awssam.debug.skipNewImageCheck%",
                                        "type": "boolean"
                                    },
                                    "template": {
                                        "description": "%AWS.configuration.description.awssam.debug.template%",
                                        "properties": {
                                            "parameters": {
                                                "description": "%AWS.configuration.description.awssam.debug.templateParameters%",
                                                "additionalProperties": {
                                                    "type": [
                                                        "string",
                                                        "number"
                                                    ]
                                                },
                                                "type": "object"
                                            }
                                        },
                                        "type": "object",
                                        "additionalProperties": false
                                    }
                                },
                                "additionalProperties": false,
                                "type": "object"
                            },
                            "api": {
                                "title": "API Gateway Properties",
                                "description": "%AWS.configuration.description.awssam.debug.api%",
                                "properties": {
                                    "path": {
                                        "description": "%AWS.configuration.description.awssam.debug.api.path%",
                                        "type": "string"
                                    },
                                    "httpMethod": {
                                        "description": "%AWS.configuration.description.awssam.debug.api.httpMethod%",
                                        "type": "string",
                                        "enum": [
                                            "delete",
                                            "get",
                                            "head",
                                            "options",
                                            "patch",
                                            "post",
                                            "put"
                                        ]
                                    },
                                    "payload": {
                                        "description": "%AWS.configuration.description.awssam.debug.event%",
                                        "properties": {
                                            "json": {
                                                "description": "%AWS.configuration.description.awssam.debug.event.json%",
                                                "type": "object"
                                            },
                                            "path": {
                                                "description": "%AWS.configuration.description.awssam.debug.event.path%",
                                                "type": "string"
                                            }
                                        },
                                        "additionalProperties": false,
                                        "type": "object"
                                    },
                                    "headers": {
                                        "description": "%AWS.configuration.description.awssam.debug.api.headers%",
                                        "type": "object",
                                        "additionalProperties": {
                                            "type": "string"
                                        }
                                    },
                                    "querystring": {
                                        "description": "%AWS.configuration.description.awssam.debug.api.queryString%",
                                        "type": "string"
                                    },
                                    "stageVariables": {
                                        "description": "%AWS.configuration.description.awssam.debug.api.stageVariables%",
                                        "type": "object",
                                        "additionalProperties": {
                                            "type": "string"
                                        }
                                    },
                                    "clientCertificateId": {
                                        "description": "%AWS.configuration.description.awssam.debug.api.clientCertId%",
                                        "type": "string"
                                    }
                                },
                                "additionalProperties": false,
                                "required": [
                                    "path",
                                    "httpMethod"
                                ],
                                "type": "object"
                            }
                        },
                        "required": [
                            "invokeTarget"
                        ],
                        "type": "object"
                    }
                },
                "configurationSnippets": [
                    {
                        "label": "%AWS.configuration.description.awssam.debug.snippets.lambdaCode.label%",
                        "description": "%AWS.configuration.description.awssam.debug.snippets.lambdaCode.description%",
                        "body": {
                            "type": "aws-sam",
                            "request": "direct-invoke",
                            "name": "${3:Invoke Lambda}",
                            "invokeTarget": {
                                "target": "code",
                                "lambdaHandler": "${1:Function Handler}",
                                "projectRoot": "^\"\\${workspaceFolder}\""
                            },
                            "lambda": {
                                "runtime": "${2:Lambda Runtime}",
                                "payload": {
                                    "json": {}
                                }
                            }
                        },
                        "cloud9": {
                            "cn": {
                                "label": "%AWS.configuration.description.awssam.debug.snippets.lambdaCode.label.cn%",
                                "description": "%AWS.configuration.description.awssam.debug.snippets.lambdaCode.description.cn%"
                            }
                        }
                    },
                    {
                        "label": "%AWS.configuration.description.awssam.debug.snippets.lambdaTemplate.label%",
                        "description": "%AWS.configuration.description.awssam.debug.snippets.lambdaTemplate.description%",
                        "body": {
                            "type": "aws-sam",
                            "request": "direct-invoke",
                            "name": "${3:Invoke Lambda}",
                            "invokeTarget": {
                                "target": "template",
                                "templatePath": "${1:Template Location}",
                                "logicalId": "${2:Function Logical ID}"
                            },
                            "lambda": {
                                "payload": {
                                    "json": {}
                                }
                            }
                        },
                        "cloud9": {
                            "cn": {
                                "label": "%AWS.configuration.description.awssam.debug.snippets.lambdaTemplate.label.cn%",
                                "description": "%AWS.configuration.description.awssam.debug.snippets.lambdaTemplate.description.cn%"
                            }
                        }
                    },
                    {
                        "label": "%AWS.configuration.description.awssam.debug.snippets.api.label%",
                        "description": "%AWS.configuration.description.awssam.debug.snippets.api.description%",
                        "body": {
                            "type": "aws-sam",
                            "request": "direct-invoke",
                            "name": "${5:Invoke Lambda with API Gateway}",
                            "invokeTarget": {
                                "target": "api",
                                "templatePath": "${1:Template Location}",
                                "logicalId": "${2:Function Logical ID}"
                            },
                            "api": {
                                "path": "${3:Path}",
                                "httpMethod": "${4:Method}",
                                "payload": {
                                    "json": {}
                                }
                            }
                        },
                        "cloud9": {
                            "cn": {
                                "label": "%AWS.configuration.description.awssam.debug.snippets.api.label.cn%",
                                "description": "%AWS.configuration.description.awssam.debug.snippets.api.description.cn%"
                            }
                        }
                    }
                ]
            }
        ],
        "viewsContainers": {
            "activitybar": [
                {
                    "id": "aws-explorer",
                    "title": "%AWS.title%",
                    "icon": "resources/aws-logo.svg",
                    "cloud9": {
                        "cn": {
                            "title": "%AWS.title.cn%",
                            "icon": "resources/aws-cn-logo.svg"
                        }
                    }
                }
            ],
            "panel": [
                {
                    "id": "aws-codewhisperer-reference-log",
                    "title": "CodeWhisperer Reference Log",
                    "icon": "media/aws-logo.svg"
                }
            ]
        },
        "views": {
            "aws-explorer": [
                {
                    "id": "aws.explorer",
                    "name": "%AWS.lambda.explorerTitle%"
                },
                {
                    "id": "aws.developerTools",
                    "name": "%AWS.developerTools.explorerTitle%"
                }
            ],
            "aws-codewhisperer-reference-log": [
                {
                    "type": "webview",
                    "id": "aws.codeWhisperer.referenceLog",
                    "name": ""
                }
            ]
        },
        "submenus": [
            {
                "id": "aws.auth",
                "label": "%AWS.submenu.auth.title%",
                "icon": "$(ellipsis)"
            }
        ],
        "menus": {
            "commandPalette": [
                {
                    "command": "aws.apig.copyUrl",
                    "when": "false"
                },
                {
                    "command": "aws.apig.invokeRemoteRestApi",
                    "when": "false"
                },
                {
                    "command": "aws.deleteCloudFormation",
                    "when": "false"
                },
                {
                    "command": "aws.downloadStateMachineDefinition",
                    "when": "false"
                },
                {
                    "command": "aws.ecr.createRepository",
                    "when": "false"
                },
                {
                    "command": "aws.executeStateMachine",
                    "when": "false"
                },
                {
                    "command": "aws.copyArn",
                    "when": "false"
                },
                {
                    "command": "aws.copyName",
                    "when": "false"
                },
                {
                    "command": "aws.listCommands",
                    "when": "false"
                },
                {
                    "command": "aws.codecatalyst.listCommands",
                    "when": "false"
                },
                {
                    "command": "aws.codecatalyst.openDevEnv",
                    "when": "!isCloud9"
                },
                {
                    "command": "aws.codecatalyst.createDevEnv",
                    "when": "!isCloud9"
                },
                {
                    "command": "aws.codecatalyst.removeConnection",
                    "when": "false"
                },
                {
                    "command": "aws.codeWhisperer.removeConnection",
                    "when": "false"
                },
                {
                    "command": "aws.downloadSchemaItemCode",
                    "when": "false"
                },
                {
                    "command": "aws.deleteLambda",
                    "when": "false"
                },
                {
                    "command": "aws.downloadLambda",
                    "when": "false"
                },
                {
                    "command": "aws.invokeLambda",
                    "when": "false"
                },
                {
                    "command": "aws.copyLambdaUrl",
                    "when": "false"
                },
                {
                    "command": "aws.viewSchemaItem",
                    "when": "false"
                },
                {
                    "command": "aws.searchSchema",
                    "when": "false"
                },
                {
                    "command": "aws.searchSchemaPerRegistry",
                    "when": "false"
                },
                {
                    "command": "aws.refreshAwsExplorer",
                    "when": "false"
                },
                {
                    "command": "aws.cdk.refresh",
                    "when": "false"
                },
                {
                    "command": "aws.cdk.viewDocs",
                    "when": "false"
                },
                {
                    "command": "aws.ssmDocument.openLocalDocument",
                    "when": "false"
                },
                {
                    "command": "aws.ssmDocument.openLocalDocumentJson",
                    "when": "false"
                },
                {
                    "command": "aws.ssmDocument.openLocalDocumentYaml",
                    "when": "false"
                },
                {
                    "command": "aws.ssmDocument.deleteDocument",
                    "when": "false"
                },
                {
                    "command": "aws.ssmDocument.updateDocumentVersion",
                    "when": "false"
                },
                {
                    "command": "aws.copyLogResource",
                    "when": "resourceScheme == aws-cwl"
                },
                {
                    "command": "aws.saveCurrentLogDataContent",
                    "when": "resourceScheme == aws-cwl"
                },
                {
                    "command": "aws.s3.editFile",
                    "when": "resourceScheme == s3-readonly"
                },
                {
                    "command": "aws.cwl.viewLogStream",
                    "when": "false"
                },
                {
                    "command": "aws.cwl.changeFilterPattern",
                    "when": "false"
                },
                {
                    "command": "aws.cwl.changeTimeFilter",
                    "when": "false"
                },
                {
                    "command": "aws.ecr.deleteRepository",
                    "when": "false"
                },
                {
                    "command": "aws.ecr.copyTagUri",
                    "when": "false"
                },
                {
                    "command": "aws.ecr.copyRepositoryUri",
                    "when": "false"
                },
                {
                    "command": "aws.ecr.deleteTag",
                    "when": "false"
                },
                {
                    "command": "aws.iot.createThing",
                    "when": "false"
                },
                {
                    "command": "aws.iot.deleteThing",
                    "when": "false"
                },
                {
                    "command": "aws.iot.createCert",
                    "when": "false"
                },
                {
                    "command": "aws.iot.deleteCert",
                    "when": "false"
                },
                {
                    "command": "aws.iot.attachCert",
                    "when": "false"
                },
                {
                    "command": "aws.iot.attachPolicy",
                    "when": "false"
                },
                {
                    "command": "aws.iot.activateCert",
                    "when": "false"
                },
                {
                    "command": "aws.iot.deactivateCert",
                    "when": "false"
                },
                {
                    "command": "aws.iot.revokeCert",
                    "when": "false"
                },
                {
                    "command": "aws.iot.createPolicy",
                    "when": "false"
                },
                {
                    "command": "aws.iot.deletePolicy",
                    "when": "false"
                },
                {
                    "command": "aws.iot.createPolicyVersion",
                    "when": "false"
                },
                {
                    "command": "aws.iot.deletePolicyVersion",
                    "when": "false"
                },
                {
                    "command": "aws.iot.detachCert",
                    "when": "false"
                },
                {
                    "command": "aws.iot.detachPolicy",
                    "when": "false"
                },
                {
                    "command": "aws.iot.viewPolicyVersion",
                    "when": "false"
                },
                {
                    "command": "aws.iot.setDefaultPolicy",
                    "when": "false"
                },
                {
                    "command": "aws.iot.copyEndpoint",
                    "when": "false"
                },
                {
                    "command": "aws.deploySamApplication",
                    "when": "config.aws.samcli.legacyDeploy"
                },
                {
                    "command": "aws.samcli.sync",
                    "when": "!config.aws.samcli.legacyDeploy"
                },
                {
                    "command": "aws.s3.copyPath",
                    "when": "false"
                },
                {
                    "command": "aws.s3.createBucket",
                    "when": "false"
                },
                {
                    "command": "aws.s3.createFolder",
                    "when": "false"
                },
                {
                    "command": "aws.s3.deleteBucket",
                    "when": "false"
                },
                {
                    "command": "aws.s3.deleteFile",
                    "when": "false"
                },
                {
                    "command": "aws.s3.downloadFileAs",
                    "when": "false"
                },
                {
                    "command": "aws.s3.openFile",
                    "when": "false"
                },
                {
                    "command": "aws.s3.editFile",
                    "when": "false"
                },
                {
                    "command": "aws.s3.uploadFileToParent",
                    "when": "false"
                },
                {
                    "command": "aws.apprunner.startDeployment",
                    "when": "false"
                },
                {
                    "command": "aws.apprunner.createService",
                    "when": "false"
                },
                {
                    "command": "aws.apprunner.pauseService",
                    "when": "false"
                },
                {
                    "command": "aws.apprunner.resumeService",
                    "when": "false"
                },
                {
                    "command": "aws.apprunner.copyServiceUrl",
                    "when": "false"
                },
                {
                    "command": "aws.apprunner.open",
                    "when": "false"
                },
                {
                    "command": "aws.apprunner.deleteService",
                    "when": "false"
                },
                {
                    "command": "aws.apprunner.createServiceFromEcr",
                    "when": "false"
                },
                {
                    "command": "aws.resources.copyIdentifier",
                    "when": "false"
                },
                {
                    "command": "aws.resources.openResourcePreview",
                    "when": "false"
                },
                {
                    "command": "aws.resources.createResource",
                    "when": "false"
                },
                {
                    "command": "aws.resources.deleteResource",
                    "when": "false"
                },
                {
                    "command": "aws.resources.updateResource",
                    "when": "false"
                },
                {
                    "command": "aws.resources.updateResourceInline",
                    "when": "false"
                },
                {
                    "command": "aws.resources.saveResource",
                    "when": "false"
                },
                {
                    "command": "aws.resources.closeResource",
                    "when": "false"
                },
                {
                    "command": "aws.resources.viewDocs",
                    "when": "false"
                },
                {
                    "command": "aws.ecs.runCommandInContainer",
                    "when": "false"
                },
                {
                    "command": "aws.ecs.openTaskInTerminal",
                    "when": "false"
                },
                {
                    "command": "aws.ecs.enableEcsExec",
                    "when": "false"
                },
                {
                    "command": "aws.ecs.disableEcsExec",
                    "when": "false"
                },
                {
                    "command": "aws.ecs.viewDocumentation",
                    "when": "false"
                },
                {
                    "command": "aws.renderStateMachineGraph",
                    "when": "false"
                },
                {
                    "command": "aws.auth.addConnection",
                    "when": "false"
                },
                {
                    "command": "aws.auth.switchConnections",
                    "when": "false"
                },
                {
                    "command": "aws.auth.signout",
                    "when": "false"
                },
                {
                    "command": "aws.auth.help",
                    "when": "false"
                },
                {
                    "command": "aws.auth.manageConnections"
                },
                {
                    "command": "aws.ec2.openRemoteConnection",
<<<<<<< HEAD
=======
                    "when": "aws.isDevMode"
                },
                {
                    "command": "aws.ec2.openTerminal",
>>>>>>> bd58f9e5
                    "when": "aws.isDevMode"
                },
                {
                    "command": "aws.ec2.openTerminal",
                    "when": "aws.isDevMode"
                },
                {
                    "command": "aws.ec2.startInstance",
                    "whem": "aws.isDevMode"
                },
                {
                    "command": "aws.ec2.stopInstance",
                    "whem": "aws.isDevMode"
                },
                {
                    "command": "aws.ec2.rebootInstance",
                    "whem": "aws.isDevMode"
                },
                {
                    "command": "aws.dev.openMenu",
                    "when": "aws.isDevMode || isCloud9"
                }
            ],
            "editor/title": [
                {
                    "command": "aws.previewStateMachine",
                    "when": "editorLangId == asl || editorLangId == asl-yaml",
                    "group": "navigation"
                },
                {
                    "command": "aws.saveCurrentLogDataContent",
                    "when": "resourceScheme == aws-cwl",
                    "group": "navigation"
                },
                {
                    "command": "aws.cwl.changeFilterPattern",
                    "when": "resourceScheme == aws-cwl",
                    "group": "navigation"
                },
                {
                    "command": "aws.cwl.changeTimeFilter",
                    "when": "resourceScheme == aws-cwl",
                    "group": "navigation"
                },
                {
                    "command": "aws.s3.editFile",
                    "when": "resourceScheme == s3-readonly",
                    "group": "navigation"
                },
                {
                    "command": "aws.ssmDocument.publishDocument",
                    "when": "editorLangId =~ /^(ssm-yaml|ssm-json)$/",
                    "group": "navigation"
                },
                {
                    "command": "aws.resources.updateResourceInline",
                    "when": "resourceScheme == awsResource && !isCloud9 && config.aws.experiments.jsonResourceModification",
                    "group": "navigation"
                },
                {
                    "command": "aws.resources.closeResource",
                    "when": "resourcePath =~ /^.+(awsResource.json)$/",
                    "group": "navigation"
                },
                {
                    "command": "aws.resources.saveResource",
                    "when": "resourcePath =~ /^.+(awsResource.json)$/",
                    "group": "navigation"
                }
            ],
            "editor/title/context": [
                {
                    "command": "aws.copyLogResource",
                    "when": "resourceScheme == aws-cwl",
                    "group": "1_cutcopypaste@1"
                }
            ],
            "view/title": [
                {
                    "command": "aws.submitFeedback",
                    "when": "view == aws.explorer",
                    "group": "navigation@6"
                },
                {
                    "command": "aws.refreshAwsExplorer",
                    "when": "view == aws.explorer",
                    "group": "navigation@5"
                },
                {
                    "command": "aws.login",
                    "when": "view == aws.explorer",
                    "group": "1_account@1"
                },
                {
                    "command": "aws.showRegion",
                    "when": "view == aws.explorer",
                    "group": "1_account@2"
                },
                {
                    "command": "aws.listCommands",
                    "when": "view == aws.explorer && !isCloud9",
                    "group": "1_account@3"
                },
                {
                    "command": "aws.lambda.createNewSamApp",
                    "when": "view == aws.explorer",
                    "group": "3_lambda@1"
                },
                {
                    "command": "aws.launchConfigForm",
                    "when": "view == aws.explorer",
                    "group": "3_lambda@2"
                },
                {
                    "command": "aws.deploySamApplication",
                    "when": "config.aws.samcli.legacyDeploy && view == aws.explorer",
                    "group": "3_lambda@3"
                },
                {
                    "command": "aws.samcli.sync",
                    "when": "!config.aws.samcli.legacyDeploy && view == aws.explorer",
                    "group": "3_lambda@3"
                },
                {
                    "command": "aws.quickStart",
                    "when": "view == aws.explorer",
                    "group": "y_toolkitMeta@1"
                },
                {
                    "command": "aws.help",
                    "when": "view == aws.explorer || !aws.explorer.visible && view =~ /^aws/",
                    "group": "y_toolkitMeta@2"
                },
                {
                    "command": "aws.github",
                    "when": "view == aws.explorer || !aws.explorer.visible && view =~ /^aws/",
                    "group": "y_toolkitMeta@3"
                },
                {
                    "command": "aws.createIssueOnGitHub",
                    "when": "view == aws.explorer || !aws.explorer.visible && view =~ /^aws/",
                    "group": "y_toolkitMeta@4"
                },
                {
                    "command": "aws.submitFeedback",
                    "when": "view == aws.explorer || !aws.explorer.visible && view =~ /^aws/",
                    "group": "y_toolkitMeta@5"
                },
                {
                    "command": "aws.aboutToolkit",
                    "when": "view == aws.explorer || !aws.explorer.visible && view =~ /^aws/",
                    "group": "z_about@1"
                },
                {
                    "command": "aws.viewLogs",
                    "when": "view == aws.explorer || !aws.explorer.visible && view =~ /^aws/",
                    "group": "z_about@1"
                },
                {
                    "command": "aws.codecatalyst.cloneRepo",
                    "when": "view == aws.codecatalyst && !isCloud9",
                    "group": "1_codeCatalyst@1"
                },
                {
                    "command": "aws.codecatalyst.createDevEnv",
                    "when": "view == aws.codecatalyst && !isCloud9",
                    "group": "1_codeCatalyst@1"
                },
                {
                    "command": "aws.codecatalyst.listCommands",
                    "when": "view == aws.codecatalyst && !isCloud9",
                    "group": "1_codeCatalyst@1"
                },
                {
                    "command": "aws.codecatalyst.openDevEnv",
                    "when": "view == aws.codecatalyst && !isCloud9",
                    "group": "1_codeCatalyst@1"
                }
            ],
            "explorer/context": [
                {
                    "command": "aws.deploySamApplication",
                    "when": "config.aws.samcli.legacyDeploy && isFileSystemResource && resourceFilename =~ /^template\\.(json|yml|yaml)$/",
                    "group": "z_aws@1"
                },
                {
                    "command": "aws.samcli.sync",
                    "when": "!config.aws.samcli.legacyDeploy && isFileSystemResource && resourceFilename =~ /^(template\\.(json|yml|yaml))|(samconfig\\.toml)$/",
                    "group": "z_aws@1"
                },
                {
                    "command": "aws.uploadLambda",
                    "when": "explorerResourceIsFolder || isFileSystemResource && resourceFilename =~ /^template\\.(json|yml|yaml)$/",
                    "group": "z_aws@3"
                }
            ],
            "view/item/context": [
                {
                    "command": "aws.apig.invokeRemoteRestApi",
                    "when": "view == aws.explorer && viewItem =~ /^(awsApiGatewayNode)$/",
                    "group": "0@1"
                },
                {
                    "command": "aws.codecatalyst.removeConnection",
                    "when": "viewItem == awsCodeCatalystNodeSaved",
                    "group": "0@1"
                },
                {
                    "command": "aws.codecatalyst.removeConnection",
                    "when": "viewItem == awsCodeCatalystNodeSaved",
                    "group": "inline@1"
                },
                {
                    "command": "aws.ec2.openTerminal",
<<<<<<< HEAD
                    "group": "0@1",
                    "when": "viewItem == awsEc2Node"
                },
                {
                    "command": "aws.ec2.openTerminal",
                    "group": "inline@1",
                    "when": "viewItem == awsEc2Node"
                },
                {
                    "command": "aws.ec2.startInstance",
                    "group": "0@1",
                    "when": "viewItem == awsEc2Node"
                },
                {
                    "command": "aws.ec2.stopInstance",
                    "group": "0@1",
                    "when": "viewItem == awsEc2Node"
                },
                {
                    "command": "aws.ec2.rebootInstance",
=======
>>>>>>> bd58f9e5
                    "group": "0@1",
                    "when": "viewItem == awsEc2Node"
                },
                {
                    "command": "aws.ec2.openTerminal",
                    "group": "inline@1",
                    "when": "viewItem == awsEc2Node"
                },
                {
                    "command": "aws.ecr.createRepository",
                    "when": "view == aws.explorer && viewItem == awsEcrNode",
                    "group": "inline@1"
                },
                {
                    "command": "aws.iot.createThing",
                    "when": "view == aws.explorer && viewItem == awsIotThingsNode",
                    "group": "inline@1"
                },
                {
                    "command": "aws.iot.createCert",
                    "when": "view == aws.explorer && viewItem == awsIotCertsNode",
                    "group": "inline@1"
                },
                {
                    "command": "aws.iot.createPolicy",
                    "when": "view == aws.explorer && viewItem == awsIotPoliciesNode",
                    "group": "inline@1"
                },
                {
                    "command": "aws.iot.attachCert",
                    "when": "view == aws.explorer && viewItem == awsIotThingNode",
                    "group": "inline@1"
                },
                {
                    "command": "aws.iot.attachPolicy",
                    "when": "view == aws.explorer && viewItem =~ /^awsIotCertificateNode.(Things|Policies)/",
                    "group": "inline@1"
                },
                {
                    "command": "aws.s3.openFile",
                    "when": "view == aws.explorer && viewItem == awsS3FileNode && !isCloud9",
                    "group": "0@1"
                },
                {
                    "command": "aws.s3.editFile",
                    "when": "view == aws.explorer && viewItem == awsS3FileNode && !isCloud9",
                    "group": "inline@1"
                },
                {
                    "command": "aws.s3.downloadFileAs",
                    "when": "view == aws.explorer && viewItem == awsS3FileNode",
                    "group": "inline@2"
                },
                {
                    "command": "aws.s3.createBucket",
                    "when": "view == aws.explorer && viewItem == awsS3Node",
                    "group": "inline@1"
                },
                {
                    "command": "aws.s3.createFolder",
                    "when": "view == aws.explorer && viewItem =~ /^(awsS3BucketNode|awsS3FolderNode)$/",
                    "group": "inline@1"
                },
                {
                    "command": "aws.ssmDocument.openLocalDocument",
                    "when": "view == aws.explorer && viewItem =~ /^(awsDocumentItemNode|awsDocumentItemNodeWriteable)$/",
                    "group": "inline@1"
                },
                {
                    "command": "aws.s3.uploadFile",
                    "when": "view == aws.explorer && viewItem =~ /^(awsS3BucketNode|awsS3FolderNode)$/",
                    "group": "inline@2"
                },
                {
                    "command": "aws.showRegion",
                    "when": "view == aws.explorer && viewItem == awsRegionNode",
                    "group": "0@1"
                },
                {
                    "command": "aws.lambda.createNewSamApp",
                    "when": "view == aws.explorer && viewItem == awsLambdaNode || viewItem == awsRegionNode",
                    "group": "1@1"
                },
                {
                    "command": "aws.launchConfigForm",
                    "when": "view == aws.explorer && viewItem == awsLambdaNode || viewItem == awsRegionNode || viewItem == awsCloudFormationRootNode",
                    "group": "1@1"
                },
                {
                    "command": "aws.deploySamApplication",
                    "when": "config.aws.samcli.legacyDeploy && view == aws.explorer && viewItem =~ /^(awsLambdaNode|awsRegionNode|awsCloudFormationRootNode)$/",
                    "group": "1@2"
                },
                {
                    "command": "aws.samcli.sync",
                    "when": "!config.aws.samcli.legacyDeploy && view == aws.explorer && viewItem =~ /^(awsLambdaNode|awsRegionNode|awsCloudFormationRootNode)$/",
                    "group": "1@2"
                },
                {
                    "command": "aws.ecr.copyTagUri",
                    "when": "view == aws.explorer && viewItem == awsEcrTagNode",
                    "group": "2@1"
                },
                {
                    "command": "aws.ecr.deleteTag",
                    "when": "view == aws.explorer && viewItem == awsEcrTagNode",
                    "group": "3@1"
                },
                {
                    "command": "aws.ecr.copyRepositoryUri",
                    "when": "view == aws.explorer && viewItem == awsEcrRepositoryNode",
                    "group": "2@1"
                },
                {
                    "command": "aws.ecr.createRepository",
                    "when": "view == aws.explorer && viewItem == awsEcrNode",
                    "group": "0@1"
                },
                {
                    "command": "aws.ecr.deleteRepository",
                    "when": "view == aws.explorer && viewItem == awsEcrRepositoryNode",
                    "group": "3@1"
                },
                {
                    "command": "aws.invokeLambda",
                    "when": "view == aws.explorer && viewItem =~ /^(awsRegionFunctionNode|awsRegionFunctionNodeDownloadable|awsCloudFormationFunctionNode)$/",
                    "group": "0@1"
                },
                {
                    "command": "aws.downloadLambda",
                    "when": "view == aws.explorer && viewItem =~ /^(awsRegionFunctionNode|awsRegionFunctionNodeDownloadable)$/",
                    "group": "0@2"
                },
                {
                    "command": "aws.uploadLambda",
                    "when": "view == aws.explorer && viewItem =~ /^(awsRegionFunctionNode|awsRegionFunctionNodeDownloadable)$/",
                    "group": "1@1"
                },
                {
                    "command": "aws.deleteLambda",
                    "when": "view == aws.explorer && viewItem =~ /^(awsRegionFunctionNode|awsRegionFunctionNodeDownloadable)$/",
                    "group": "4@1"
                },
                {
                    "command": "aws.copyLambdaUrl",
                    "when": "view == aws.explorer && viewItem =~ /^(awsRegionFunctionNode|awsRegionFunctionNodeDownloadable)$/",
                    "group": "2@0"
                },
                {
                    "command": "aws.deleteCloudFormation",
                    "when": "view == aws.explorer && viewItem == awsCloudFormationNode",
                    "group": "3@5"
                },
                {
                    "command": "aws.searchSchema",
                    "when": "view == aws.explorer && viewItem == awsSchemasNode",
                    "group": "0@1"
                },
                {
                    "command": "aws.searchSchemaPerRegistry",
                    "when": "view == aws.explorer && viewItem == awsRegistryItemNode",
                    "group": "0@1"
                },
                {
                    "command": "aws.viewSchemaItem",
                    "when": "view == aws.explorer && viewItem == awsSchemaItemNode",
                    "group": "0@1"
                },
                {
                    "command": "aws.stepfunctions.createStateMachineFromTemplate",
                    "when": "view == aws.explorer && viewItem == awsStepFunctionsNode",
                    "group": "0@1"
                },
                {
                    "command": "aws.downloadStateMachineDefinition",
                    "when": "view == aws.explorer && viewItem == awsStateMachineNode",
                    "group": "0@1"
                },
                {
                    "command": "aws.renderStateMachineGraph",
                    "when": "view == aws.explorer && viewItem == awsStateMachineNode",
                    "group": "0@2"
                },
                {
                    "command": "aws.cdk.renderStateMachineGraph",
                    "when": "viewItem == awsCdkStateMachineNode",
                    "group": "inline@1"
                },
                {
                    "command": "aws.cdk.renderStateMachineGraph",
                    "when": "viewItem == awsCdkStateMachineNode",
                    "group": "0@1"
                },
                {
                    "command": "aws.executeStateMachine",
                    "when": "view == aws.explorer && viewItem == awsStateMachineNode",
                    "group": "0@3"
                },
                {
                    "command": "aws.iot.createThing",
                    "when": "view == aws.explorer && viewItem == awsIotThingsNode",
                    "group": "0@1"
                },
                {
                    "command": "aws.iot.createCert",
                    "when": "view == aws.explorer && viewItem == awsIotCertsNode",
                    "group": "0@1"
                },
                {
                    "command": "aws.iot.createPolicy",
                    "when": "view == aws.explorer && viewItem == awsIotPoliciesNode",
                    "group": "0@1"
                },
                {
                    "command": "aws.iot.createPolicyVersion",
                    "when": "view == aws.explorer && viewItem == awsIotPolicyNode.WithVersions",
                    "group": "0@1"
                },
                {
                    "command": "aws.iot.viewPolicyVersion",
                    "when": "view == aws.explorer && viewItem =~ /^awsIotPolicyVersionNode./",
                    "group": "0@1"
                },
                {
                    "command": "aws.iot.attachCert",
                    "when": "view == aws.explorer && viewItem == awsIotThingNode",
                    "group": "0@1"
                },
                {
                    "command": "aws.iot.attachPolicy",
                    "when": "view == aws.explorer && viewItem =~ /^awsIotCertificateNode.(Things|Policies)/",
                    "group": "0@1"
                },
                {
                    "command": "aws.s3.createBucket",
                    "when": "view == aws.explorer && viewItem == awsS3Node",
                    "group": "0@1"
                },
                {
                    "command": "aws.s3.downloadFileAs",
                    "when": "view == aws.explorer && viewItem == awsS3FileNode",
                    "group": "0@1"
                },
                {
                    "command": "aws.s3.uploadFile",
                    "when": "view == aws.explorer && viewItem =~ /^(awsS3BucketNode|awsS3FolderNode)$/",
                    "group": "0@1"
                },
                {
                    "command": "aws.s3.uploadFileToParent",
                    "when": "view == aws.explorer && viewItem == awsS3FileNode",
                    "group": "1@1"
                },
                {
                    "command": "aws.s3.createFolder",
                    "when": "view == aws.explorer && viewItem =~ /^(awsS3BucketNode|awsS3FolderNode)$/",
                    "group": "1@1"
                },
                {
                    "command": "aws.iot.deactivateCert",
                    "when": "view == aws.explorer && viewItem =~ /^awsIotCertificateNode.(Things|Policies).ACTIVE$/",
                    "group": "1@1"
                },
                {
                    "command": "aws.iot.activateCert",
                    "when": "view == aws.explorer && viewItem =~ /^awsIotCertificateNode.(Things|Policies).INACTIVE$/",
                    "group": "1@1"
                },
                {
                    "command": "aws.iot.revokeCert",
                    "when": "view == aws.explorer && viewItem =~ /^awsIotCertificateNode.(Things|Policies).(ACTIVE|INACTIVE)$/",
                    "group": "1@2"
                },
                {
                    "command": "aws.iot.setDefaultPolicy",
                    "when": "view == aws.explorer && viewItem == awsIotPolicyVersionNode.NONDEFAULT",
                    "group": "1@1"
                },
                {
                    "command": "aws.iot.copyEndpoint",
                    "when": "view == aws.explorer && viewItem == awsIotNode",
                    "group": "2@1"
                },
                {
                    "command": "aws.copyName",
                    "when": "view == aws.explorer && viewItem =~ /^(awsRegionFunctionNode|awsRegionFunctionNodeDownloadable|awsCloudFormationFunctionNode|awsStateMachineNode|awsCloudFormationNode|awsS3BucketNode|awsS3FolderNode|awsS3FileNode|awsApiGatewayNode|awsIotThingNode)$|^(awsAppRunnerServiceNode|awsIotCertificateNode|awsIotPolicyNode|awsIotPolicyVersionNode)/",
                    "group": "2@1"
                },
                {
                    "command": "aws.copyArn",
                    "when": "view == aws.explorer && viewItem =~ /^(awsRegionFunctionNode|awsRegionFunctionNodeDownloadable|awsCloudFormationFunctionNode|awsStateMachineNode|awsCloudFormationNode|awsCloudWatchLogNode|awsS3BucketNode|awsS3FolderNode|awsS3FileNode|awsApiGatewayNode|awsEcrRepositoryNode|awsIotThingNode)$|^(awsAppRunnerServiceNode|awsEcsServiceNode|awsIotCertificateNode|awsIotPolicyNode|awsIotPolicyVersionNode|awsMdeInstanceNode)/",
                    "group": "2@2"
                },
                {
                    "command": "aws.cwl.searchLogGroup",
                    "group": "0@1",
                    "when": "view == aws.explorer && viewItem =~ /^awsCloudWatchLogNode|awsCloudWatchLogParentNode$/"
                },
                {
                    "command": "aws.cwl.searchLogGroup",
                    "group": "inline@1",
                    "when": "view == aws.explorer && viewItem =~ /^awsCloudWatchLogNode|awsCloudWatchLogParentNode$/"
                },
                {
                    "command": "aws.apig.copyUrl",
                    "when": "view == aws.explorer && viewItem =~ /^(awsApiGatewayNode)$/",
                    "group": "2@0"
                },
                {
                    "command": "aws.s3.copyPath",
                    "when": "view == aws.explorer && viewItem =~ /^(awsS3FolderNode|awsS3FileNode)$/",
                    "group": "2@3"
                },
                {
                    "command": "aws.s3.presignedURL",
                    "when": "view == aws.explorer && viewItem =~ /^(awsS3FileNode)$/",
                    "group": "2@4"
                },
                {
                    "command": "aws.iot.detachCert",
                    "when": "view == aws.explorer && viewItem =~ /^(awsIotCertificateNode.Things)/",
                    "group": "3@1"
                },
                {
                    "command": "aws.iot.detachPolicy",
                    "when": "view == aws.explorer && viewItem == awsIotPolicyNode.Certificates",
                    "group": "3@1"
                },
                {
                    "command": "aws.iot.deleteThing",
                    "when": "view == aws.explorer && viewItem == awsIotThingNode",
                    "group": "3@1"
                },
                {
                    "command": "aws.iot.deleteCert",
                    "when": "view == aws.explorer && viewItem =~ /^awsIotCertificateNode.Policies/",
                    "group": "3@1"
                },
                {
                    "command": "aws.iot.deletePolicy",
                    "when": "view == aws.explorer && viewItem == awsIotPolicyNode.WithVersions",
                    "group": "3@1"
                },
                {
                    "command": "aws.iot.deletePolicyVersion",
                    "when": "view == aws.explorer && viewItem == awsIotPolicyVersionNode.NONDEFAULT",
                    "group": "3@1"
                },
                {
                    "command": "aws.s3.deleteBucket",
                    "when": "view == aws.explorer && viewItem == awsS3BucketNode",
                    "group": "3@1"
                },
                {
                    "command": "aws.s3.deleteFile",
                    "when": "view == aws.explorer && viewItem == awsS3FileNode",
                    "group": "3@1"
                },
                {
                    "command": "aws.downloadSchemaItemCode",
                    "when": "view == aws.explorer && viewItem == awsSchemaItemNode",
                    "group": "1@1"
                },
                {
                    "command": "aws.cwl.viewLogStream",
                    "group": "0@1",
                    "when": "view == aws.explorer && viewItem == awsCloudWatchLogNode"
                },
                {
                    "command": "aws.ssmDocument.openLocalDocumentYaml",
                    "group": "0@1",
                    "when": "view == aws.explorer && viewItem =~ /^(awsDocumentItemNode|awsDocumentItemNodeWriteable)$/"
                },
                {
                    "command": "aws.ssmDocument.openLocalDocumentJson",
                    "group": "0@2",
                    "when": "view == aws.explorer && viewItem =~ /^(awsDocumentItemNode|awsDocumentItemNodeWriteable)$/"
                },
                {
                    "command": "aws.ssmDocument.updateDocumentVersion",
                    "group": "2@1",
                    "when": "view == aws.explorer && viewItem == awsDocumentItemNodeWriteable"
                },
                {
                    "command": "aws.ssmDocument.deleteDocument",
                    "group": "3@2",
                    "when": "view == aws.explorer && viewItem == awsDocumentItemNodeWriteable"
                },
                {
                    "command": "aws.ecs.runCommandInContainer",
                    "group": "0@1",
                    "when": "view == aws.explorer && viewItem =~ /^(awsEcsContainerNodeExec)(.*)$/"
                },
                {
                    "command": "aws.ecs.openTaskInTerminal",
                    "group": "0@2",
                    "when": "view == aws.explorer && viewItem =~ /^(awsEcsContainerNodeExec)(.*)$/ && !isCloud9"
                },
                {
                    "command": "aws.ecs.enableEcsExec",
                    "group": "0@2",
                    "when": "view == aws.explorer && viewItem == awsEcsServiceNode.DISABLED"
                },
                {
                    "command": "aws.ecs.disableEcsExec",
                    "group": "0@2",
                    "when": "view == aws.explorer && viewItem == awsEcsServiceNode.ENABLED"
                },
                {
                    "command": "aws.ecs.viewDocumentation",
                    "group": "1@3",
                    "when": "view == aws.explorer && viewItem =~ /^(awsEcsClusterNode|awsEcsContainerNode)$|^awsEcsServiceNode/"
                },
                {
                    "command": "aws.resources.configure",
                    "when": "view == aws.explorer && viewItem == resourcesRootNode",
                    "group": "1@1"
                },
                {
                    "command": "aws.resources.configure",
                    "when": "view == aws.explorer && viewItem == resourcesRootNode",
                    "group": "inline@1"
                },
                {
                    "command": "aws.resources.openResourcePreview",
                    "when": "view == aws.explorer && viewItem =~ /^(.*)(ResourceNode)$/",
                    "group": "1@1"
                },
                {
                    "command": "aws.resources.copyIdentifier",
                    "when": "view == aws.explorer && viewItem =~ /^(.*)(ResourceNode)$/",
                    "group": "1@1"
                },
                {
                    "command": "aws.resources.viewDocs",
                    "when": "view == aws.explorer && viewItem =~ /^(.*)(Documented)(.*)(ResourceTypeNode)$/",
                    "group": "1@1"
                },
                {
                    "command": "aws.resources.createResource",
                    "when": "view == aws.explorer && viewItem =~ /^(.*)(Creatable)(.*)(ResourceTypeNode)$/ && !isCloud9 && config.aws.experiments.jsonResourceModification",
                    "group": "2@1"
                },
                {
                    "command": "aws.resources.createResource",
                    "when": "view == aws.explorer && viewItem =~ /^(.*)(Creatable)(.*)(ResourceTypeNode)$/ && !isCloud9 && config.aws.experiments.jsonResourceModification",
                    "group": "inline@1"
                },
                {
                    "command": "aws.resources.updateResource",
                    "when": "view == aws.explorer && viewItem =~ /^(.*)(Updatable)(.*)(ResourceNode)$/ && !isCloud9 && config.aws.experiments.jsonResourceModification",
                    "group": "2@1"
                },
                {
                    "command": "aws.resources.deleteResource",
                    "when": "view == aws.explorer && viewItem =~ /^(.*)(Deletable)(.*)(ResourceNode)$/ && !isCloud9 && config.aws.experiments.jsonResourceModification",
                    "group": "2@2"
                },
                {
                    "command": "aws.apprunner.createServiceFromEcr",
                    "group": "0@2",
                    "when": "view == aws.explorer && viewItem =~ /awsEcrTagNode|awsEcrRepositoryNode/"
                },
                {
                    "command": "aws.apprunner.startDeployment",
                    "group": "0@1",
                    "when": "view == aws.explorer && viewItem == awsAppRunnerServiceNode.RUNNING"
                },
                {
                    "command": "aws.apprunner.createService",
                    "group": "0@2",
                    "when": "view == aws.explorer && viewItem == awsAppRunnerNode"
                },
                {
                    "command": "aws.apprunner.pauseService",
                    "group": "0@3",
                    "when": "view == aws.explorer && viewItem == awsAppRunnerServiceNode.RUNNING"
                },
                {
                    "command": "aws.apprunner.resumeService",
                    "group": "0@3",
                    "when": "view == aws.explorer && viewItem == awsAppRunnerServiceNode.PAUSED"
                },
                {
                    "command": "aws.apprunner.copyServiceUrl",
                    "group": "1@1",
                    "when": "view == aws.explorer && viewItem == awsAppRunnerServiceNode.RUNNING"
                },
                {
                    "command": "aws.apprunner.open",
                    "group": "1@2",
                    "when": "view == aws.explorer && viewItem == awsAppRunnerServiceNode.RUNNING"
                },
                {
                    "command": "aws.apprunner.deleteService",
                    "group": "3@1",
                    "when": "view == aws.explorer && viewItem =~ /awsAppRunnerServiceNode.[RUNNING|PAUSED|CREATE_FAILED]/"
                },
                {
                    "command": "aws.cloudFormation.newTemplate",
                    "group": "0@1",
                    "when": "view == aws.explorer && viewItem == awsCloudFormationRootNode"
                },
                {
                    "command": "aws.sam.newTemplate",
                    "group": "0@2",
                    "when": "view == aws.explorer && viewItem == awsCloudFormationRootNode"
                },
                {
                    "command": "aws.codeWhisperer.configure",
                    "when": "viewItem =~ /^awsCodeWhispererNode/ && !isCloud9",
                    "group": "inline@2"
                },
                {
                    "command": "aws.codeWhisperer.introduction",
                    "when": "viewItem =~ /^awsCodeWhispererNode/ && !isCloud9 && CODEWHISPERER_TERMS_ACCEPTED",
                    "group": "inline@1"
                },
                {
                    "command": "aws.codeWhisperer.removeConnection",
                    "when": "viewItem == awsCodeWhispererNodeSaved",
                    "group": "0@1"
                },
                {
                    "command": "aws.codeWhisperer.removeConnection",
                    "when": "viewItem == awsCodeWhispererNodeSaved",
                    "group": "inline@3"
                },
                {
                    "command": "aws.cdk.refresh",
                    "when": "viewItem == awsCdkRootNode",
                    "group": "inline@1"
                },
                {
                    "command": "aws.cdk.refresh",
                    "when": "viewItem == awsCdkRootNode",
                    "group": "0@1"
                },
                {
                    "command": "aws.cdk.viewDocs",
                    "when": "viewItem == awsCdkRootNode",
                    "group": "0@2"
                },
                {
                    "command": "aws.auth.addConnection",
                    "when": "viewItem == awsAuthNode",
                    "group": "0@1"
                },
                {
                    "command": "aws.auth.switchConnections",
                    "when": "viewItem == awsAuthNode",
                    "group": "0@2"
                },
                {
                    "command": "aws.auth.signout",
                    "when": "viewItem == awsAuthNode && !isCloud9",
                    "group": "0@3"
                },
                {
                    "command": "aws.auth.help",
                    "when": "viewItem == awsAuthNode",
                    "group": "inline@1"
                },
                {
                    "submenu": "aws.auth",
                    "when": "viewItem == awsAuthNode",
                    "group": "inline@2"
                }
            ],
            "aws.auth": [
                {
                    "command": "aws.auth.manageConnections",
                    "group": "0@1"
                },
                {
                    "command": "aws.auth.switchConnections",
                    "group": "0@2"
                },
                {
                    "command": "aws.auth.signout",
                    "enablement": "!isCloud9",
                    "group": "0@3"
                }
            ]
        },
        "commands": [
            {
                "command": "aws.launchConfigForm",
                "title": "%AWS.command.launchConfigForm.title%",
                "category": "%AWS.title%",
                "cloud9": {
                    "cn": {
                        "category": "%AWS.title.cn%"
                    }
                }
            },
            {
                "command": "aws.apig.copyUrl",
                "title": "%AWS.command.apig.copyUrl%",
                "category": "%AWS.title%",
                "cloud9": {
                    "cn": {
                        "category": "%AWS.title.cn%"
                    }
                }
            },
            {
                "command": "aws.apig.invokeRemoteRestApi",
                "title": "%AWS.command.apig.invokeRemoteRestApi%",
                "category": "%AWS.title%",
                "cloud9": {
                    "cn": {
                        "category": "%AWS.title.cn%",
                        "title": "%AWS.command.apig.invokeRemoteRestApi.cn%"
                    }
                }
            },
            {
                "command": "aws.lambda.createNewSamApp",
                "title": "%AWS.command.createNewSamApp%",
                "category": "%AWS.title%",
                "cloud9": {
                    "cn": {
                        "category": "%AWS.title.cn%"
                    }
                }
            },
            {
                "command": "aws.login",
                "title": "%AWS.command.login%",
                "category": "%AWS.title%",
                "cloud9": {
                    "cn": {
                        "title": "%AWS.command.login.cn%",
                        "category": "%AWS.title.cn%"
                    }
                }
            },
            {
                "command": "aws.credentials.profile.create",
                "title": "%AWS.command.credentials.profile.create%",
                "category": "%AWS.title%",
                "cloud9": {
                    "cn": {
                        "category": "%AWS.title.cn%"
                    }
                }
            },
            {
                "command": "aws.credentials.edit",
                "title": "%AWS.command.credentials.edit%",
                "category": "%AWS.title%",
                "cloud9": {
                    "cn": {
                        "category": "%AWS.title.cn%"
                    }
                }
            },
            {
                "command": "aws.codecatalyst.openOrg",
                "title": "%AWS.command.codecatalyst.openOrg%",
                "category": "AWS"
            },
            {
                "command": "aws.codecatalyst.openProject",
                "title": "%AWS.command.codecatalyst.openProject%",
                "category": "AWS"
            },
            {
                "command": "aws.codecatalyst.openRepo",
                "title": "%AWS.command.codecatalyst.openRepo%",
                "category": "AWS"
            },
            {
                "command": "aws.codecatalyst.openDevEnv",
                "title": "%AWS.command.codecatalyst.openDevEnv%",
                "category": "AWS",
                "enablement": "!isCloud9"
            },
            {
                "command": "aws.codecatalyst.listCommands",
                "title": "%AWS.command.codecatalyst.listCommands%",
                "category": "AWS",
                "enablement": "!isCloud9"
            },
            {
                "command": "aws.codecatalyst.cloneRepo",
                "title": "%AWS.command.codecatalyst.cloneRepo%",
                "category": "AWS",
                "enablement": "!isCloud9"
            },
            {
                "command": "aws.codecatalyst.createDevEnv",
                "title": "%AWS.command.codecatalyst.createDevEnv%",
                "category": "AWS",
                "enablement": "!isCloud9"
            },
            {
                "command": "aws.codecatalyst.removeConnection",
                "title": "%AWS.command.codecatalyst.removeConnection%",
                "category": "AWS",
                "icon": "$(debug-disconnect)"
            },
            {
                "command": "aws.logout",
                "title": "%AWS.command.logout%",
                "category": "%AWS.title%",
                "cloud9": {
                    "cn": {
                        "category": "%AWS.title.cn%"
                    }
                }
            },
            {
                "command": "aws.auth.addConnection",
                "title": "%AWS.command.auth.addConnection%",
                "category": "%AWS.title%"
            },
            {
                "command": "aws.auth.manageConnections",
                "title": "%AWS.command.auth.showConnectionsPage%",
                "category": "%AWS.title%"
            },
            {
                "command": "aws.auth.switchConnections",
                "title": "%AWS.command.auth.switchConnections%",
                "category": "%AWS.title%"
            },
            {
                "command": "aws.auth.signout",
                "title": "%AWS.command.auth.signout%",
                "category": "%AWS.title%",
                "enablement": "!isCloud9"
            },
            {
                "command": "aws.auth.help",
                "title": "%AWS.generic.viewDocs%",
                "category": "%AWS.title%",
                "icon": "$(question)"
            },
            {
                "command": "aws.createIssueOnGitHub",
                "title": "%AWS.command.createIssueOnGitHub%",
                "category": "%AWS.title%",
                "cloud9": {
                    "cn": {
                        "category": "%AWS.title.cn%"
                    }
                }
            },
            {
                "command": "aws.ec2.openTerminal",
                "title": "%AWS.command.ec2.openTerminal%",
                "icon": "$(terminal-view-icon)",
                "category": "%AWS.title%",
                "cloud9": {
                    "cn": {
                        "category": "%AWS.title.cn%"
                    }
                }
            },
            {
                "command": "aws.ec2.openRemoteConnection",
                "title": "%AWS.command.ec2.openRemoteConnection%",
<<<<<<< HEAD
                "category": "%AWS.title%",
                "cloud9": {
                    "cn": {
                        "category": "%AWS.title.cn%"
                    }
                }
            },
            {
                "command": "aws.ec2.startInstance",
                "title": "%AWS.command.ec2.startInstance%",
                "category": "%AWS.title%",
                "cloud9": {
                    "cn": {
                        "category": "%AWS.title.cn%"
                    }
                }
            },
            {
                "command": "aws.ec2.stopInstance",
                "title": "%AWS.command.ec2.stopInstance%",
                "category": "%AWS.title%",
                "cloud9": {
                    "cn": {
                        "category": "%AWS.title.cn%"
                    }
                }
            },
            {
                "command": "aws.ec2.rebootInstance",
                "title": "%AWS.command.ec2.rebootInstance%",
=======
>>>>>>> bd58f9e5
                "category": "%AWS.title%",
                "cloud9": {
                    "cn": {
                        "category": "%AWS.title.cn%"
                    }
                }
            },
            {
                "command": "aws.ecr.copyTagUri",
                "title": "%AWS.command.ecr.copyTagUri%",
                "category": "%AWS.title%",
                "cloud9": {
                    "cn": {
                        "category": "%AWS.title.cn%"
                    }
                }
            },
            {
                "command": "aws.ecr.deleteTag",
                "title": "%AWS.command.ecr.deleteTag%",
                "category": "%AWS.title%",
                "cloud9": {
                    "cn": {
                        "category": "%AWS.title.cn%"
                    }
                }
            },
            {
                "command": "aws.ecr.copyRepositoryUri",
                "title": "%AWS.command.ecr.copyRepositoryUri%",
                "category": "%AWS.title%",
                "cloud9": {
                    "cn": {
                        "category": "%AWS.title.cn%"
                    }
                }
            },
            {
                "command": "aws.ecr.createRepository",
                "title": "%AWS.command.ecr.createRepository%",
                "category": "%AWS.title%",
                "icon": "$(add)",
                "cloud9": {
                    "cn": {
                        "category": "%AWS.title.cn%"
                    }
                }
            },
            {
                "command": "aws.ecr.deleteRepository",
                "title": "%AWS.command.ecr.deleteRepository%",
                "category": "%AWS.title%",
                "cloud9": {
                    "cn": {
                        "category": "%AWS.title.cn%"
                    }
                }
            },
            {
                "command": "aws.showRegion",
                "title": "%AWS.command.showRegion%",
                "category": "%AWS.title%",
                "cloud9": {
                    "cn": {
                        "category": "%AWS.title.cn%"
                    }
                }
            },
            {
                "command": "aws.iot.createThing",
                "title": "%AWS.command.iot.createThing%",
                "category": "%AWS.title%",
                "icon": "$(add)",
                "cloud9": {
                    "cn": {
                        "category": "%AWS.title.cn%"
                    }
                }
            },
            {
                "command": "aws.iot.deleteThing",
                "title": "%AWS.generic.promptDelete%",
                "category": "%AWS.title%",
                "cloud9": {
                    "cn": {
                        "category": "%AWS.title.cn%"
                    }
                }
            },
            {
                "command": "aws.iot.createCert",
                "title": "%AWS.command.iot.createCert%",
                "category": "%AWS.title%",
                "icon": "$(add)",
                "cloud9": {
                    "cn": {
                        "category": "%AWS.title.cn%"
                    }
                }
            },
            {
                "command": "aws.iot.deleteCert",
                "title": "%AWS.generic.promptDelete%",
                "category": "%AWS.title%",
                "cloud9": {
                    "cn": {
                        "category": "%AWS.title.cn%"
                    }
                }
            },
            {
                "command": "aws.iot.attachCert",
                "title": "%AWS.command.iot.attachCert%",
                "category": "%AWS.title%",
                "icon": "$(aws-generic-attach-file)",
                "cloud9": {
                    "cn": {
                        "category": "%AWS.title.cn%"
                    }
                }
            },
            {
                "command": "aws.iot.attachPolicy",
                "title": "%AWS.command.iot.attachPolicy%",
                "category": "%AWS.title%",
                "icon": "$(aws-generic-attach-file)",
                "cloud9": {
                    "cn": {
                        "category": "%AWS.title.cn%"
                    }
                }
            },
            {
                "command": "aws.iot.activateCert",
                "title": "%AWS.command.iot.activateCert%",
                "category": "%AWS.title%",
                "cloud9": {
                    "cn": {
                        "category": "%AWS.title.cn%"
                    }
                }
            },
            {
                "command": "aws.iot.deactivateCert",
                "title": "%AWS.command.iot.deactivateCert%",
                "category": "%AWS.title%",
                "cloud9": {
                    "cn": {
                        "category": "%AWS.title.cn%"
                    }
                }
            },
            {
                "command": "aws.iot.revokeCert",
                "title": "%AWS.command.iot.revokeCert%",
                "category": "%AWS.title%",
                "cloud9": {
                    "cn": {
                        "category": "%AWS.title.cn%"
                    }
                }
            },
            {
                "command": "aws.iot.createPolicy",
                "title": "%AWS.command.iot.createPolicy%",
                "category": "%AWS.title%",
                "icon": "$(add)",
                "cloud9": {
                    "cn": {
                        "category": "%AWS.title.cn%"
                    }
                }
            },
            {
                "command": "aws.iot.deletePolicy",
                "title": "%AWS.generic.promptDelete%",
                "category": "%AWS.title%",
                "cloud9": {
                    "cn": {
                        "category": "%AWS.title.cn%"
                    }
                }
            },
            {
                "command": "aws.iot.createPolicyVersion",
                "title": "%AWS.command.iot.createPolicyVersion%",
                "category": "%AWS.title%",
                "cloud9": {
                    "cn": {
                        "category": "%AWS.title.cn%"
                    }
                }
            },
            {
                "command": "aws.iot.deletePolicyVersion",
                "title": "%AWS.generic.promptDelete%",
                "category": "%AWS.title%",
                "cloud9": {
                    "cn": {
                        "category": "%AWS.title.cn%"
                    }
                }
            },
            {
                "command": "aws.iot.detachCert",
                "title": "%AWS.command.iot.detachCert%",
                "category": "%AWS.title%",
                "cloud9": {
                    "cn": {
                        "category": "%AWS.title.cn%"
                    }
                }
            },
            {
                "command": "aws.iot.detachPolicy",
                "title": "%AWS.command.iot.detachCert%",
                "category": "%AWS.title%",
                "cloud9": {
                    "cn": {
                        "category": "%AWS.title.cn%"
                    }
                }
            },
            {
                "command": "aws.iot.viewPolicyVersion",
                "title": "%AWS.command.iot.viewPolicyVersion%",
                "category": "%AWS.title%",
                "cloud9": {
                    "cn": {
                        "category": "%AWS.title.cn%"
                    }
                }
            },
            {
                "command": "aws.iot.setDefaultPolicy",
                "title": "%AWS.command.iot.setDefaultPolicy%",
                "category": "%AWS.title%",
                "cloud9": {
                    "cn": {
                        "category": "%AWS.title.cn%"
                    }
                }
            },
            {
                "command": "aws.iot.copyEndpoint",
                "title": "%AWS.command.iot.copyEndpoint%",
                "category": "%AWS.title%",
                "cloud9": {
                    "cn": {
                        "category": "%AWS.title.cn%"
                    }
                }
            },
            {
                "command": "aws.s3.presignedURL",
                "title": "%AWS.command.s3.presignedURL%",
                "category": "%AWS.title%"
            },
            {
                "command": "aws.s3.copyPath",
                "title": "%AWS.command.s3.copyPath%",
                "category": "%AWS.title%",
                "cloud9": {
                    "cn": {
                        "category": "%AWS.title.cn%"
                    }
                }
            },
            {
                "command": "aws.s3.downloadFileAs",
                "title": "%AWS.command.s3.downloadFileAs%",
                "category": "%AWS.title%",
                "icon": "$(cloud-download)",
                "cloud9": {
                    "cn": {
                        "category": "%AWS.title.cn%"
                    }
                }
            },
            {
                "command": "aws.s3.openFile",
                "title": "%AWS.command.s3.openFile%",
                "category": "%AWS.title%",
                "icon": "$(open-preview)"
            },
            {
                "command": "aws.s3.editFile",
                "title": "%AWS.command.s3.editFile%",
                "category": "%AWS.title%",
                "icon": "$(edit)"
            },
            {
                "command": "aws.s3.uploadFile",
                "title": "%AWS.command.s3.uploadFile%",
                "category": "%AWS.title%",
                "icon": "$(cloud-upload)",
                "cloud9": {
                    "cn": {
                        "category": "%AWS.title.cn%"
                    }
                }
            },
            {
                "command": "aws.s3.uploadFileToParent",
                "title": "%AWS.command.s3.uploadFileToParent%",
                "category": "%AWS.title%",
                "cloud9": {
                    "cn": {
                        "category": "%AWS.title.cn%"
                    }
                }
            },
            {
                "command": "aws.s3.createFolder",
                "title": "%AWS.command.s3.createFolder%",
                "category": "%AWS.title%",
                "icon": "$(new-folder)",
                "cloud9": {
                    "cn": {
                        "category": "%AWS.title.cn%"
                    }
                }
            },
            {
                "command": "aws.s3.createBucket",
                "title": "%AWS.command.s3.createBucket%",
                "category": "%AWS.title%",
                "icon": "$(aws-s3-create-bucket)",
                "cloud9": {
                    "cn": {
                        "category": "%AWS.title.cn%"
                    }
                }
            },
            {
                "command": "aws.s3.deleteBucket",
                "title": "%AWS.generic.promptDelete%",
                "category": "%AWS.title%",
                "cloud9": {
                    "cn": {
                        "category": "%AWS.title.cn%"
                    }
                }
            },
            {
                "command": "aws.s3.deleteFile",
                "title": "%AWS.generic.promptDelete%",
                "category": "%AWS.title%",
                "cloud9": {
                    "cn": {
                        "category": "%AWS.title.cn%"
                    }
                }
            },
            {
                "command": "aws.invokeLambda",
                "title": "%AWS.command.invokeLambda%",
                "category": "%AWS.title%",
                "cloud9": {
                    "cn": {
                        "title": "%AWS.command.invokeLambda.cn%",
                        "category": "%AWS.title.cn%"
                    }
                }
            },
            {
                "command": "aws.downloadLambda",
                "title": "%AWS.command.downloadLambda%",
                "category": "%AWS.title%",
                "enablement": "viewItem == awsRegionFunctionNodeDownloadable",
                "cloud9": {
                    "cn": {
                        "category": "%AWS.title.cn%"
                    }
                }
            },
            {
                "command": "aws.uploadLambda",
                "title": "%AWS.command.uploadLambda%",
                "category": "%AWS.title%",
                "cloud9": {
                    "cn": {
                        "category": "%AWS.title.cn%"
                    }
                }
            },
            {
                "command": "aws.deleteLambda",
                "title": "%AWS.generic.promptDelete%",
                "category": "%AWS.title%",
                "cloud9": {
                    "cn": {
                        "category": "%AWS.title.cn%"
                    }
                }
            },
            {
                "command": "aws.copyLambdaUrl",
                "title": "%AWS.generic.copyUrl%",
                "category": "%AWS.title%",
                "cloud9": {
                    "cn": {
                        "category": "%AWS.title.cn%"
                    }
                }
            },
            {
                "command": "aws.deploySamApplication",
                "title": "%AWS.command.deploySamApplication%",
                "category": "%AWS.title%",
                "cloud9": {
                    "cn": {
                        "category": "%AWS.title.cn%"
                    }
                }
            },
            {
                "command": "aws.submitFeedback",
                "title": "%AWS.command.submitFeedback%",
                "category": "%AWS.title%",
                "icon": "$(comment)",
                "cloud9": {
                    "cn": {
                        "category": "%AWS.title.cn%"
                    }
                }
            },
            {
                "command": "aws.refreshAwsExplorer",
                "title": "%AWS.command.refreshAwsExplorer%",
                "category": "%AWS.title%",
                "icon": {
                    "dark": "resources/icons/vscode/dark/refresh.svg",
                    "light": "resources/icons/vscode/light/refresh.svg"
                }
            },
            {
                "command": "aws.samcli.detect",
                "title": "%AWS.command.samcli.detect%",
                "category": "%AWS.title%",
                "cloud9": {
                    "cn": {
                        "category": "%AWS.title.cn%"
                    }
                }
            },
            {
                "command": "aws.deleteCloudFormation",
                "title": "%AWS.command.deleteCloudFormation%",
                "category": "%AWS.title%",
                "cloud9": {
                    "cn": {
                        "category": "%AWS.title.cn%"
                    }
                }
            },
            {
                "command": "aws.downloadStateMachineDefinition",
                "title": "%AWS.command.downloadStateMachineDefinition%",
                "category": "%AWS.title%",
                "cloud9": {
                    "cn": {
                        "category": "%AWS.title.cn%"
                    }
                }
            },
            {
                "command": "aws.executeStateMachine",
                "title": "%AWS.command.executeStateMachine%",
                "category": "%AWS.title%",
                "cloud9": {
                    "cn": {
                        "category": "%AWS.title.cn%"
                    }
                }
            },
            {
                "command": "aws.renderStateMachineGraph",
                "title": "%AWS.command.renderStateMachineGraph%",
                "category": "%AWS.title%",
                "cloud9": {
                    "cn": {
                        "category": "%AWS.title.cn%"
                    }
                }
            },
            {
                "command": "aws.copyArn",
                "title": "%AWS.command.copyArn%",
                "category": "%AWS.title%",
                "cloud9": {
                    "cn": {
                        "category": "%AWS.title.cn%"
                    }
                }
            },
            {
                "command": "aws.copyName",
                "title": "%AWS.command.copyName%",
                "category": "%AWS.title%",
                "cloud9": {
                    "cn": {
                        "category": "%AWS.title.cn%"
                    }
                }
            },
            {
                "command": "aws.listCommands",
                "title": "%AWS.command.listCommands%",
                "category": "%AWS.title%",
                "cloud9": {
                    "cn": {
                        "title": "%AWS.command.listCommands.cn%",
                        "category": "%AWS.title.cn%"
                    }
                }
            },
            {
                "command": "aws.viewSchemaItem",
                "title": "%AWS.command.viewSchemaItem%",
                "category": "%AWS.title%",
                "cloud9": {
                    "cn": {
                        "category": "%AWS.title.cn%"
                    }
                }
            },
            {
                "command": "aws.searchSchema",
                "title": "%AWS.command.searchSchema%",
                "category": "%AWS.title%",
                "cloud9": {
                    "cn": {
                        "category": "%AWS.title.cn%"
                    }
                }
            },
            {
                "command": "aws.searchSchemaPerRegistry",
                "title": "%AWS.command.searchSchemaPerRegistry%",
                "category": "%AWS.title%",
                "cloud9": {
                    "cn": {
                        "category": "%AWS.title.cn%"
                    }
                }
            },
            {
                "command": "aws.downloadSchemaItemCode",
                "title": "%AWS.command.downloadSchemaItemCode%",
                "category": "%AWS.title%",
                "cloud9": {
                    "cn": {
                        "category": "%AWS.title.cn%"
                    }
                }
            },
            {
                "command": "aws.viewLogs",
                "title": "%AWS.command.viewLogs%",
                "category": "%AWS.title%"
            },
            {
                "command": "aws.help",
                "title": "%AWS.command.help%",
                "category": "%AWS.title%",
                "cloud9": {
                    "cn": {
                        "category": "%AWS.title.cn%"
                    }
                }
            },
            {
                "command": "aws.github",
                "title": "%AWS.command.github%",
                "category": "%AWS.title%",
                "cloud9": {
                    "cn": {
                        "category": "%AWS.title.cn%"
                    }
                }
            },
            {
                "command": "aws.quickStart",
                "title": "%AWS.command.quickStart%",
                "category": "%AWS.title%",
                "cloud9": {
                    "cn": {
                        "category": "%AWS.title.cn%"
                    }
                }
            },
            {
                "command": "aws.cdk.refresh",
                "title": "%AWS.command.refreshCdkExplorer%",
                "category": "%AWS.title%",
                "icon": {
                    "dark": "resources/icons/vscode/dark/refresh.svg",
                    "light": "resources/icons/vscode/light/refresh.svg"
                },
                "cloud9": {
                    "cn": {
                        "category": "%AWS.title.cn%"
                    }
                }
            },
            {
                "command": "aws.cdk.viewDocs",
                "title": "%AWS.generic.viewDocs%",
                "category": "%AWS.title%"
            },
            {
                "command": "aws.stepfunctions.createStateMachineFromTemplate",
                "title": "%AWS.command.stepFunctions.createStateMachineFromTemplate%",
                "category": "%AWS.title%",
                "cloud9": {
                    "cn": {
                        "category": "%AWS.title.cn%"
                    }
                }
            },
            {
                "command": "aws.stepfunctions.publishStateMachine",
                "title": "%AWS.command.stepFunctions.publishStateMachine%",
                "category": "%AWS.title%",
                "cloud9": {
                    "cn": {
                        "category": "%AWS.title.cn%"
                    }
                }
            },
            {
                "command": "aws.previewStateMachine",
                "title": "%AWS.command.stepFunctions.previewStateMachine%",
                "category": "%AWS.title%",
                "icon": "$(aws-stepfunctions-preview)",
                "cloud9": {
                    "cn": {
                        "category": "%AWS.title.cn%"
                    }
                }
            },
            {
                "command": "aws.cdk.renderStateMachineGraph",
                "title": "%AWS.command.cdk.previewStateMachine%",
                "category": "AWS",
                "icon": "$(aws-stepfunctions-preview)"
            },
            {
                "command": "aws.aboutToolkit",
                "title": "%AWS.command.aboutToolkit%",
                "category": "%AWS.title%"
            },
            {
                "command": "aws.cwl.viewLogStream",
                "title": "%AWS.command.viewLogStream%",
                "category": "%AWS.title%",
                "cloud9": {
                    "cn": {
                        "category": "%AWS.title.cn%"
                    }
                }
            },
            {
                "command": "aws.ssmDocument.createLocalDocument",
                "title": "%AWS.command.ssmDocument.createLocalDocument%",
                "category": "%AWS.title%",
                "cloud9": {
                    "cn": {
                        "category": "%AWS.title.cn%"
                    }
                }
            },
            {
                "command": "aws.ssmDocument.openLocalDocument",
                "title": "%AWS.command.ssmDocument.openLocalDocument%",
                "category": "%AWS.title%",
                "icon": "$(cloud-download)",
                "cloud9": {
                    "cn": {
                        "category": "%AWS.title.cn%"
                    }
                }
            },
            {
                "command": "aws.ssmDocument.openLocalDocumentJson",
                "title": "%AWS.command.ssmDocument.openLocalDocumentJson%",
                "category": "%AWS.title%",
                "cloud9": {
                    "cn": {
                        "category": "%AWS.title.cn%"
                    }
                }
            },
            {
                "command": "aws.ssmDocument.openLocalDocumentYaml",
                "title": "%AWS.command.ssmDocument.openLocalDocumentYaml%",
                "category": "%AWS.title%",
                "cloud9": {
                    "cn": {
                        "category": "%AWS.title.cn%"
                    }
                }
            },
            {
                "command": "aws.ssmDocument.deleteDocument",
                "title": "%AWS.command.ssmDocument.deleteDocument%",
                "category": "%AWS.title%",
                "cloud9": {
                    "cn": {
                        "category": "%AWS.title.cn%"
                    }
                }
            },
            {
                "command": "aws.ssmDocument.publishDocument",
                "title": "%AWS.command.ssmDocument.publishDocument%",
                "category": "%AWS.title%",
                "icon": "$(cloud-upload)",
                "cloud9": {
                    "cn": {
                        "category": "%AWS.title.cn%"
                    }
                }
            },
            {
                "command": "aws.ssmDocument.updateDocumentVersion",
                "title": "%AWS.command.ssmDocument.updateDocumentVersion%",
                "category": "%AWS.title%",
                "cloud9": {
                    "cn": {
                        "category": "%AWS.title.cn%"
                    }
                }
            },
            {
                "command": "aws.copyLogResource",
                "title": "%AWS.command.copyLogResource%",
                "category": "%AWS.title%",
                "icon": "$(files)",
                "cloud9": {
                    "cn": {
                        "category": "%AWS.title.cn%"
                    }
                }
            },
            {
                "command": "aws.cwl.searchLogGroup",
                "title": "%AWS.command.cloudWatchLogs.searchLogGroup%",
                "category": "%AWS.title%",
                "icon": "$(search-view-icon)",
                "cloud9": {
                    "cn": {
                        "category": "%AWS.title.cn%"
                    }
                }
            },
            {
                "command": "aws.saveCurrentLogDataContent",
                "title": "%AWS.command.saveCurrentLogDataContent%",
                "category": "%AWS.title%",
                "icon": "$(save)",
                "cloud9": {
                    "cn": {
                        "category": "%AWS.title.cn%"
                    }
                }
            },
            {
                "command": "aws.cwl.changeFilterPattern",
                "title": "%AWS.command.cwl.changeFilterPattern%",
                "category": "%AWS.title%",
                "icon": "$(search-view-icon)",
                "cloud9": {
                    "cn": {
                        "category": "%AWS.title.cn%"
                    }
                }
            },
            {
                "command": "aws.cwl.changeTimeFilter",
                "title": "%AWS.command.cwl.changeTimeFilter%",
                "category": "%AWS.title%",
                "icon": "$(calendar)",
                "cloud9": {
                    "cn": {
                        "category": "%AWS.title.cn%"
                    }
                }
            },
            {
                "command": "aws.addSamDebugConfig",
                "title": "%AWS.command.addSamDebugConfig%",
                "category": "%AWS.title%",
                "cloud9": {
                    "cn": {
                        "category": "%AWS.title.cn%"
                    }
                }
            },
            {
                "command": "aws.toggleSamCodeLenses",
                "title": "%AWS.command.toggleSamCodeLenses%",
                "category": "%AWS.title%",
                "cloud9": {
                    "cn": {
                        "category": "%AWS.title.cn%"
                    }
                }
            },
            {
                "command": "aws.ecs.runCommandInContainer",
                "title": "%AWS.ecs.runCommandInContainer%",
                "category": "%AWS.title%",
                "enablement": "viewItem == awsEcsContainerNodeExecEnabled",
                "cloud9": {
                    "cn": {
                        "category": "%AWS.title.cn%"
                    }
                }
            },
            {
                "command": "aws.ecs.openTaskInTerminal",
                "title": "%AWS.ecs.openTaskInTerminal%",
                "category": "%AWS.title%",
                "enablement": "viewItem == awsEcsContainerNodeExecEnabled",
                "cloud9": {
                    "cn": {
                        "category": "%AWS.title.cn%"
                    }
                }
            },
            {
                "command": "aws.ecs.enableEcsExec",
                "title": "%AWS.ecs.enableEcsExec%",
                "category": "%AWS.title%",
                "cloud9": {
                    "cn": {
                        "category": "%AWS.title.cn%"
                    }
                }
            },
            {
                "command": "aws.ecs.viewDocumentation",
                "title": "%AWS.generic.viewDocs%",
                "category": "%AWS.title%",
                "cloud9": {
                    "cn": {
                        "category": "%AWS.title.cn%"
                    }
                }
            },
            {
                "command": "aws.resources.copyIdentifier",
                "title": "%AWS.command.resources.copyIdentifier%",
                "category": "%AWS.title%",
                "cloud9": {
                    "cn": {
                        "category": "%AWS.title.cn%"
                    }
                }
            },
            {
                "command": "aws.resources.openResourcePreview",
                "title": "%AWS.generic.preview%",
                "category": "%AWS.title%",
                "icon": "$(open-preview)",
                "cloud9": {
                    "cn": {
                        "category": "%AWS.title.cn%"
                    }
                }
            },
            {
                "command": "aws.resources.createResource",
                "title": "%AWS.generic.create%",
                "category": "%AWS.title%",
                "icon": "$(add)",
                "cloud9": {
                    "cn": {
                        "category": "%AWS.title.cn%"
                    }
                }
            },
            {
                "command": "aws.resources.deleteResource",
                "title": "%AWS.generic.promptDelete%",
                "category": "%AWS.title%",
                "cloud9": {
                    "cn": {
                        "category": "%AWS.title.cn%"
                    }
                }
            },
            {
                "command": "aws.resources.updateResource",
                "title": "%AWS.generic.promptUpdate%",
                "category": "%AWS.title%",
                "icon": "$(pencil)",
                "cloud9": {
                    "cn": {
                        "category": "%AWS.title.cn%"
                    }
                }
            },
            {
                "command": "aws.resources.updateResourceInline",
                "title": "%AWS.generic.promptUpdate%",
                "category": "%AWS.title%",
                "icon": "$(pencil)",
                "cloud9": {
                    "cn": {
                        "category": "%AWS.title.cn%"
                    }
                }
            },
            {
                "command": "aws.resources.saveResource",
                "title": "%AWS.generic.save%",
                "category": "%AWS.title%",
                "icon": "$(save)",
                "cloud9": {
                    "cn": {
                        "category": "%AWS.title.cn%"
                    }
                }
            },
            {
                "command": "aws.resources.closeResource",
                "title": "%AWS.generic.close%",
                "category": "%AWS.title%",
                "icon": "$(close)",
                "cloud9": {
                    "cn": {
                        "category": "%AWS.title.cn%"
                    }
                }
            },
            {
                "command": "aws.resources.viewDocs",
                "title": "%AWS.generic.viewDocs%",
                "category": "%AWS.title%",
                "icon": "$(book)",
                "cloud9": {
                    "cn": {
                        "category": "%AWS.title.cn%"
                    }
                }
            },
            {
                "command": "aws.resources.configure",
                "title": "%AWS.command.resources.configure%",
                "category": "%AWS.title%",
                "icon": "$(gear)",
                "cloud9": {
                    "cn": {
                        "category": "%AWS.title.cn%"
                    }
                }
            },
            {
                "command": "aws.apprunner.createService",
                "title": "%AWS.command.apprunner.createService%",
                "category": "%AWS.title%",
                "cloud9": {
                    "cn": {
                        "category": "%AWS.title.cn%"
                    }
                }
            },
            {
                "command": "aws.ecs.disableEcsExec",
                "title": "%AWS.ecs.disableEcsExec%",
                "category": "%AWS.title%",
                "cloud9": {
                    "cn": {
                        "category": "%AWS.title.cn%"
                    }
                }
            },
            {
                "command": "aws.apprunner.createServiceFromEcr",
                "title": "%AWS.command.apprunner.createServiceFromEcr%",
                "category": "%AWS.title%",
                "cloud9": {
                    "cn": {
                        "category": "%AWS.title.cn%"
                    }
                }
            },
            {
                "command": "aws.apprunner.pauseService",
                "title": "%AWS.command.apprunner.pauseService%",
                "category": "%AWS.title%",
                "cloud9": {
                    "cn": {
                        "category": "%AWS.title.cn%"
                    }
                }
            },
            {
                "command": "aws.apprunner.resumeService",
                "title": "%AWS.command.apprunner.resumeService%",
                "category": "AWS",
                "cloud9": {
                    "cn": {
                        "category": "%AWS.title.cn%"
                    }
                }
            },
            {
                "command": "aws.apprunner.copyServiceUrl",
                "title": "%AWS.command.apprunner.copyServiceUrl%",
                "category": "%AWS.title%",
                "cloud9": {
                    "cn": {
                        "category": "%AWS.title.cn%"
                    }
                }
            },
            {
                "command": "aws.apprunner.open",
                "title": "%AWS.command.apprunner.open%",
                "category": "%AWS.title%",
                "cloud9": {
                    "cn": {
                        "category": "%AWS.title.cn%"
                    }
                }
            },
            {
                "command": "aws.apprunner.deleteService",
                "title": "%AWS.generic.promptDelete%",
                "category": "%AWS.title%",
                "cloud9": {
                    "cn": {
                        "category": "%AWS.title.cn%"
                    }
                }
            },
            {
                "command": "aws.apprunner.startDeployment",
                "title": "%AWS.command.apprunner.startDeployment%",
                "category": "%AWS.title%",
                "cloud9": {
                    "cn": {
                        "category": "%AWS.title.cn%"
                    }
                }
            },
            {
                "command": "aws.cloudFormation.newTemplate",
                "title": "%AWS.command.cloudFormation.newTemplate%",
                "category": "%AWS.title%",
                "cloud9": {
                    "cn": {
                        "category": "%AWS.title.cn%"
                    }
                }
            },
            {
                "command": "aws.sam.newTemplate",
                "title": "%AWS.command.sam.newTemplate%",
                "category": "%AWS.title%",
                "cloud9": {
                    "cn": {
                        "category": "%AWS.title.cn%"
                    }
                }
            },
            {
                "command": "aws.samcli.sync",
                "title": "%AWS.command.samcli.sync%",
                "category": "%AWS.title%"
            },
            {
                "command": "aws.codeWhisperer",
                "title": "%AWS.command.codewhisperer.title%",
                "category": "%AWS.title%"
            },
            {
                "command": "aws.codeWhisperer.configure",
                "title": "%AWS.command.codewhisperer.configure%",
                "category": "%AWS.title%",
                "icon": "$(gear)",
                "cloud9": {
                    "cn": {
                        "category": "%AWS.title.cn%"
                    }
                }
            },
            {
                "command": "aws.codeWhisperer.introduction",
                "title": "%AWS.command.codewhisperer.introduction%",
                "category": "%AWS.title%",
                "icon": "$(question)",
                "cloud9": {
                    "cn": {
                        "category": "%AWS.title.cn%"
                    }
                }
            },
            {
                "command": "aws.codeWhisperer.removeConnection",
                "title": "%AWS.command.codewhisperer.removeConnection%",
                "category": "%AWS.title%",
                "icon": "$(debug-disconnect)"
            },
            {
                "command": "aws.dev.openMenu",
                "title": "Open Developer Menu",
                "category": "AWS (Developer)",
                "enablement": "aws.isDevMode"
            }
        ],
        "jsonValidation": [
            {
                "fileMatch": ".aws/templates.json",
                "url": "./dist/src/templates/templates.json"
            },
            {
                "fileMatch": "*ecs-task-def.json",
                "url": "https://ecs-intellisense.s3-us-west-2.amazonaws.com/task-definition/schema.json"
            }
        ],
        "languages": [
            {
                "id": "asl",
                "extensions": [
                    ".asl.json",
                    ".asl"
                ],
                "aliases": [
                    "Amazon States Language"
                ]
            },
            {
                "id": "asl-yaml",
                "aliases": [
                    "Amazon States Language (YAML)"
                ],
                "extensions": [
                    ".asl.yaml",
                    ".asl.yml"
                ]
            },
            {
                "id": "ssm-json",
                "extensions": [
                    ".ssm.json"
                ],
                "aliases": [
                    "AWS Systems Manager Document (JSON)"
                ]
            },
            {
                "id": "ssm-yaml",
                "extensions": [
                    ".ssm.yaml",
                    ".ssm.yml"
                ],
                "aliases": [
                    "AWS Systems Manager Document (YAML)"
                ]
            }
        ],
        "keybindings": [
            {
                "command": "aws.previewStateMachine",
                "key": "ctrl+shift+v",
                "mac": "cmd+shift+v",
                "when": "editorTextFocus && editorLangId == asl || editorTextFocus && editorLangId == asl-yaml"
            },
            {
                "command": "aws.codeWhisperer",
                "key": "alt+c",
                "mac": "alt+c",
                "when": "editorTextFocus && CODEWHISPERER_ENABLED"
            },
            {
                "command": "aws.codeWhisperer.rejectCodeSuggestion",
                "key": "escape",
                "mac": "escape",
                "when": "inlineSuggestionVisible && !editorReadonly && CODEWHISPERER_ENABLED"
            },
            {
                "key": "right",
                "command": "editor.action.inlineSuggest.showNext",
                "when": "inlineSuggestionVisible && !editorReadonly && CODEWHISPERER_ENABLED"
            },
            {
                "key": "left",
                "command": "editor.action.inlineSuggest.showPrevious",
                "when": "inlineSuggestionVisible && !editorReadonly && CODEWHISPERER_ENABLED"
            }
        ],
        "grammars": [
            {
                "language": "asl",
                "scopeName": "source.asl",
                "path": "./syntaxes/ASL.tmLanguage"
            },
            {
                "language": "asl-yaml",
                "scopeName": "source.asl.yaml",
                "path": "./syntaxes/asl-yaml.tmLanguage.json"
            },
            {
                "language": "ssm-json",
                "scopeName": "source.ssmjson",
                "path": "./syntaxes/SSMJSON.tmLanguage"
            },
            {
                "language": "ssm-yaml",
                "scopeName": "source.ssmyaml",
                "path": "./syntaxes/SSMYAML.tmLanguage"
            }
        ],
        "resourceLabelFormatters": [
            {
                "scheme": "aws-cwl",
                "formatting": {
                    "label": "${path}",
                    "separator": "/"
                }
            },
            {
                "scheme": "s3*",
                "formatting": {
                    "label": "[S3] ${path}",
                    "separator": "/"
                }
            }
        ],
        "walkthroughs": [],
        "icons": {
            "aws-apprunner-service": {
                "description": "AWS Contributed Icon",
                "default": {
                    "fontPath": "./resources/fonts/aws-toolkit-icons.woff",
                    "fontCharacter": "\\f1aa"
                }
            },
            "aws-cdk-logo": {
                "description": "AWS Contributed Icon",
                "default": {
                    "fontPath": "./resources/fonts/aws-toolkit-icons.woff",
                    "fontCharacter": "\\f1ab"
                }
            },
            "aws-cloudformation-stack": {
                "description": "AWS Contributed Icon",
                "default": {
                    "fontPath": "./resources/fonts/aws-toolkit-icons.woff",
                    "fontCharacter": "\\f1ac"
                }
            },
            "aws-cloudwatch-log-group": {
                "description": "AWS Contributed Icon",
                "default": {
                    "fontPath": "./resources/fonts/aws-toolkit-icons.woff",
                    "fontCharacter": "\\f1ad"
                }
            },
            "aws-codecatalyst-logo": {
                "description": "AWS Contributed Icon",
                "default": {
                    "fontPath": "./resources/fonts/aws-toolkit-icons.woff",
                    "fontCharacter": "\\f1ae"
                }
            },
            "aws-ecr-registry": {
                "description": "AWS Contributed Icon",
                "default": {
                    "fontPath": "./resources/fonts/aws-toolkit-icons.woff",
                    "fontCharacter": "\\f1af"
                }
            },
            "aws-ecs-cluster": {
                "description": "AWS Contributed Icon",
                "default": {
                    "fontPath": "./resources/fonts/aws-toolkit-icons.woff",
                    "fontCharacter": "\\f1b0"
                }
            },
            "aws-ecs-container": {
                "description": "AWS Contributed Icon",
                "default": {
                    "fontPath": "./resources/fonts/aws-toolkit-icons.woff",
                    "fontCharacter": "\\f1b1"
                }
            },
            "aws-ecs-service": {
                "description": "AWS Contributed Icon",
                "default": {
                    "fontPath": "./resources/fonts/aws-toolkit-icons.woff",
                    "fontCharacter": "\\f1b2"
                }
            },
            "aws-generic-attach-file": {
                "description": "AWS Contributed Icon",
                "default": {
                    "fontPath": "./resources/fonts/aws-toolkit-icons.woff",
                    "fontCharacter": "\\f1b3"
                }
            },
            "aws-iot-certificate": {
                "description": "AWS Contributed Icon",
                "default": {
                    "fontPath": "./resources/fonts/aws-toolkit-icons.woff",
                    "fontCharacter": "\\f1b4"
                }
            },
            "aws-iot-policy": {
                "description": "AWS Contributed Icon",
                "default": {
                    "fontPath": "./resources/fonts/aws-toolkit-icons.woff",
                    "fontCharacter": "\\f1b5"
                }
            },
            "aws-iot-thing": {
                "description": "AWS Contributed Icon",
                "default": {
                    "fontPath": "./resources/fonts/aws-toolkit-icons.woff",
                    "fontCharacter": "\\f1b6"
                }
            },
            "aws-lambda-function": {
                "description": "AWS Contributed Icon",
                "default": {
                    "fontPath": "./resources/fonts/aws-toolkit-icons.woff",
                    "fontCharacter": "\\f1b7"
                }
            },
            "aws-s3-bucket": {
                "description": "AWS Contributed Icon",
                "default": {
                    "fontPath": "./resources/fonts/aws-toolkit-icons.woff",
                    "fontCharacter": "\\f1b8"
                }
            },
            "aws-s3-create-bucket": {
                "description": "AWS Contributed Icon",
                "default": {
                    "fontPath": "./resources/fonts/aws-toolkit-icons.woff",
                    "fontCharacter": "\\f1b9"
                }
            },
            "aws-schemas-registry": {
                "description": "AWS Contributed Icon",
                "default": {
                    "fontPath": "./resources/fonts/aws-toolkit-icons.woff",
                    "fontCharacter": "\\f1ba"
                }
            },
            "aws-schemas-schema": {
                "description": "AWS Contributed Icon",
                "default": {
                    "fontPath": "./resources/fonts/aws-toolkit-icons.woff",
                    "fontCharacter": "\\f1bb"
                }
            },
            "aws-stepfunctions-preview": {
                "description": "AWS Contributed Icon",
                "default": {
                    "fontPath": "./resources/fonts/aws-toolkit-icons.woff",
                    "fontCharacter": "\\f1bc"
                }
            }
        }
    },
    "scripts": {
        "prepare": "ts-node ./scripts/build/prepare.ts",
        "vscode:prepublish": "npm run clean && npm run buildScripts && webpack --mode production && npm run copyFiles -- --webpacked",
        "clean": "ts-node ./scripts/clean.ts dist",
        "reset": "npm run clean -- node_modules && npm install",
        "copyFiles": "ts-node ./scripts/build/copyFiles.ts",
        "buildScripts": "npm run generateClients && npm run generatePackage && npm run generateNonCodeFiles && npm run copyFiles",
        "compile": "npm run clean && npm run buildScripts && webpack --mode development && npm run copyFiles -- --webpacked",
        "watch": "npm run clean && npm run buildScripts && tsc -watch -p ./",
        "postinstall": "npm run generateTelemetry && npm run generateConfigurationAttributes",
        "testCompile": "npm run buildScripts && tsc -p ./ && npm run instrument",
        "test": "npm run testCompile && ts-node ./scripts/test/test.ts && npm run report",
        "testE2E": "npm run testCompile && ts-node ./scripts/test/testE2E.ts && npm run report",
        "testInteg": "npm run testCompile && ts-node ./scripts/test/testInteg.ts && npm run report",
        "lint": "ts-node ./scripts/lint/testLint.ts",
        "lintfix": "eslint -c .eslintrc.js --fix --ext .ts .",
        "package": "ts-node ./scripts/build/package.ts",
        "install-plugin": "vsce package -o aws-toolkit-vscode-test.vsix && code --install-extension aws-toolkit-vscode-test.vsix",
        "generateClients": "ts-node ./scripts/build/generateServiceClient.ts ",
        "generatePackage": "ts-node ./scripts/build/generateIcons.ts",
        "generateTelemetry": "node node_modules/@aws-toolkits/telemetry/lib/generateTelemetry.js --extraInput=src/shared/telemetry/vscodeTelemetry.json --output=src/shared/telemetry/telemetry.gen.ts",
        "generateNonCodeFiles": "ts-node ./scripts/build/generateNonCodeFiles.ts",
        "generateConfigurationAttributes": "ts-node ./scripts/build/generateConfigurationAttributes.ts",
        "newChange": "ts-node ./scripts/newChange.ts",
        "createRelease": "ts-node ./scripts/build/createRelease.ts",
        "serve": "webpack serve --config-name vue-hmr --mode development",
        "instrument": "nyc instrument --in-place ./dist/src",
        "report": "nyc report --reporter=html --reporter=json"
    },
    "devDependencies": {
        "@aws-toolkits/telemetry": "^1.0.136",
        "@cspotcode/source-map-support": "^0.8.1",
        "@sinonjs/fake-timers": "^10.0.2",
        "@types/adm-zip": "^0.4.34",
        "@types/async-lock": "^1.4.0",
        "@types/bytes": "^3.1.0",
        "@types/cross-spawn": "^6.0.0",
        "@types/fs-extra": "^9.0.11",
        "@types/glob": "^7.1.1",
        "@types/js-yaml": "^4.0.5",
        "@types/lodash": "^4.14.180",
        "@types/marked": "^5.0.0",
        "@types/mime-types": "^2.1.1",
        "@types/mocha": "^10.0.0",
        "@types/node": "^14.18.5",
        "@types/readline-sync": "^1.4.3",
        "@types/semver": "^7.5.0",
        "@types/sinon": "^10.0.5",
        "@types/sinonjs__fake-timers": "^8.1.2",
        "@types/tcp-port-used": "^1.0.1",
        "@types/uuid": "^9.0.1",
        "@types/vscode": "^1.65.0",
        "@types/vscode-webview": "^1.57.1",
        "@types/xml2js": "^0.4.8",
        "@typescript-eslint/eslint-plugin": "^5.59.0",
        "@typescript-eslint/parser": "^5.59.1",
        "@vscode/codicons": "^0.0.33",
        "@vscode/test-electron": "^2.3.3",
        "@vue/compiler-sfc": "^3.3.2",
        "circular-dependency-plugin": "^5.2.2",
        "css-loader": "^6.7.3",
        "esbuild-loader": "2.20.0",
        "eslint": "^8.26.0",
        "eslint-config-prettier": "8.8",
        "eslint-plugin-header": "^3.1.1",
        "eslint-plugin-no-null": "^1.0.2",
        "glob": "^7.1.7",
        "husky": "^7.0.2",
        "json-schema-to-typescript": "^12.0.0",
        "marked": "^5.0.4",
        "mocha": "^10.1.0",
        "mocha-junit-reporter": "^2.2.0",
        "mocha-multi-reporters": "^1.5.1",
        "nyc": "^15.1.0",
        "prettier": "^2.8.8",
        "prettier-plugin-sh": "^0.12.8",
        "pretty-quick": "^3.1.3",
        "readline-sync": "^1.4.9",
        "sinon": "^14.0.0",
        "ts-mockito": "^2.5.0",
        "ts-node": "^10.9.1",
        "umd-compat-loader": "^2.1.2",
        "vsce": "^2.6.3",
        "vscode-nls-dev": "^4.0.4",
        "vue-loader": "^17.2.2",
        "vue-style-loader": "^4.1.3",
        "webfont": "^11.2.26",
        "webpack": "^5.83.0",
        "webpack-cli": "^4.9.1",
        "webpack-dev-server": "^4.13.3"
    },
    "dependencies": {
        "@aws-sdk/client-sso": "^3.342.0",
        "@aws-sdk/client-sso-oidc": "^3.181.0",
        "@aws-sdk/credential-provider-ini": "^3.46.0",
        "@aws-sdk/credential-provider-process": "^3.15.0",
        "@aws-sdk/credential-provider-sso": "^3.345.0",
        "@aws-sdk/util-arn-parser": "^3.46.0",
        "@iarna/toml": "^2.2.5",
        "adm-zip": "^0.5.10",
        "amazon-states-language-service": "^1.10.0",
        "async-lock": "^1.4.0",
        "aws-sdk": "^2.1384.0",
        "aws-ssm-document-language-service": "^1.0.0",
        "bytes": "^3.1.2",
        "cross-spawn": "^7.0.3",
        "fast-json-patch": "^3.1.1",
        "fs-extra": "^10.0.1",
        "got": "^11.8.5",
        "immutable": "^4.3.0",
        "js-yaml": "^4.1.0",
        "jsonc-parser": "^3.2.0",
        "lodash": "^4.17.21",
        "mime-types": "^2.1.32",
        "moment": "^2.29.4",
        "portfinder": "^1.0.32",
        "semver": "^7.5.2",
        "strip-ansi": "^5.2.0",
        "tcp-port-used": "^1.0.1",
        "typescript": "^5.0.4",
        "uuid": "^9.0.0",
        "vscode-languageclient": "^6.1.4",
        "vscode-languageserver": "^6.1.1",
        "vscode-languageserver-textdocument": "^1.0.8",
        "vscode-nls": "^5.2.0",
        "vue": "^3.3.4",
        "winston": "^3.7.1",
        "winston-transport": "^4.5.0",
        "xml2js": "^0.6.0",
        "yaml": "^1.9.2",
        "yaml-cfn": "^0.3.2"
    },
    "prettier": {
        "printWidth": 120,
        "trailingComma": "es5",
        "tabWidth": 4,
        "singleQuote": true,
        "semi": false,
        "bracketSpacing": true,
        "arrowParens": "avoid",
        "endOfLine": "lf"
    }
}<|MERGE_RESOLUTION|>--- conflicted
+++ resolved
@@ -1112,13 +1112,10 @@
                 },
                 {
                     "command": "aws.ec2.openRemoteConnection",
-<<<<<<< HEAD
-=======
                     "when": "aws.isDevMode"
                 },
                 {
                     "command": "aws.ec2.openTerminal",
->>>>>>> bd58f9e5
                     "when": "aws.isDevMode"
                 },
                 {
@@ -1333,7 +1330,6 @@
                 },
                 {
                     "command": "aws.ec2.openTerminal",
-<<<<<<< HEAD
                     "group": "0@1",
                     "when": "viewItem == awsEc2Node"
                 },
@@ -1354,8 +1350,6 @@
                 },
                 {
                     "command": "aws.ec2.rebootInstance",
-=======
->>>>>>> bd58f9e5
                     "group": "0@1",
                     "when": "viewItem == awsEc2Node"
                 },
@@ -2120,7 +2114,6 @@
             {
                 "command": "aws.ec2.openRemoteConnection",
                 "title": "%AWS.command.ec2.openRemoteConnection%",
-<<<<<<< HEAD
                 "category": "%AWS.title%",
                 "cloud9": {
                     "cn": {
@@ -2151,8 +2144,6 @@
             {
                 "command": "aws.ec2.rebootInstance",
                 "title": "%AWS.command.ec2.rebootInstance%",
-=======
->>>>>>> bd58f9e5
                 "category": "%AWS.title%",
                 "cloud9": {
                     "cn": {
