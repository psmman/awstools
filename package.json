{
    "name": "aws-toolkit-vscode",
    "displayName": "AWS Toolkit",
    "description": "Including CodeWhisperer, CodeCatalyst, and support for Lambda, S3, CloudWatch Logs, and many other services",
    "version": "1.99.0-SNAPSHOT",
    "extensionKind": [
        "workspace"
    ],
    "publisher": "amazonwebservices",
    "license": "Apache-2.0",
    "repository": {
        "type": "git",
        "url": "https://github.com/aws/aws-toolkit-vscode"
    },
    "engines": {
        "npm": "^10.1.0",
        "vscode": "^1.68.0"
    },
    "icon": "resources/marketplace/aws-icon-256x256.png",
    "bugs": {
        "url": "https://github.com/aws/aws-toolkit-vscode/issues"
    },
    "galleryBanner": {
        "color": "#FF9900",
        "theme": "light"
    },
    "categories": [
        "Debuggers",
        "Linters",
        "Other"
    ],
    "keywords": [
        "Lambda",
        "CodeCatalyst",
        "CodeWhisperer",
        "Code",
        "Whisperer"
    ],
    "preview": false,
    "qna": "https://github.com/aws/aws-toolkit-vscode/issues",
    "activationEvents": [
        "onStartupFinished",
        "onDebugResolve:aws-sam",
        "onView:aws.codeWhisperer.securityPanel",
        "onDebugInitialConfigurations",
        "onLanguage:javascript",
        "onLanguage:java",
        "onLanguage:python",
        "onLanguage:csharp",
        "onLanguage:yaml",
        "onFileSystem:s3",
        "onFileSystem:s3-readonly",
        "onCommand:aws.codeWhisperer.accept"
    ],
    "main": "./dist/src/main",
    "browser": "./dist/src/extensionWeb",
    "contributes": {
        "configuration": {
            "type": "object",
            "title": "%AWS.productName%",
            "cloud9": {
                "cn": {
                    "title": "%AWS.productName.cn%"
                }
            },
            "properties": {
                "aws.profile": {
                    "type": "string",
                    "deprecationMessage": "The current profile is now stored internally by the Toolkit.",
                    "description": "%AWS.configuration.profileDescription%"
                },
                "aws.ecs.openTerminalCommand": {
                    "type": "string",
                    "default": "/bin/sh",
                    "markdownDescription": "%AWS.configuration.description.ecs.openTerminalCommand%"
                },
                "aws.iot.maxItemsPerPage": {
                    "type": "number",
                    "default": 100,
                    "minimum": 1,
                    "maximum": 250,
                    "markdownDescription": "%AWS.configuration.description.iot.maxItemsPerPage%"
                },
                "aws.s3.maxItemsPerPage": {
                    "type": "number",
                    "default": 300,
                    "minimum": 3,
                    "maximum": 1000,
                    "markdownDescription": "%AWS.configuration.description.s3.maxItemsPerPage%"
                },
                "aws.samcli.location": {
                    "type": "string",
                    "scope": "machine",
                    "default": "",
                    "markdownDescription": "%AWS.configuration.description.samcli.location%"
                },
                "aws.samcli.lambdaTimeout": {
                    "type": "number",
                    "default": 90000,
                    "markdownDescription": "%AWS.configuration.description.samcli.lambdaTimeout%"
                },
                "aws.samcli.legacyDeploy": {
                    "type": "boolean",
                    "default": false,
                    "markdownDescription": "%AWS.configuration.description.samcli.legacyDeploy%"
                },
                "aws.logLevel": {
                    "type": "string",
                    "default": "info",
                    "enum": [
                        "error",
                        "warn",
                        "info",
                        "verbose",
                        "debug"
                    ],
                    "enumDescriptions": [
                        "Errors Only",
                        "Errors and Warnings",
                        "Errors, Warnings, and Info",
                        "Errors, Warnings, Info, and Verbose",
                        "Errors, Warnings, Info, Verbose, and Debug"
                    ],
                    "markdownDescription": "%AWS.configuration.description.logLevel%",
                    "cloud9": {
                        "cn": {
                            "markdownDescription": "%AWS.configuration.description.logLevel.cn%"
                        }
                    }
                },
                "aws.telemetry": {
                    "type": "boolean",
                    "default": true,
                    "markdownDescription": "%AWS.configuration.description.telemetry%",
                    "cloud9": {
                        "cn": {
                            "markdownDescription": "%AWS.configuration.description.telemetry.cn%"
                        }
                    }
                },
                "aws.stepfunctions.asl.format.enable": {
                    "type": "boolean",
                    "scope": "window",
                    "default": true,
                    "description": "%AWS.stepFunctions.asl.format.enable.desc%"
                },
                "aws.stepfunctions.asl.maxItemsComputed": {
                    "type": "number",
                    "default": 5000,
                    "description": "%AWS.stepFunctions.asl.maxItemsComputed.desc%"
                },
                "aws.ssmDocument.ssm.maxItemsComputed": {
                    "type": "number",
                    "default": 5000,
                    "description": "%AWS.ssmDocument.ssm.maxItemsComputed.desc%"
                },
                "aws.cwl.limit": {
                    "type": "number",
                    "default": 10000,
                    "description": "%AWS.cwl.limit.desc%",
                    "maximum": 10000
                },
                "aws.samcli.manuallySelectedBuckets": {
                    "type": "object",
                    "description": "%AWS.samcli.deploy.bucket.recentlyUsed%",
                    "default": []
                },
                "aws.samcli.enableCodeLenses": {
                    "type": "boolean",
                    "description": "%AWS.configuration.enableCodeLenses%",
                    "default": false
                },
                "aws.suppressPrompts": {
                    "type": "object",
                    "description": "%AWS.configuration.description.suppressPrompts%",
                    "default": {},
                    "properties": {
                        "apprunnerNotifyPricing": {
                            "type": "boolean",
                            "default": false
                        },
                        "apprunnerNotifyPause": {
                            "type": "boolean",
                            "default": false
                        },
                        "ecsRunCommand": {
                            "type": "boolean",
                            "default": false
                        },
                        "ecsRunCommandEnable": {
                            "type": "boolean",
                            "default": false
                        },
                        "ecsRunCommandDisable": {
                            "type": "boolean",
                            "default": false
                        },
                        "regionAddAutomatically": {
                            "type": "boolean",
                            "default": false
                        },
                        "yamlExtPrompt": {
                            "type": "boolean",
                            "default": false
                        },
                        "fileViewerEdit": {
                            "type": "boolean",
                            "default": false
                        },
                        "createCredentialsProfile": {
                            "type": "boolean",
                            "default": false
                        },
                        "samcliConfirmDevStack": {
                            "type": "boolean",
                            "default": false
                        },
                        "remoteConnected": {
                            "type": "boolean",
                            "default": false
                        },
                        "codeWhispererNewWelcomeMessage": {
                            "type": "boolean",
                            "default": false
                        },
                        "codeWhispererConnectionExpired": {
                            "type": "boolean",
                            "default": false
                        },
                        "amazonQWelcomePage": {
                            "type": "boolean",
                            "default": false
                        }
                    },
                    "additionalProperties": false
                },
                "aws.experiments": {
                    "type": "object",
                    "markdownDescription": "%AWS.configuration.description.experiments%",
                    "default": {
                        "jsonResourceModification": false
                    },
                    "properties": {
                        "jsonResourceModification": {
                            "type": "boolean",
                            "default": false
                        }
                    },
                    "additionalProperties": false
                },
                "aws.codeWhisperer.includeSuggestionsWithCodeReferences": {
                    "type": "boolean",
                    "description": "%AWS.configuration.description.codewhisperer%",
                    "default": true
                },
                "aws.codeWhisperer.importRecommendation": {
                    "type": "boolean",
                    "description": "%AWS.configuration.description.codewhisperer.importRecommendation%",
                    "default": true
                },
                "aws.codeWhisperer.shareCodeWhispererContentWithAWS": {
                    "type": "boolean",
                    "markdownDescription": "%AWS.configuration.description.codewhisperer.shareCodeWhispererContentWithAWS%",
                    "default": true,
                    "scope": "application"
                },
                "aws.codeWhisperer.javaCompilationOutput": {
                    "type": "string",
                    "default": "",
                    "description": "Provide the ABSOLUTE path which is used to store java project compilation results."
                },
                "aws.resources.enabledResources": {
                    "type": "array",
                    "description": "%AWS.configuration.description.resources.enabledResources%",
                    "items": {
                        "type": "string"
                    }
                },
                "aws.lambda.recentlyUploaded": {
                    "type": "object",
                    "description": "%AWS.configuration.description.lambda.recentlyUploaded%",
                    "default": []
                },
                "aws.weaverBird.region": {
                    "type": "string",
                    "default": "Gamma-IAD",
                    "description": "AWS region to use during the invocation.",
                    "enum": [
                        "Alpha-PDX",
                        "Gamma-IAD",
                        "Gamma-PDX"
                    ]
                }
            }
        },
        "debuggers": [
            {
                "type": "aws-sam",
                "when": "isCloud9 || !aws.isWebExtHost",
                "label": "%AWS.configuration.description.awssam.debug.label%",
                "configurationAttributes": {
                    "direct-invoke": {
                        "$schema": "http://json-schema.org/draft-07/schema#",
                        "title": "AwsSamDebuggerConfiguration",
                        "additionalProperties": false,
                        "properties": {
                            "aws": {
                                "title": "AWS Connection",
                                "description": "%AWS.configuration.description.awssam.debug.aws%",
                                "properties": {
                                    "credentials": {
                                        "description": "%AWS.configuration.description.awssam.debug.credentials%",
                                        "type": "string",
                                        "cloud9": {
                                            "cn": {
                                                "description": "%AWS.configuration.description.awssam.debug.credentials.cn%"
                                            }
                                        }
                                    },
                                    "region": {
                                        "description": "%AWS.configuration.description.awssam.debug.region%",
                                        "type": "string"
                                    }
                                },
                                "additionalProperties": false,
                                "type": "object"
                            },
                            "invokeTarget": {
                                "oneOf": [
                                    {
                                        "title": "Template Target Properties",
                                        "description": "%AWS.configuration.description.awssam.debug.invokeTarget%",
                                        "properties": {
                                            "templatePath": {
                                                "description": "%AWS.configuration.description.awssam.debug.templatePath%",
                                                "type": "string"
                                            },
                                            "logicalId": {
                                                "description": "%AWS.configuration.description.awssam.debug.logicalId%",
                                                "type": "string"
                                            },
                                            "target": {
                                                "description": "%AWS.configuration.description.awssam.debug.target%",
                                                "type": "string",
                                                "enum": [
                                                    "template"
                                                ]
                                            }
                                        },
                                        "additionalProperties": false,
                                        "required": [
                                            "templatePath",
                                            "logicalId",
                                            "target"
                                        ],
                                        "type": "object"
                                    },
                                    {
                                        "title": "Code Target Properties",
                                        "description": "%AWS.configuration.description.awssam.debug.invokeTarget%",
                                        "properties": {
                                            "lambdaHandler": {
                                                "description": "%AWS.configuration.description.awssam.debug.lambdaHandler%",
                                                "type": "string"
                                            },
                                            "projectRoot": {
                                                "description": "%AWS.configuration.description.awssam.debug.projectRoot%",
                                                "type": "string"
                                            },
                                            "target": {
                                                "description": "%AWS.configuration.description.awssam.debug.target%",
                                                "type": "string",
                                                "enum": [
                                                    "code"
                                                ]
                                            },
                                            "architecture": {
                                                "description": "%AWS.configuration.description.awssam.debug.architecture%",
                                                "type": "string",
                                                "enum": [
                                                    "x86_64",
                                                    "arm64"
                                                ]
                                            }
                                        },
                                        "additionalProperties": false,
                                        "required": [
                                            "lambdaHandler",
                                            "projectRoot",
                                            "target"
                                        ],
                                        "type": "object"
                                    },
                                    {
                                        "title": "API Target Properties",
                                        "description": "%AWS.configuration.description.awssam.debug.invokeTarget%",
                                        "properties": {
                                            "templatePath": {
                                                "description": "%AWS.configuration.description.awssam.debug.templatePath%",
                                                "type": "string"
                                            },
                                            "logicalId": {
                                                "description": "%AWS.configuration.description.awssam.debug.logicalId%",
                                                "type": "string"
                                            },
                                            "target": {
                                                "description": "%AWS.configuration.description.awssam.debug.target%",
                                                "type": "string",
                                                "enum": [
                                                    "api"
                                                ]
                                            }
                                        },
                                        "additionalProperties": false,
                                        "required": [
                                            "templatePath",
                                            "logicalId",
                                            "target"
                                        ],
                                        "type": "object"
                                    }
                                ]
                            },
                            "lambda": {
                                "title": "Lambda Properties",
                                "description": "%AWS.configuration.description.awssam.debug.lambda%",
                                "properties": {
                                    "environmentVariables": {
                                        "description": "%AWS.configuration.description.awssam.debug.envvars%",
                                        "additionalProperties": {
                                            "type": [
                                                "string"
                                            ]
                                        },
                                        "type": "object"
                                    },
                                    "payload": {
                                        "description": "%AWS.configuration.description.awssam.debug.event%",
                                        "properties": {
                                            "json": {
                                                "description": "%AWS.configuration.description.awssam.debug.event.json%",
                                                "type": "object"
                                            },
                                            "path": {
                                                "description": "%AWS.configuration.description.awssam.debug.event.path%",
                                                "type": "string"
                                            }
                                        },
                                        "additionalProperties": false,
                                        "type": "object"
                                    },
                                    "memoryMb": {
                                        "description": "%AWS.configuration.description.awssam.debug.memoryMb%",
                                        "type": "number"
                                    },
                                    "runtime": {
                                        "description": "%AWS.configuration.description.awssam.debug.runtime%",
                                        "type": "string"
                                    },
                                    "timeoutSec": {
                                        "description": "%AWS.configuration.description.awssam.debug.timeout%",
                                        "type": "number"
                                    },
                                    "pathMappings": {
                                        "type:": "array",
                                        "items": {
                                            "title": "Path Mapping",
                                            "type": "object",
                                            "properties": {
                                                "localRoot": {
                                                    "type": "string"
                                                },
                                                "remoteRoot": {
                                                    "type": "string"
                                                }
                                            },
                                            "additionalProperties": false,
                                            "required": [
                                                "localRoot",
                                                "remoteRoot"
                                            ]
                                        }
                                    }
                                },
                                "additionalProperties": false,
                                "type": "object"
                            },
                            "sam": {
                                "title": "SAM CLI Properties",
                                "description": "%AWS.configuration.description.awssam.debug.sam%",
                                "properties": {
                                    "buildArguments": {
                                        "description": "%AWS.configuration.description.awssam.debug.buildArguments%",
                                        "type": "array",
                                        "items": {
                                            "type": "string"
                                        }
                                    },
                                    "buildDir": {
                                        "description": "%AWS.configuration.description.awssam.debug.buildDir%",
                                        "type": "string"
                                    },
                                    "containerBuild": {
                                        "description": "%AWS.configuration.description.awssam.debug.containerBuild%",
                                        "type": "boolean"
                                    },
                                    "dockerNetwork": {
                                        "description": "%AWS.configuration.description.awssam.debug.dockerNetwork%",
                                        "type": "string"
                                    },
                                    "localArguments": {
                                        "description": "%AWS.configuration.description.awssam.debug.localArguments%",
                                        "type": "array",
                                        "items": {
                                            "type": "string"
                                        }
                                    },
                                    "skipNewImageCheck": {
                                        "description": "%AWS.configuration.description.awssam.debug.skipNewImageCheck%",
                                        "type": "boolean"
                                    },
                                    "template": {
                                        "description": "%AWS.configuration.description.awssam.debug.template%",
                                        "properties": {
                                            "parameters": {
                                                "description": "%AWS.configuration.description.awssam.debug.templateParameters%",
                                                "additionalProperties": {
                                                    "type": [
                                                        "string",
                                                        "number"
                                                    ]
                                                },
                                                "type": "object"
                                            }
                                        },
                                        "type": "object",
                                        "additionalProperties": false
                                    }
                                },
                                "additionalProperties": false,
                                "type": "object"
                            },
                            "api": {
                                "title": "API Gateway Properties",
                                "description": "%AWS.configuration.description.awssam.debug.api%",
                                "properties": {
                                    "path": {
                                        "description": "%AWS.configuration.description.awssam.debug.api.path%",
                                        "type": "string"
                                    },
                                    "httpMethod": {
                                        "description": "%AWS.configuration.description.awssam.debug.api.httpMethod%",
                                        "type": "string",
                                        "enum": [
                                            "delete",
                                            "get",
                                            "head",
                                            "options",
                                            "patch",
                                            "post",
                                            "put"
                                        ]
                                    },
                                    "payload": {
                                        "description": "%AWS.configuration.description.awssam.debug.event%",
                                        "properties": {
                                            "json": {
                                                "description": "%AWS.configuration.description.awssam.debug.event.json%",
                                                "type": "object"
                                            },
                                            "path": {
                                                "description": "%AWS.configuration.description.awssam.debug.event.path%",
                                                "type": "string"
                                            }
                                        },
                                        "additionalProperties": false,
                                        "type": "object"
                                    },
                                    "headers": {
                                        "description": "%AWS.configuration.description.awssam.debug.api.headers%",
                                        "type": "object",
                                        "additionalProperties": {
                                            "type": "string"
                                        }
                                    },
                                    "querystring": {
                                        "description": "%AWS.configuration.description.awssam.debug.api.queryString%",
                                        "type": "string"
                                    },
                                    "stageVariables": {
                                        "description": "%AWS.configuration.description.awssam.debug.api.stageVariables%",
                                        "type": "object",
                                        "additionalProperties": {
                                            "type": "string"
                                        }
                                    },
                                    "clientCertificateId": {
                                        "description": "%AWS.configuration.description.awssam.debug.api.clientCertId%",
                                        "type": "string"
                                    }
                                },
                                "additionalProperties": false,
                                "required": [
                                    "path",
                                    "httpMethod"
                                ],
                                "type": "object"
                            }
                        },
                        "required": [
                            "invokeTarget"
                        ],
                        "type": "object"
                    }
                },
                "configurationSnippets": [
                    {
                        "label": "%AWS.configuration.description.awssam.debug.snippets.lambdaCode.label%",
                        "description": "%AWS.configuration.description.awssam.debug.snippets.lambdaCode.description%",
                        "body": {
                            "type": "aws-sam",
                            "request": "direct-invoke",
                            "name": "${3:Invoke Lambda}",
                            "invokeTarget": {
                                "target": "code",
                                "lambdaHandler": "${1:Function Handler}",
                                "projectRoot": "^\"\\${workspaceFolder}\""
                            },
                            "lambda": {
                                "runtime": "${2:Lambda Runtime}",
                                "payload": {
                                    "json": {}
                                }
                            }
                        },
                        "cloud9": {
                            "cn": {
                                "label": "%AWS.configuration.description.awssam.debug.snippets.lambdaCode.label.cn%",
                                "description": "%AWS.configuration.description.awssam.debug.snippets.lambdaCode.description.cn%"
                            }
                        }
                    },
                    {
                        "label": "%AWS.configuration.description.awssam.debug.snippets.lambdaTemplate.label%",
                        "description": "%AWS.configuration.description.awssam.debug.snippets.lambdaTemplate.description%",
                        "body": {
                            "type": "aws-sam",
                            "request": "direct-invoke",
                            "name": "${3:Invoke Lambda}",
                            "invokeTarget": {
                                "target": "template",
                                "templatePath": "${1:Template Location}",
                                "logicalId": "${2:Function Logical ID}"
                            },
                            "lambda": {
                                "payload": {
                                    "json": {}
                                }
                            }
                        },
                        "cloud9": {
                            "cn": {
                                "label": "%AWS.configuration.description.awssam.debug.snippets.lambdaTemplate.label.cn%",
                                "description": "%AWS.configuration.description.awssam.debug.snippets.lambdaTemplate.description.cn%"
                            }
                        }
                    },
                    {
                        "label": "%AWS.configuration.description.awssam.debug.snippets.api.label%",
                        "description": "%AWS.configuration.description.awssam.debug.snippets.api.description%",
                        "body": {
                            "type": "aws-sam",
                            "request": "direct-invoke",
                            "name": "${5:Invoke Lambda with API Gateway}",
                            "invokeTarget": {
                                "target": "api",
                                "templatePath": "${1:Template Location}",
                                "logicalId": "${2:Function Logical ID}"
                            },
                            "api": {
                                "path": "${3:Path}",
                                "httpMethod": "${4:Method}",
                                "payload": {
                                    "json": {}
                                }
                            }
                        },
                        "cloud9": {
                            "cn": {
                                "label": "%AWS.configuration.description.awssam.debug.snippets.api.label.cn%",
                                "description": "%AWS.configuration.description.awssam.debug.snippets.api.description.cn%"
                            }
                        }
                    }
                ]
            }
        ],
        "viewsContainers": {
            "activitybar": [
                {
                    "id": "aws-explorer",
                    "title": "%AWS.title%",
                    "icon": "resources/aws-logo.svg",
                    "cloud9": {
                        "cn": {
                            "title": "%AWS.title.cn%",
                            "icon": "resources/aws-cn-logo.svg"
                        }
                    }
                },
                {
<<<<<<< HEAD
                    "id": "awsq",
                    "title": "%AWS.q.title%",
                    "icon": "resources/awsq-logo.svg"
=======
                    "id": "amazonq",
                    "title": "%AWS.amazonq.title%",
                    "icon": "resources/amazonq-logo.svg"
>>>>>>> 5f6008ed
                }
            ],
            "panel": [
                {
                    "id": "aws-codewhisperer-reference-log",
                    "title": "CodeWhisperer Reference Log",
                    "icon": "media/aws-logo.svg"
                }
            ]
        },
        "views": {
<<<<<<< HEAD
            "awsq": [
                {
                    "type": "webview",
                    "id": "aws.AWSQChatView",
                    "name": "%AWS.q.chat%"
=======
            "amazonq": [
                {
                    "type": "webview",
                    "id": "aws.AmazonQChatView",
                    "name": "%AWS.amazonq.chat%"
>>>>>>> 5f6008ed
                }
            ],
            "aws-explorer": [
                {
                    "id": "aws.developerTools",
                    "name": "%AWS.developerTools.explorerTitle%"
                },
                {
                    "id": "aws.explorer",
                    "name": "%AWS.lambda.explorerTitle%",
                    "when": "isCloud9 || !aws.isWebExtHost"
                }
            ],
            "aws-codewhisperer-reference-log": [
                {
                    "type": "webview",
                    "id": "aws.codeWhisperer.referenceLog",
                    "name": ""
                }
            ]
        },
        "submenus": [
            {
                "id": "aws.auth",
                "label": "%AWS.submenu.auth.title%",
                "icon": "$(ellipsis)",
                "when": "isCloud9 || !aws.isWebExtHost"
            },
            {
                "id": "aws.codewhisperer.submenu",
                "label": "%AWS.codewhisperer.submenu.title%",
                "icon": "$(ellipsis)"
            },
            {
<<<<<<< HEAD
                "label": "%AWS.submenu.awsqEditorContextSubmenu.title%",
                "id": "awsqEditorContextSubmenu"
=======
                "id": "aws.amazonq.submenu",
                "label": "%AWS.codewhisperer.submenu.title%",
                "icon": "$(ellipsis)"
            },
            {
                "label": "%AWS.submenu.amazonqEditorContextSubmenu.title%",
                "id": "amazonqEditorContextSubmenu"
>>>>>>> 5f6008ed
            },
            {
                "id": "aws.codecatalyst.submenu",
                "label": "%AWS.codecatalyst.submenu.title%",
                "icon": "$(ellipsis)",
                "when": "isCloud9 || !aws.isWebExtHost"
            }
        ],
        "menus": {
            "commandPalette": [
                {
                    "command": "aws.apig.copyUrl",
                    "when": "false"
                },
                {
                    "command": "aws.apig.invokeRemoteRestApi",
                    "when": "false"
                },
                {
                    "command": "aws.deleteCloudFormation",
                    "when": "false"
                },
                {
                    "command": "aws.downloadStateMachineDefinition",
                    "when": "false"
                },
                {
                    "command": "aws.ecr.createRepository",
                    "when": "false"
                },
                {
                    "command": "aws.executeStateMachine",
                    "when": "false"
                },
                {
                    "command": "aws.copyArn",
                    "when": "false"
                },
                {
                    "command": "aws.copyName",
                    "when": "false"
                },
                {
                    "command": "aws.listCommands",
                    "when": "false"
                },
                {
                    "command": "aws.codecatalyst.listCommands",
                    "when": "false"
                },
                {
                    "command": "aws.codecatalyst.openDevEnv",
                    "when": "!isCloud9"
                },
                {
                    "command": "aws.codecatalyst.createDevEnv",
                    "when": "!isCloud9"
                },
                {
                    "command": "aws.codewhisperer.signout",
                    "when": "false"
                },
                {
                    "command": "aws.codewhisperer.reconnect",
                    "when": "false"
                },
                {
                    "command": "aws.downloadSchemaItemCode",
                    "when": "false"
                },
                {
                    "command": "aws.deleteLambda",
                    "when": "false"
                },
                {
                    "command": "aws.downloadLambda",
                    "when": "false"
                },
                {
                    "command": "aws.invokeLambda",
                    "when": "false"
                },
                {
                    "command": "aws.copyLambdaUrl",
                    "when": "false"
                },
                {
                    "command": "aws.viewSchemaItem",
                    "when": "false"
                },
                {
                    "command": "aws.searchSchema",
                    "when": "false"
                },
                {
                    "command": "aws.searchSchemaPerRegistry",
                    "when": "false"
                },
                {
                    "command": "aws.refreshAwsExplorer",
                    "when": "false"
                },
                {
                    "command": "aws.cdk.refresh",
                    "when": "false"
                },
                {
                    "command": "aws.cdk.viewDocs",
                    "when": "false"
                },
                {
                    "command": "aws.ssmDocument.openLocalDocument",
                    "when": "false"
                },
                {
                    "command": "aws.ssmDocument.openLocalDocumentJson",
                    "when": "false"
                },
                {
                    "command": "aws.ssmDocument.openLocalDocumentYaml",
                    "when": "false"
                },
                {
                    "command": "aws.ssmDocument.deleteDocument",
                    "when": "false"
                },
                {
                    "command": "aws.ssmDocument.updateDocumentVersion",
                    "when": "false"
                },
                {
                    "command": "aws.copyLogResource",
                    "when": "resourceScheme == aws-cwl"
                },
                {
                    "command": "aws.saveCurrentLogDataContent",
                    "when": "resourceScheme == aws-cwl"
                },
                {
                    "command": "aws.s3.editFile",
                    "when": "resourceScheme == s3-readonly"
                },
                {
                    "command": "aws.cwl.viewLogStream",
                    "when": "false"
                },
                {
                    "command": "aws.cwl.changeFilterPattern",
                    "when": "false"
                },
                {
                    "command": "aws.cwl.changeTimeFilter",
                    "when": "false"
                },
                {
                    "command": "aws.ecr.deleteRepository",
                    "when": "false"
                },
                {
                    "command": "aws.ecr.copyTagUri",
                    "when": "false"
                },
                {
                    "command": "aws.ecr.copyRepositoryUri",
                    "when": "false"
                },
                {
                    "command": "aws.ecr.deleteTag",
                    "when": "false"
                },
                {
                    "command": "aws.iot.createThing",
                    "when": "false"
                },
                {
                    "command": "aws.iot.deleteThing",
                    "when": "false"
                },
                {
                    "command": "aws.iot.createCert",
                    "when": "false"
                },
                {
                    "command": "aws.iot.deleteCert",
                    "when": "false"
                },
                {
                    "command": "aws.iot.attachCert",
                    "when": "false"
                },
                {
                    "command": "aws.iot.attachPolicy",
                    "when": "false"
                },
                {
                    "command": "aws.iot.activateCert",
                    "when": "false"
                },
                {
                    "command": "aws.iot.deactivateCert",
                    "when": "false"
                },
                {
                    "command": "aws.iot.revokeCert",
                    "when": "false"
                },
                {
                    "command": "aws.iot.createPolicy",
                    "when": "false"
                },
                {
                    "command": "aws.iot.deletePolicy",
                    "when": "false"
                },
                {
                    "command": "aws.iot.createPolicyVersion",
                    "when": "false"
                },
                {
                    "command": "aws.iot.deletePolicyVersion",
                    "when": "false"
                },
                {
                    "command": "aws.iot.detachCert",
                    "when": "false"
                },
                {
                    "command": "aws.iot.detachPolicy",
                    "when": "false"
                },
                {
                    "command": "aws.iot.viewPolicyVersion",
                    "when": "false"
                },
                {
                    "command": "aws.iot.setDefaultPolicy",
                    "when": "false"
                },
                {
                    "command": "aws.iot.copyEndpoint",
                    "when": "false"
                },
                {
                    "command": "aws.deploySamApplication",
                    "when": "config.aws.samcli.legacyDeploy"
                },
                {
                    "command": "aws.redshift.editConnection",
                    "when": "false"
                },
                {
                    "command": "aws.redshift.deleteConnection",
                    "when": "false"
                },
                {
                    "command": "aws.samcli.sync",
                    "when": "!config.aws.samcli.legacyDeploy"
                },
                {
                    "command": "aws.s3.copyPath",
                    "when": "false"
                },
                {
                    "command": "aws.s3.createBucket",
                    "when": "false"
                },
                {
                    "command": "aws.s3.createFolder",
                    "when": "false"
                },
                {
                    "command": "aws.s3.deleteBucket",
                    "when": "false"
                },
                {
                    "command": "aws.s3.deleteFile",
                    "when": "false"
                },
                {
                    "command": "aws.s3.downloadFileAs",
                    "when": "false"
                },
                {
                    "command": "aws.s3.openFile",
                    "when": "false"
                },
                {
                    "command": "aws.s3.editFile",
                    "when": "false"
                },
                {
                    "command": "aws.s3.uploadFileToParent",
                    "when": "false"
                },
                {
                    "command": "aws.apprunner.startDeployment",
                    "when": "false"
                },
                {
                    "command": "aws.apprunner.createService",
                    "when": "false"
                },
                {
                    "command": "aws.apprunner.pauseService",
                    "when": "false"
                },
                {
                    "command": "aws.apprunner.resumeService",
                    "when": "false"
                },
                {
                    "command": "aws.apprunner.copyServiceUrl",
                    "when": "false"
                },
                {
                    "command": "aws.apprunner.open",
                    "when": "false"
                },
                {
                    "command": "aws.apprunner.deleteService",
                    "when": "false"
                },
                {
                    "command": "aws.apprunner.createServiceFromEcr",
                    "when": "false"
                },
                {
                    "command": "aws.resources.copyIdentifier",
                    "when": "false"
                },
                {
                    "command": "aws.resources.openResourcePreview",
                    "when": "false"
                },
                {
                    "command": "aws.resources.createResource",
                    "when": "false"
                },
                {
                    "command": "aws.resources.deleteResource",
                    "when": "false"
                },
                {
                    "command": "aws.resources.updateResource",
                    "when": "false"
                },
                {
                    "command": "aws.resources.updateResourceInline",
                    "when": "false"
                },
                {
                    "command": "aws.resources.saveResource",
                    "when": "false"
                },
                {
                    "command": "aws.resources.closeResource",
                    "when": "false"
                },
                {
                    "command": "aws.resources.viewDocs",
                    "when": "false"
                },
                {
                    "command": "aws.ecs.runCommandInContainer",
                    "when": "false"
                },
                {
                    "command": "aws.ecs.openTaskInTerminal",
                    "when": "false"
                },
                {
                    "command": "aws.ecs.enableEcsExec",
                    "when": "false"
                },
                {
                    "command": "aws.ecs.disableEcsExec",
                    "when": "false"
                },
                {
                    "command": "aws.ecs.viewDocumentation",
                    "when": "false"
                },
                {
                    "command": "aws.renderStateMachineGraph",
                    "when": "false"
                },
                {
                    "command": "aws.auth.addConnection",
                    "when": "false"
                },
                {
                    "command": "aws.auth.switchConnections",
                    "when": "false"
                },
                {
                    "command": "aws.auth.signout",
                    "when": "false"
                },
                {
                    "command": "aws.auth.help",
                    "when": "false"
                },
                {
                    "command": "aws.auth.manageConnections"
                },
                {
                    "command": "aws.ec2.openRemoteConnection",
                    "when": "aws.isDevMode"
                },
                {
                    "command": "aws.ec2.openTerminal",
                    "when": "aws.isDevMode"
                },
                {
                    "command": "aws.ec2.startInstance",
                    "when": "aws.isDevMode"
                },
                {
                    "command": "aws.ec2.stopInstance",
                    "whem": "aws.isDevMode"
                },
                {
                    "command": "aws.ec2.rebootInstance",
                    "whem": "aws.isDevMode"
                },
                {
                    "command": "aws.dev.openMenu",
                    "when": "aws.isDevMode || isCloud9"
                },
                {
<<<<<<< HEAD
                    "command": "aws.openInApplicationComposer",
=======
                    "command": "aws.amazonq.welcome",
>>>>>>> 5f6008ed
                    "when": "false"
                }
            ],
            "editor/title": [
                {
                    "command": "aws.previewStateMachine",
                    "when": "editorLangId == asl || editorLangId == asl-yaml",
                    "group": "navigation"
                },
                {
                    "command": "aws.saveCurrentLogDataContent",
                    "when": "resourceScheme == aws-cwl",
                    "group": "navigation"
                },
                {
                    "command": "aws.cwl.changeFilterPattern",
                    "when": "resourceScheme == aws-cwl",
                    "group": "navigation"
                },
                {
                    "command": "aws.cwl.changeTimeFilter",
                    "when": "resourceScheme == aws-cwl",
                    "group": "navigation"
                },
                {
                    "command": "aws.s3.editFile",
                    "when": "resourceScheme == s3-readonly",
                    "group": "navigation"
                },
                {
                    "command": "aws.ssmDocument.publishDocument",
                    "when": "editorLangId =~ /^(ssm-yaml|ssm-json)$/",
                    "group": "navigation"
                },
                {
                    "command": "aws.resources.updateResourceInline",
                    "when": "resourceScheme == awsResource && !isCloud9 && config.aws.experiments.jsonResourceModification",
                    "group": "navigation"
                },
                {
                    "command": "aws.resources.closeResource",
                    "when": "resourcePath =~ /^.+(awsResource.json)$/",
                    "group": "navigation"
                },
                {
                    "command": "aws.resources.saveResource",
                    "when": "resourcePath =~ /^.+(awsResource.json)$/",
                    "group": "navigation"
                },
                {
                    "command": "aws.openInApplicationComposer",
                    "when": "editorLangId == json || editorLangId == yaml || resourceFilename =~ /^.*\\.(template)$/",
                    "group": "navigation"
                }
            ],
            "editor/title/context": [
                {
                    "command": "aws.copyLogResource",
                    "when": "resourceScheme == aws-cwl",
                    "group": "1_cutcopypaste@1"
                }
            ],
            "view/title": [
                {
                    "command": "aws.submitFeedback",
                    "when": "view == aws.explorer",
                    "group": "navigation@6"
                },
                {
                    "command": "aws.refreshAwsExplorer",
                    "when": "view == aws.explorer",
                    "group": "navigation@5"
                },
                {
                    "command": "aws.login",
                    "when": "view == aws.explorer",
                    "group": "1_account@1"
                },
                {
                    "command": "aws.showRegion",
                    "when": "view == aws.explorer",
                    "group": "1_account@2"
                },
                {
                    "command": "aws.listCommands",
                    "when": "view == aws.explorer && !isCloud9",
                    "group": "1_account@3"
                },
                {
                    "command": "aws.lambda.createNewSamApp",
                    "when": "view == aws.explorer",
                    "group": "3_lambda@1"
                },
                {
                    "command": "aws.launchConfigForm",
                    "when": "view == aws.explorer",
                    "group": "3_lambda@2"
                },
                {
                    "command": "aws.deploySamApplication",
                    "when": "config.aws.samcli.legacyDeploy && view == aws.explorer",
                    "group": "3_lambda@3"
                },
                {
                    "command": "aws.samcli.sync",
                    "when": "!config.aws.samcli.legacyDeploy && view == aws.explorer",
                    "group": "3_lambda@3"
                },
                {
                    "command": "aws.quickStart",
                    "when": "view == aws.explorer",
                    "group": "y_toolkitMeta@1"
                },
                {
                    "command": "aws.help",
                    "when": "view == aws.explorer || !aws.explorer.visible && view =~ /^aws/",
                    "group": "y_toolkitMeta@2"
                },
                {
                    "command": "aws.github",
                    "when": "view == aws.explorer || !aws.explorer.visible && view =~ /^aws/",
                    "group": "y_toolkitMeta@3"
                },
                {
                    "command": "aws.createIssueOnGitHub",
                    "when": "view == aws.explorer || !aws.explorer.visible && view =~ /^aws/",
                    "group": "y_toolkitMeta@4"
                },
                {
                    "command": "aws.submitFeedback",
                    "when": "view == aws.explorer || !aws.explorer.visible && view =~ /^aws/",
                    "group": "y_toolkitMeta@5"
                },
                {
                    "command": "aws.aboutToolkit",
                    "when": "view == aws.explorer || !aws.explorer.visible && view =~ /^aws/",
                    "group": "z_about@1"
                },
                {
                    "command": "aws.viewLogs",
                    "when": "view == aws.explorer || !aws.explorer.visible && view =~ /^aws/",
                    "group": "z_about@1"
                },
                {
                    "command": "aws.codecatalyst.cloneRepo",
                    "when": "view == aws.codecatalyst && !isCloud9",
                    "group": "1_codeCatalyst@1"
                },
                {
                    "command": "aws.codecatalyst.createDevEnv",
                    "when": "view == aws.codecatalyst && !isCloud9",
                    "group": "1_codeCatalyst@1"
                },
                {
                    "command": "aws.codecatalyst.listCommands",
                    "when": "view == aws.codecatalyst && !isCloud9",
                    "group": "1_codeCatalyst@1"
                },
                {
                    "command": "aws.codecatalyst.openDevEnv",
                    "when": "view == aws.codecatalyst && !isCloud9",
                    "group": "1_codeCatalyst@1"
                },
                {
                    "command": "aws.codewhisperer.manageConnections",
                    "when": "view == aws.AmazonQChatView",
                    "group": "1_amazonQ@1"
                },
                {
                    "command": "aws.codewhisperer.signout",
                    "when": "view == aws.AmazonQChatView && CODEWHISPERER_ENABLED",
                    "group": "1_amazonQ@2"
                },
                {
                    "command": "aws.codewhisperer.reconnect",
                    "when": "view == aws.AmazonQChatView && CODEWHISPERER_DISCONNECTED",
                    "group": "1_amazonQ@3"
                },
                {
                    "command": "aws.amazonq.welcome",
                    "when": "view == aws.AmazonQChatView",
                    "group": "2_amazonQ@1"
                }
            ],
            "explorer/context": [
                {
                    "command": "aws.deploySamApplication",
                    "when": "config.aws.samcli.legacyDeploy && isFileSystemResource && resourceFilename =~ /^template\\.(json|yml|yaml)$/",
                    "group": "z_aws@1"
                },
                {
                    "command": "aws.samcli.sync",
                    "when": "!config.aws.samcli.legacyDeploy && isFileSystemResource && resourceFilename =~ /^(template\\.(json|yml|yaml))|(samconfig\\.toml)$/",
                    "group": "z_aws@1"
                },
                {
                    "command": "aws.uploadLambda",
                    "when": "explorerResourceIsFolder || isFileSystemResource && resourceFilename =~ /^template\\.(json|yml|yaml)$/",
                    "group": "z_aws@3"
                },
                {
                    "command": "aws.openInApplicationComposer",
                    "when": "isFileSystemResource && resourceFilename =~ /^.*\\.(json|yml|yaml|template)$/",
                    "group": "z_aws@1"
                }
            ],
            "awsqEditorContextSubmenu": [
                {
                    "command": "aws.awsq.explainCode",
                    "group": "cw_chat@1"
                },
                {
                    "command": "aws.awsq.refactorCode",
                    "group": "cw_chat@2"
                },
                {
                    "command": "aws.awsq.fixCode",
                    "group": "cw_chat@3"
                },
                {
                    "command": "aws.awsq.optimizeCode",
                    "group": "cw_chat@4"
                },
                {
                    "command": "aws.awsq.sendToPrompt",
                    "group": "cw_chat@5"
                }
            ],
            "editor/context": [
                {
                    "submenu": "awsqEditorContextSubmenu",
                    "group": "cw_chat",
                    "when": "editorHasSelection"
                }
            ],
            "amazonqEditorContextSubmenu": [
                {
                    "command": "aws.amazonq.explainCode",
                    "group": "cw_chat@1"
                },
                {
                    "command": "aws.amazonq.refactorCode",
                    "group": "cw_chat@2"
                },
                {
                    "command": "aws.amazonq.fixCode",
                    "group": "cw_chat@3"
                },
                {
                    "command": "aws.amazonq.optimizeCode",
                    "group": "cw_chat@4"
                },
                {
                    "command": "aws.amazonq.sendToPrompt",
                    "group": "cw_chat@5"
                }
            ],
            "editor/context": [
                {
                    "submenu": "amazonqEditorContextSubmenu",
                    "group": "cw_chat",
                    "when": "editorHasSelection"
                }
            ],
            "view/item/context": [
                {
                    "command": "aws.apig.invokeRemoteRestApi",
                    "when": "view == aws.explorer && viewItem =~ /^(awsApiGatewayNode)$/",
                    "group": "0@1"
                },
                {
                    "command": "aws.ec2.openTerminal",
                    "group": "0@1",
                    "when": "viewItem =~ /^(awsEc2(Parent|Running)Node)$/"
                },
                {
                    "command": "aws.ec2.openTerminal",
                    "group": "inline@1",
                    "when": "viewItem =~ /^(awsEc2(Parent|Running)Node)$/"
                },
                {
                    "command": "aws.ec2.openRemoteConnection",
                    "group": "0@1",
                    "when": "viewItem =~ /^(awsEc2(Parent|Running)Node)$/"
                },
                {
                    "command": "aws.ec2.openRemoteConnection",
                    "group": "inline@1",
                    "when": "viewItem =~ /^(awsEc2(Parent|Running)Node)$/"
                },
                {
                    "command": "aws.ec2.startInstance",
                    "group": "0@1",
                    "when": "viewItem == awsEc2StoppedNode"
                },
                {
                    "command": "aws.ec2.startInstance",
                    "group": "inline@1",
                    "when": "viewItem == awsEc2StoppedNode"
                },
                {
                    "command": "aws.ec2.stopInstance",
                    "group": "0@1",
                    "when": "viewItem == awsEc2RunningNode"
                },
                {
                    "command": "aws.ec2.stopInstance",
                    "group": "inline@1",
                    "when": "viewItem == awsEc2RunningNode"
                },
                {
                    "command": "aws.ec2.rebootInstance",
                    "group": "0@1",
                    "when": "viewItem == awsEc2RunningNode"
                },
                {
                    "command": "aws.ec2.rebootInstance",
                    "group": "inline@1",
                    "when": "viewItem == awsEc2RunningNode"
                },
                {
                    "command": "aws.ecr.createRepository",
                    "when": "view == aws.explorer && viewItem == awsEcrNode",
                    "group": "inline@1"
                },
                {
                    "command": "aws.iot.createThing",
                    "when": "view == aws.explorer && viewItem == awsIotThingsNode",
                    "group": "inline@1"
                },
                {
                    "command": "aws.iot.createCert",
                    "when": "view == aws.explorer && viewItem == awsIotCertsNode",
                    "group": "inline@1"
                },
                {
                    "command": "aws.iot.createPolicy",
                    "when": "view == aws.explorer && viewItem == awsIotPoliciesNode",
                    "group": "inline@1"
                },
                {
                    "command": "aws.iot.attachCert",
                    "when": "view == aws.explorer && viewItem == awsIotThingNode",
                    "group": "inline@1"
                },
                {
                    "command": "aws.iot.attachPolicy",
                    "when": "view == aws.explorer && viewItem =~ /^awsIotCertificateNode.(Things|Policies)/",
                    "group": "inline@1"
                },
                {
                    "command": "aws.redshift.editConnection",
                    "when": "view == aws.explorer && viewItem == awsRedshiftWarehouseNode",
                    "group": "0@1"
                },
                {
                    "command": "aws.redshift.deleteConnection",
                    "when": "view == aws.explorer && viewItem == awsRedshiftWarehouseNode",
                    "group": "0@2"
                },
                {
                    "command": "aws.s3.openFile",
                    "when": "view == aws.explorer && viewItem == awsS3FileNode && !isCloud9",
                    "group": "0@1"
                },
                {
                    "command": "aws.s3.editFile",
                    "when": "view == aws.explorer && viewItem == awsS3FileNode && !isCloud9",
                    "group": "inline@1"
                },
                {
                    "command": "aws.s3.downloadFileAs",
                    "when": "view == aws.explorer && viewItem == awsS3FileNode",
                    "group": "inline@2"
                },
                {
                    "command": "aws.s3.createBucket",
                    "when": "view == aws.explorer && viewItem == awsS3Node",
                    "group": "inline@1"
                },
                {
                    "command": "aws.s3.createFolder",
                    "when": "view == aws.explorer && viewItem =~ /^(awsS3BucketNode|awsS3FolderNode)$/",
                    "group": "inline@1"
                },
                {
                    "command": "aws.ssmDocument.openLocalDocument",
                    "when": "view == aws.explorer && viewItem =~ /^(awsDocumentItemNode|awsDocumentItemNodeWriteable)$/",
                    "group": "inline@1"
                },
                {
                    "command": "aws.s3.uploadFile",
                    "when": "view == aws.explorer && viewItem =~ /^(awsS3BucketNode|awsS3FolderNode)$/",
                    "group": "inline@2"
                },
                {
                    "command": "aws.showRegion",
                    "when": "view == aws.explorer && viewItem == awsRegionNode",
                    "group": "0@1"
                },
                {
                    "command": "aws.lambda.createNewSamApp",
                    "when": "view == aws.explorer && viewItem == awsLambdaNode || viewItem == awsRegionNode",
                    "group": "1@1"
                },
                {
                    "command": "aws.launchConfigForm",
                    "when": "view == aws.explorer && viewItem == awsLambdaNode || viewItem == awsRegionNode || viewItem == awsCloudFormationRootNode",
                    "group": "1@1"
                },
                {
                    "command": "aws.deploySamApplication",
                    "when": "config.aws.samcli.legacyDeploy && view == aws.explorer && viewItem =~ /^(awsLambdaNode|awsRegionNode|awsCloudFormationRootNode)$/",
                    "group": "1@2"
                },
                {
                    "command": "aws.samcli.sync",
                    "when": "!config.aws.samcli.legacyDeploy && view == aws.explorer && viewItem =~ /^(awsLambdaNode|awsRegionNode|awsCloudFormationRootNode)$/",
                    "group": "1@2"
                },
                {
                    "command": "aws.ec2.copyInstanceId",
                    "when": "view == aws.explorer && viewItem =~ /^(awsEc2(Parent|Running|Stopped)Node)$/",
                    "group": "2@0"
                },
                {
                    "command": "aws.ecr.copyTagUri",
                    "when": "view == aws.explorer && viewItem == awsEcrTagNode",
                    "group": "2@1"
                },
                {
                    "command": "aws.ecr.deleteTag",
                    "when": "view == aws.explorer && viewItem == awsEcrTagNode",
                    "group": "3@1"
                },
                {
                    "command": "aws.ecr.copyRepositoryUri",
                    "when": "view == aws.explorer && viewItem == awsEcrRepositoryNode",
                    "group": "2@1"
                },
                {
                    "command": "aws.ecr.createRepository",
                    "when": "view == aws.explorer && viewItem == awsEcrNode",
                    "group": "0@1"
                },
                {
                    "command": "aws.ecr.deleteRepository",
                    "when": "view == aws.explorer && viewItem == awsEcrRepositoryNode",
                    "group": "3@1"
                },
                {
                    "command": "aws.invokeLambda",
                    "when": "view == aws.explorer && viewItem =~ /^(awsRegionFunctionNode|awsRegionFunctionNodeDownloadable|awsCloudFormationFunctionNode)$/",
                    "group": "0@1"
                },
                {
                    "command": "aws.downloadLambda",
                    "when": "view == aws.explorer && viewItem =~ /^(awsRegionFunctionNode|awsRegionFunctionNodeDownloadable)$/",
                    "group": "0@2"
                },
                {
                    "command": "aws.uploadLambda",
                    "when": "view == aws.explorer && viewItem =~ /^(awsRegionFunctionNode|awsRegionFunctionNodeDownloadable)$/",
                    "group": "1@1"
                },
                {
                    "command": "aws.deleteLambda",
                    "when": "view == aws.explorer && viewItem =~ /^(awsRegionFunctionNode|awsRegionFunctionNodeDownloadable)$/",
                    "group": "4@1"
                },
                {
                    "command": "aws.copyLambdaUrl",
                    "when": "view == aws.explorer && viewItem =~ /^(awsRegionFunctionNode|awsRegionFunctionNodeDownloadable)$/",
                    "group": "2@0"
                },
                {
                    "command": "aws.deleteCloudFormation",
                    "when": "view == aws.explorer && viewItem == awsCloudFormationNode",
                    "group": "3@5"
                },
                {
                    "command": "aws.searchSchema",
                    "when": "view == aws.explorer && viewItem == awsSchemasNode",
                    "group": "0@1"
                },
                {
                    "command": "aws.searchSchemaPerRegistry",
                    "when": "view == aws.explorer && viewItem == awsRegistryItemNode",
                    "group": "0@1"
                },
                {
                    "command": "aws.viewSchemaItem",
                    "when": "view == aws.explorer && viewItem == awsSchemaItemNode",
                    "group": "0@1"
                },
                {
                    "command": "aws.stepfunctions.createStateMachineFromTemplate",
                    "when": "view == aws.explorer && viewItem == awsStepFunctionsNode",
                    "group": "0@1"
                },
                {
                    "command": "aws.downloadStateMachineDefinition",
                    "when": "view == aws.explorer && viewItem == awsStateMachineNode",
                    "group": "0@1"
                },
                {
                    "command": "aws.renderStateMachineGraph",
                    "when": "view == aws.explorer && viewItem == awsStateMachineNode",
                    "group": "0@2"
                },
                {
                    "command": "aws.cdk.renderStateMachineGraph",
                    "when": "viewItem == awsCdkStateMachineNode",
                    "group": "inline@1"
                },
                {
                    "command": "aws.cdk.renderStateMachineGraph",
                    "when": "viewItem == awsCdkStateMachineNode",
                    "group": "0@1"
                },
                {
                    "command": "aws.executeStateMachine",
                    "when": "view == aws.explorer && viewItem == awsStateMachineNode",
                    "group": "0@3"
                },
                {
                    "command": "aws.iot.createThing",
                    "when": "view == aws.explorer && viewItem == awsIotThingsNode",
                    "group": "0@1"
                },
                {
                    "command": "aws.iot.createCert",
                    "when": "view == aws.explorer && viewItem == awsIotCertsNode",
                    "group": "0@1"
                },
                {
                    "command": "aws.iot.createPolicy",
                    "when": "view == aws.explorer && viewItem == awsIotPoliciesNode",
                    "group": "0@1"
                },
                {
                    "command": "aws.iot.createPolicyVersion",
                    "when": "view == aws.explorer && viewItem == awsIotPolicyNode.WithVersions",
                    "group": "0@1"
                },
                {
                    "command": "aws.iot.viewPolicyVersion",
                    "when": "view == aws.explorer && viewItem =~ /^awsIotPolicyVersionNode./",
                    "group": "0@1"
                },
                {
                    "command": "aws.iot.attachCert",
                    "when": "view == aws.explorer && viewItem == awsIotThingNode",
                    "group": "0@1"
                },
                {
                    "command": "aws.iot.attachPolicy",
                    "when": "view == aws.explorer && viewItem =~ /^awsIotCertificateNode.(Things|Policies)/",
                    "group": "0@1"
                },
                {
                    "command": "aws.s3.createBucket",
                    "when": "view == aws.explorer && viewItem == awsS3Node",
                    "group": "0@1"
                },
                {
                    "command": "aws.s3.downloadFileAs",
                    "when": "view == aws.explorer && viewItem == awsS3FileNode",
                    "group": "0@1"
                },
                {
                    "command": "aws.s3.uploadFile",
                    "when": "view == aws.explorer && viewItem =~ /^(awsS3BucketNode|awsS3FolderNode)$/",
                    "group": "0@1"
                },
                {
                    "command": "aws.s3.uploadFileToParent",
                    "when": "view == aws.explorer && viewItem == awsS3FileNode",
                    "group": "1@1"
                },
                {
                    "command": "aws.s3.createFolder",
                    "when": "view == aws.explorer && viewItem =~ /^(awsS3BucketNode|awsS3FolderNode)$/",
                    "group": "1@1"
                },
                {
                    "command": "aws.iot.deactivateCert",
                    "when": "view == aws.explorer && viewItem =~ /^awsIotCertificateNode.(Things|Policies).ACTIVE$/",
                    "group": "1@1"
                },
                {
                    "command": "aws.iot.activateCert",
                    "when": "view == aws.explorer && viewItem =~ /^awsIotCertificateNode.(Things|Policies).INACTIVE$/",
                    "group": "1@1"
                },
                {
                    "command": "aws.iot.revokeCert",
                    "when": "view == aws.explorer && viewItem =~ /^awsIotCertificateNode.(Things|Policies).(ACTIVE|INACTIVE)$/",
                    "group": "1@2"
                },
                {
                    "command": "aws.iot.setDefaultPolicy",
                    "when": "view == aws.explorer && viewItem == awsIotPolicyVersionNode.NONDEFAULT",
                    "group": "1@1"
                },
                {
                    "command": "aws.iot.copyEndpoint",
                    "when": "view == aws.explorer && viewItem == awsIotNode",
                    "group": "2@1"
                },
                {
                    "command": "aws.copyName",
                    "when": "view == aws.explorer && viewItem =~ /^(awsRegionFunctionNode|awsRegionFunctionNodeDownloadable|awsCloudFormationFunctionNode|awsStateMachineNode|awsCloudFormationNode|awsS3BucketNode|awsS3FolderNode|awsS3FileNode|awsApiGatewayNode|awsIotThingNode)$|^(awsAppRunnerServiceNode|awsIotCertificateNode|awsIotPolicyNode|awsIotPolicyVersionNode|(awsEc2(Running|Pending|Stopped)Node))/",
                    "group": "2@1"
                },
                {
                    "command": "aws.copyArn",
                    "when": "view == aws.explorer && viewItem =~ /^(awsRegionFunctionNode|awsRegionFunctionNodeDownloadable|awsCloudFormationFunctionNode|awsStateMachineNode|awsCloudFormationNode|awsCloudWatchLogNode|awsS3BucketNode|awsS3FolderNode|awsS3FileNode|awsApiGatewayNode|awsEcrRepositoryNode|awsIotThingNode)$|^(awsAppRunnerServiceNode|awsEcsServiceNode|awsIotCertificateNode|awsIotPolicyNode|awsIotPolicyVersionNode|awsMdeInstanceNode|(awsEc2(Running|Pending|Stopped)Node))/",
                    "group": "2@2"
                },
                {
                    "command": "aws.cwl.searchLogGroup",
                    "group": "0@1",
                    "when": "view == aws.explorer && viewItem =~ /^awsCloudWatchLogNode|awsCloudWatchLogParentNode$/"
                },
                {
                    "command": "aws.cwl.searchLogGroup",
                    "group": "inline@1",
                    "when": "view == aws.explorer && viewItem =~ /^awsCloudWatchLogNode|awsCloudWatchLogParentNode$/"
                },
                {
                    "command": "aws.apig.copyUrl",
                    "when": "view == aws.explorer && viewItem =~ /^(awsApiGatewayNode)$/",
                    "group": "2@0"
                },
                {
                    "command": "aws.s3.copyPath",
                    "when": "view == aws.explorer && viewItem =~ /^(awsS3FolderNode|awsS3FileNode)$/",
                    "group": "2@3"
                },
                {
                    "command": "aws.s3.presignedURL",
                    "when": "view == aws.explorer && viewItem =~ /^(awsS3FileNode)$/",
                    "group": "2@4"
                },
                {
                    "command": "aws.iot.detachCert",
                    "when": "view == aws.explorer && viewItem =~ /^(awsIotCertificateNode.Things)/",
                    "group": "3@1"
                },
                {
                    "command": "aws.iot.detachPolicy",
                    "when": "view == aws.explorer && viewItem == awsIotPolicyNode.Certificates",
                    "group": "3@1"
                },
                {
                    "command": "aws.iot.deleteThing",
                    "when": "view == aws.explorer && viewItem == awsIotThingNode",
                    "group": "3@1"
                },
                {
                    "command": "aws.iot.deleteCert",
                    "when": "view == aws.explorer && viewItem =~ /^awsIotCertificateNode.Policies/",
                    "group": "3@1"
                },
                {
                    "command": "aws.iot.deletePolicy",
                    "when": "view == aws.explorer && viewItem == awsIotPolicyNode.WithVersions",
                    "group": "3@1"
                },
                {
                    "command": "aws.iot.deletePolicyVersion",
                    "when": "view == aws.explorer && viewItem == awsIotPolicyVersionNode.NONDEFAULT",
                    "group": "3@1"
                },
                {
                    "command": "aws.s3.deleteBucket",
                    "when": "view == aws.explorer && viewItem == awsS3BucketNode",
                    "group": "3@1"
                },
                {
                    "command": "aws.s3.deleteFile",
                    "when": "view == aws.explorer && viewItem == awsS3FileNode",
                    "group": "3@1"
                },
                {
                    "command": "aws.downloadSchemaItemCode",
                    "when": "view == aws.explorer && viewItem == awsSchemaItemNode",
                    "group": "1@1"
                },
                {
                    "command": "aws.cwl.viewLogStream",
                    "group": "0@1",
                    "when": "view == aws.explorer && viewItem == awsCloudWatchLogNode"
                },
                {
                    "command": "aws.ssmDocument.openLocalDocumentYaml",
                    "group": "0@1",
                    "when": "view == aws.explorer && viewItem =~ /^(awsDocumentItemNode|awsDocumentItemNodeWriteable)$/"
                },
                {
                    "command": "aws.ssmDocument.openLocalDocumentJson",
                    "group": "0@2",
                    "when": "view == aws.explorer && viewItem =~ /^(awsDocumentItemNode|awsDocumentItemNodeWriteable)$/"
                },
                {
                    "command": "aws.ssmDocument.updateDocumentVersion",
                    "group": "2@1",
                    "when": "view == aws.explorer && viewItem == awsDocumentItemNodeWriteable"
                },
                {
                    "command": "aws.ssmDocument.deleteDocument",
                    "group": "3@2",
                    "when": "view == aws.explorer && viewItem == awsDocumentItemNodeWriteable"
                },
                {
                    "command": "aws.ecs.runCommandInContainer",
                    "group": "0@1",
                    "when": "view == aws.explorer && viewItem =~ /^(awsEcsContainerNodeExec)(.*)$/"
                },
                {
                    "command": "aws.ecs.openTaskInTerminal",
                    "group": "0@2",
                    "when": "view == aws.explorer && viewItem =~ /^(awsEcsContainerNodeExec)(.*)$/ && !isCloud9"
                },
                {
                    "command": "aws.ecs.enableEcsExec",
                    "group": "0@2",
                    "when": "view == aws.explorer && viewItem == awsEcsServiceNode.DISABLED"
                },
                {
                    "command": "aws.ecs.disableEcsExec",
                    "group": "0@2",
                    "when": "view == aws.explorer && viewItem == awsEcsServiceNode.ENABLED"
                },
                {
                    "command": "aws.ecs.viewDocumentation",
                    "group": "1@3",
                    "when": "view == aws.explorer && viewItem =~ /^(awsEcsClusterNode|awsEcsContainerNode)$|^awsEcsServiceNode/"
                },
                {
                    "command": "aws.resources.configure",
                    "when": "view == aws.explorer && viewItem == resourcesRootNode",
                    "group": "1@1"
                },
                {
                    "command": "aws.resources.configure",
                    "when": "view == aws.explorer && viewItem == resourcesRootNode",
                    "group": "inline@1"
                },
                {
                    "command": "aws.resources.openResourcePreview",
                    "when": "view == aws.explorer && viewItem =~ /^(.*)(ResourceNode)$/",
                    "group": "1@1"
                },
                {
                    "command": "aws.resources.copyIdentifier",
                    "when": "view == aws.explorer && viewItem =~ /^(.*)(ResourceNode)$/",
                    "group": "1@1"
                },
                {
                    "command": "aws.resources.viewDocs",
                    "when": "view == aws.explorer && viewItem =~ /^(.*)(Documented)(.*)(ResourceTypeNode)$/",
                    "group": "1@1"
                },
                {
                    "command": "aws.resources.createResource",
                    "when": "view == aws.explorer && viewItem =~ /^(.*)(Creatable)(.*)(ResourceTypeNode)$/ && !isCloud9 && config.aws.experiments.jsonResourceModification",
                    "group": "2@1"
                },
                {
                    "command": "aws.resources.createResource",
                    "when": "view == aws.explorer && viewItem =~ /^(.*)(Creatable)(.*)(ResourceTypeNode)$/ && !isCloud9 && config.aws.experiments.jsonResourceModification",
                    "group": "inline@1"
                },
                {
                    "command": "aws.resources.updateResource",
                    "when": "view == aws.explorer && viewItem =~ /^(.*)(Updatable)(.*)(ResourceNode)$/ && !isCloud9 && config.aws.experiments.jsonResourceModification",
                    "group": "2@1"
                },
                {
                    "command": "aws.resources.deleteResource",
                    "when": "view == aws.explorer && viewItem =~ /^(.*)(Deletable)(.*)(ResourceNode)$/ && !isCloud9 && config.aws.experiments.jsonResourceModification",
                    "group": "2@2"
                },
                {
                    "command": "aws.apprunner.createServiceFromEcr",
                    "group": "0@2",
                    "when": "view == aws.explorer && viewItem =~ /awsEcrTagNode|awsEcrRepositoryNode/"
                },
                {
                    "command": "aws.apprunner.startDeployment",
                    "group": "0@1",
                    "when": "view == aws.explorer && viewItem == awsAppRunnerServiceNode.RUNNING"
                },
                {
                    "command": "aws.apprunner.createService",
                    "group": "0@2",
                    "when": "view == aws.explorer && viewItem == awsAppRunnerNode"
                },
                {
                    "command": "aws.apprunner.pauseService",
                    "group": "0@3",
                    "when": "view == aws.explorer && viewItem == awsAppRunnerServiceNode.RUNNING"
                },
                {
                    "command": "aws.apprunner.resumeService",
                    "group": "0@3",
                    "when": "view == aws.explorer && viewItem == awsAppRunnerServiceNode.PAUSED"
                },
                {
                    "command": "aws.apprunner.copyServiceUrl",
                    "group": "1@1",
                    "when": "view == aws.explorer && viewItem == awsAppRunnerServiceNode.RUNNING"
                },
                {
                    "command": "aws.apprunner.open",
                    "group": "1@2",
                    "when": "view == aws.explorer && viewItem == awsAppRunnerServiceNode.RUNNING"
                },
                {
                    "command": "aws.apprunner.deleteService",
                    "group": "3@1",
                    "when": "view == aws.explorer && viewItem =~ /awsAppRunnerServiceNode.[RUNNING|PAUSED|CREATE_FAILED]/"
                },
                {
                    "command": "aws.cloudFormation.newTemplate",
                    "group": "0@1",
                    "when": "view == aws.explorer && viewItem == awsCloudFormationRootNode"
                },
                {
                    "command": "aws.sam.newTemplate",
                    "group": "0@2",
                    "when": "view == aws.explorer && viewItem == awsCloudFormationRootNode"
                },
                {
                    "command": "aws.codeWhisperer.introduction",
                    "when": "viewItem =~ /^awsCodeWhispererNode/ && !isCloud9 && CODEWHISPERER_TERMS_ACCEPTED",
                    "group": "inline@1"
                },
                {
                    "command": "aws.cdk.refresh",
                    "when": "viewItem == awsCdkRootNode",
                    "group": "inline@1"
                },
                {
                    "command": "aws.cdk.refresh",
                    "when": "viewItem == awsCdkRootNode",
                    "group": "0@1"
                },
                {
                    "command": "aws.cdk.viewDocs",
                    "when": "viewItem == awsCdkRootNode",
                    "group": "0@2"
                },
                {
                    "command": "aws.auth.addConnection",
                    "when": "viewItem == awsAuthNode",
                    "group": "0@1"
                },
                {
                    "command": "aws.auth.switchConnections",
                    "when": "viewItem == awsAuthNode",
                    "group": "0@2"
                },
                {
                    "command": "aws.auth.signout",
                    "when": "viewItem == awsAuthNode && !isCloud9",
                    "group": "0@3"
                },
                {
                    "command": "aws.auth.help",
                    "when": "viewItem == awsAuthNode",
                    "group": "inline@1"
                },
                {
                    "submenu": "aws.auth",
                    "when": "viewItem == awsAuthNode",
                    "group": "inline@2"
                },
                {
                    "submenu": "aws.codecatalyst.submenu",
                    "when": "viewItem =~ /^awsCodeCatalystNode/",
                    "group": "inline@1"
                },
                {
                    "command": "aws.codecatalyst.manageConnections",
                    "when": "viewItem =~ /^awsCodeCatalystNode/",
                    "group": "0@1"
                },
                {
                    "command": "aws.codecatalyst.signout",
                    "when": "viewItem =~ /^awsCodeCatalystNode/&& !isCloud9 && aws.codecatalyst.connected",
                    "group": "0@2"
                },
                {
                    "submenu": "aws.codewhisperer.submenu",
                    "when": "viewItem =~ /^awsCodeWhispererNode/",
                    "group": "inline@1"
                },
                {
                    "submenu": "aws.amazonq.submenu",
                    "when": "viewItem =~ /^awsAmazonQNode/",
                    "group": "inline@1"
                },
                {
                    "command": "aws.codewhisperer.manageConnections",
                    "when": "viewItem =~ /^awsCodeWhispererNode/",
                    "group": "0@1"
                },
                {
                    "command": "aws.codeWhisperer.configure",
                    "when": "viewItem =~ /^awsCodeWhispererNode/",
                    "group": "0@2"
                },
                {
                    "command": "aws.codewhisperer.signout",
                    "when": "viewItem =~ /^awsCodeWhispererNode/ && !isCloud9 && CODEWHISPERER_ENABLED",
                    "group": "0@3"
                }
            ],
            "aws.auth": [
                {
                    "command": "aws.auth.manageConnections",
                    "group": "0@1"
                },
                {
                    "command": "aws.auth.switchConnections",
                    "group": "0@2"
                },
                {
                    "command": "aws.auth.signout",
                    "enablement": "!isCloud9",
                    "group": "0@3"
                }
            ],
            "aws.codecatalyst.submenu": [
                {
                    "command": "aws.codecatalyst.manageConnections",
                    "group": "0@1"
                },
                {
                    "command": "aws.codecatalyst.signout",
                    "when": "aws.codecatalyst.connected",
                    "group": "0@2"
                }
            ],
            "aws.codewhisperer.submenu": [
                {
                    "command": "aws.codewhisperer.manageConnections",
                    "group": "0@1"
                },
                {
                    "command": "aws.codeWhisperer.configure",
                    "group": "0@2"
                },
                {
                    "command": "aws.codewhisperer.signout",
                    "when": "CODEWHISPERER_ENABLED",
                    "group": "0@3"
                }
            ],
            "aws.amazonq.submenu": [
                {
                    "command": "aws.codewhisperer.manageConnections",
                    "group": "0@1"
                },
                {
                    "command": "aws.codewhisperer.signout",
                    "when": "CODEWHISPERER_ENABLED",
                    "group": "0@3"
                }
            ]
        },
        "commands": [
            {
<<<<<<< HEAD
                "command": "aws.awsq.explainCode",
                "title": "%AWS.command.awsq.explainCode%",
                "category": "%AWS.title%"
            },
            {
                "command": "aws.awsq.refactorCode",
                "title": "%AWS.command.awsq.refactorCode%",
                "category": "%AWS.title%"
            },
            {
                "command": "aws.awsq.fixCode",
                "title": "%AWS.command.awsq.fixCode%",
                "category": "%AWS.title%"
            },
            {
                "command": "aws.awsq.optimizeCode",
                "title": "%AWS.command.awsq.optimizeCode%",
                "category": "%AWS.title%"
            },
            {
                "command": "aws.awsq.sendToPrompt",
                "title": "%AWS.command.awsq.sendToPrompt%",
=======
                "command": "aws.amazonq.explainCode",
                "title": "%AWS.command.amazonq.explainCode%",
                "category": "%AWS.title%"
            },
            {
                "command": "aws.amazonq.refactorCode",
                "title": "%AWS.command.amazonq.refactorCode%",
                "category": "%AWS.title%"
            },
            {
                "command": "aws.amazonq.fixCode",
                "title": "%AWS.command.amazonq.fixCode%",
                "category": "%AWS.title%"
            },
            {
                "command": "aws.amazonq.optimizeCode",
                "title": "%AWS.command.amazonq.optimizeCode%",
                "category": "%AWS.title%"
            },
            {
                "command": "aws.amazonq.sendToPrompt",
                "title": "%AWS.command.amazonq.sendToPrompt%",
>>>>>>> 5f6008ed
                "category": "%AWS.title%"
            },
            {
                "command": "aws.launchConfigForm",
                "title": "%AWS.command.launchConfigForm.title%",
                "category": "%AWS.title%",
                "enablement": "isCloud9 || !aws.isWebExtHost",
                "cloud9": {
                    "cn": {
                        "category": "%AWS.title.cn%"
                    }
                }
            },
            {
                "command": "aws.apig.copyUrl",
                "title": "%AWS.command.apig.copyUrl%",
                "category": "%AWS.title%",
                "enablement": "isCloud9 || !aws.isWebExtHost",
                "cloud9": {
                    "cn": {
                        "category": "%AWS.title.cn%"
                    }
                }
            },
            {
                "command": "aws.apig.invokeRemoteRestApi",
                "title": "%AWS.command.apig.invokeRemoteRestApi%",
                "category": "%AWS.title%",
                "enablement": "isCloud9 || !aws.isWebExtHost",
                "cloud9": {
                    "cn": {
                        "category": "%AWS.title.cn%",
                        "title": "%AWS.command.apig.invokeRemoteRestApi.cn%"
                    }
                }
            },
            {
                "command": "aws.lambda.createNewSamApp",
                "title": "%AWS.command.createNewSamApp%",
                "category": "%AWS.title%",
                "enablement": "isCloud9 || !aws.isWebExtHost",
                "cloud9": {
                    "cn": {
                        "category": "%AWS.title.cn%"
                    }
                }
            },
            {
                "command": "aws.login",
                "title": "%AWS.command.login%",
                "category": "%AWS.title%",
                "enablement": "isCloud9 || !aws.isWebExtHost",
                "cloud9": {
                    "cn": {
                        "title": "%AWS.command.login.cn%",
                        "category": "%AWS.title.cn%"
                    }
                }
            },
            {
                "command": "aws.credentials.profile.create",
                "title": "%AWS.command.credentials.profile.create%",
                "category": "%AWS.title%",
                "cloud9": {
                    "cn": {
                        "category": "%AWS.title.cn%"
                    }
                }
            },
            {
                "command": "aws.credentials.edit",
                "title": "%AWS.command.credentials.edit%",
                "category": "%AWS.title%",
                "cloud9": {
                    "cn": {
                        "category": "%AWS.title.cn%"
                    }
                }
            },
            {
                "command": "aws.codecatalyst.openOrg",
                "title": "%AWS.command.codecatalyst.openOrg%",
                "category": "AWS",
                "enablement": "isCloud9 || !aws.isWebExtHost"
            },
            {
                "command": "aws.codecatalyst.openProject",
                "title": "%AWS.command.codecatalyst.openProject%",
                "category": "AWS",
                "enablement": "isCloud9 || !aws.isWebExtHost"
            },
            {
                "command": "aws.codecatalyst.openRepo",
                "title": "%AWS.command.codecatalyst.openRepo%",
                "category": "AWS",
                "enablement": "isCloud9 || !aws.isWebExtHost"
            },
            {
                "command": "aws.codecatalyst.openDevEnv",
                "title": "%AWS.command.codecatalyst.openDevEnv%",
                "category": "AWS",
                "enablement": "!isCloud9 && !aws.isWebExtHost"
            },
            {
                "command": "aws.codecatalyst.listCommands",
                "title": "%AWS.command.codecatalyst.listCommands%",
                "category": "AWS",
                "enablement": "!isCloud9 && !aws.isWebExtHost"
            },
            {
                "command": "aws.codecatalyst.cloneRepo",
                "title": "%AWS.command.codecatalyst.cloneRepo%",
                "category": "AWS",
                "enablement": "!isCloud9 && !aws.isWebExtHost"
            },
            {
                "command": "aws.codecatalyst.createDevEnv",
                "title": "%AWS.command.codecatalyst.createDevEnv%",
                "category": "AWS",
                "enablement": "!isCloud9 && !aws.isWebExtHost"
            },
            {
                "command": "aws.codecatalyst.signout",
                "title": "%AWS.command.codecatalyst.signout%",
                "category": "AWS",
                "icon": "$(debug-disconnect)",
                "enablement": "isCloud9 || !aws.isWebExtHost"
            },
            {
                "command": "aws.logout",
                "title": "%AWS.command.logout%",
                "category": "%AWS.title%",
                "cloud9": {
                    "cn": {
                        "category": "%AWS.title.cn%"
                    }
                }
            },
            {
                "command": "aws.auth.addConnection",
                "title": "%AWS.command.auth.addConnection%",
                "category": "%AWS.title%"
            },
            {
                "command": "aws.auth.manageConnections",
                "title": "%AWS.command.auth.showConnectionsPage%",
                "category": "%AWS.title%"
            },
            {
                "command": "aws.codecatalyst.manageConnections",
                "title": "%AWS.command.auth.showConnectionsPage%",
                "category": "%AWS.title%"
            },
            {
                "command": "aws.codewhisperer.manageConnections",
                "title": "%AWS.command.auth.showConnectionsPage%",
                "category": "%AWS.title%"
            },
            {
                "command": "aws.codewhisperer.reconnect",
                "title": "%AWS.command.codewhisperer.reconnect%",
                "category": "%AWS.title%"
            },
            {
                "command": "aws.auth.switchConnections",
                "title": "%AWS.command.auth.switchConnections%",
                "category": "%AWS.title%"
            },
            {
                "command": "aws.auth.signout",
                "title": "%AWS.command.auth.signout%",
                "category": "%AWS.title%",
                "enablement": "!isCloud9"
            },
            {
                "command": "aws.auth.help",
                "title": "%AWS.generic.viewDocs%",
                "category": "%AWS.title%",
                "icon": "$(question)"
            },
            {
                "command": "aws.createIssueOnGitHub",
                "title": "%AWS.command.createIssueOnGitHub%",
                "category": "%AWS.title%",
                "cloud9": {
                    "cn": {
                        "category": "%AWS.title.cn%"
                    }
                }
            },
            {
                "command": "aws.ec2.openTerminal",
                "title": "%AWS.command.ec2.openTerminal%",
                "icon": "$(terminal-view-icon)",
                "category": "%AWS.title%",
                "enablement": "isCloud9 || !aws.isWebExtHost",
                "cloud9": {
                    "cn": {
                        "category": "%AWS.title.cn%"
                    }
                }
            },
            {
                "command": "aws.ec2.openRemoteConnection",
                "title": "%AWS.command.ec2.openRemoteConnection%",
                "icon": "$(remote-explorer)",
                "category": "%AWS.title%",
                "enablement": "isCloud9 || !aws.isWebExtHost",
                "cloud9": {
                    "cn": {
                        "category": "%AWS.title.cn%"
                    }
                }
            },
            {
                "command": "aws.ec2.startInstance",
                "title": "%AWS.command.ec2.startInstance%",
                "icon": "$(debug-start)",
                "category": "%AWS.title%",
                "enablement": "isCloud9 || !aws.isWebExtHost",
                "cloud9": {
                    "cn": {
                        "category": "%AWS.title.cn%"
                    }
                }
            },
            {
                "command": "aws.ec2.stopInstance",
                "title": "%AWS.command.ec2.stopInstance%",
                "icon": "$(debug-stop)",
                "category": "%AWS.title%",
                "enablement": "isCloud9 || !aws.isWebExtHost",
                "cloud9": {
                    "cn": {
                        "category": "%AWS.title.cn%"
                    }
                }
            },
            {
                "command": "aws.ec2.rebootInstance",
                "title": "%AWS.command.ec2.rebootInstance%",
                "icon": "$(debug-restart)",
                "category": "%AWS.title%",
                "enablement": "isCloud9 || !aws.isWebExtHost",
                "cloud9": {
                    "cn": {
                        "category": "%AWS.title.cn%"
                    }
                }
            },
            {
                "command": "aws.ec2.copyInstanceId",
                "title": "%AWS.command.ec2.copyInstanceId%",
                "category": "%AWS.title%",
                "enablement": "isCloud9 || !aws.isWebExtHost",
                "cloud9": {
                    "cn": {
                        "category": "%AWS.title.cn%"
                    }
                }
            },
            {
                "command": "aws.ecr.copyTagUri",
                "title": "%AWS.command.ecr.copyTagUri%",
                "category": "%AWS.title%",
                "enablement": "isCloud9 || !aws.isWebExtHost",
                "cloud9": {
                    "cn": {
                        "category": "%AWS.title.cn%"
                    }
                }
            },
            {
                "command": "aws.ecr.deleteTag",
                "title": "%AWS.command.ecr.deleteTag%",
                "category": "%AWS.title%",
                "enablement": "isCloud9 || !aws.isWebExtHost",
                "cloud9": {
                    "cn": {
                        "category": "%AWS.title.cn%"
                    }
                }
            },
            {
                "command": "aws.ecr.copyRepositoryUri",
                "title": "%AWS.command.ecr.copyRepositoryUri%",
                "category": "%AWS.title%",
                "enablement": "isCloud9 || !aws.isWebExtHost",
                "cloud9": {
                    "cn": {
                        "category": "%AWS.title.cn%"
                    }
                }
            },
            {
                "command": "aws.ecr.createRepository",
                "title": "%AWS.command.ecr.createRepository%",
                "category": "%AWS.title%",
                "enablement": "isCloud9 || !aws.isWebExtHost",
                "icon": "$(add)",
                "cloud9": {
                    "cn": {
                        "category": "%AWS.title.cn%"
                    }
                }
            },
            {
                "command": "aws.ecr.deleteRepository",
                "title": "%AWS.command.ecr.deleteRepository%",
                "category": "%AWS.title%",
                "enablement": "isCloud9 || !aws.isWebExtHost",
                "cloud9": {
                    "cn": {
                        "category": "%AWS.title.cn%"
                    }
                }
            },
            {
                "command": "aws.showRegion",
                "title": "%AWS.command.showRegion%",
                "category": "%AWS.title%",
                "enablement": "isCloud9 || !aws.isWebExtHost",
                "cloud9": {
                    "cn": {
                        "category": "%AWS.title.cn%"
                    }
                }
            },
            {
                "command": "aws.iot.createThing",
                "title": "%AWS.command.iot.createThing%",
                "category": "%AWS.title%",
                "enablement": "isCloud9 || !aws.isWebExtHost",
                "icon": "$(add)",
                "cloud9": {
                    "cn": {
                        "category": "%AWS.title.cn%"
                    }
                }
            },
            {
                "command": "aws.iot.deleteThing",
                "title": "%AWS.generic.promptDelete%",
                "category": "%AWS.title%",
                "enablement": "isCloud9 || !aws.isWebExtHost",
                "cloud9": {
                    "cn": {
                        "category": "%AWS.title.cn%"
                    }
                }
            },
            {
                "command": "aws.iot.createCert",
                "title": "%AWS.command.iot.createCert%",
                "category": "%AWS.title%",
                "enablement": "isCloud9 || !aws.isWebExtHost",
                "icon": "$(add)",
                "cloud9": {
                    "cn": {
                        "category": "%AWS.title.cn%"
                    }
                }
            },
            {
                "command": "aws.iot.deleteCert",
                "title": "%AWS.generic.promptDelete%",
                "category": "%AWS.title%",
                "enablement": "isCloud9 || !aws.isWebExtHost",
                "cloud9": {
                    "cn": {
                        "category": "%AWS.title.cn%"
                    }
                }
            },
            {
                "command": "aws.iot.attachCert",
                "title": "%AWS.command.iot.attachCert%",
                "category": "%AWS.title%",
                "enablement": "isCloud9 || !aws.isWebExtHost",
                "icon": "$(aws-generic-attach-file)",
                "cloud9": {
                    "cn": {
                        "category": "%AWS.title.cn%"
                    }
                }
            },
            {
                "command": "aws.iot.attachPolicy",
                "title": "%AWS.command.iot.attachPolicy%",
                "category": "%AWS.title%",
                "enablement": "isCloud9 || !aws.isWebExtHost",
                "icon": "$(aws-generic-attach-file)",
                "cloud9": {
                    "cn": {
                        "category": "%AWS.title.cn%"
                    }
                }
            },
            {
                "command": "aws.iot.activateCert",
                "title": "%AWS.command.iot.activateCert%",
                "category": "%AWS.title%",
                "enablement": "isCloud9 || !aws.isWebExtHost",
                "cloud9": {
                    "cn": {
                        "category": "%AWS.title.cn%"
                    }
                }
            },
            {
                "command": "aws.iot.deactivateCert",
                "title": "%AWS.command.iot.deactivateCert%",
                "category": "%AWS.title%",
                "enablement": "isCloud9 || !aws.isWebExtHost",
                "cloud9": {
                    "cn": {
                        "category": "%AWS.title.cn%"
                    }
                }
            },
            {
                "command": "aws.iot.revokeCert",
                "title": "%AWS.command.iot.revokeCert%",
                "category": "%AWS.title%",
                "enablement": "isCloud9 || !aws.isWebExtHost",
                "cloud9": {
                    "cn": {
                        "category": "%AWS.title.cn%"
                    }
                }
            },
            {
                "command": "aws.iot.createPolicy",
                "title": "%AWS.command.iot.createPolicy%",
                "category": "%AWS.title%",
                "enablement": "isCloud9 || !aws.isWebExtHost",
                "icon": "$(add)",
                "cloud9": {
                    "cn": {
                        "category": "%AWS.title.cn%"
                    }
                }
            },
            {
                "command": "aws.iot.deletePolicy",
                "title": "%AWS.generic.promptDelete%",
                "category": "%AWS.title%",
                "enablement": "isCloud9 || !aws.isWebExtHost",
                "cloud9": {
                    "cn": {
                        "category": "%AWS.title.cn%"
                    }
                }
            },
            {
                "command": "aws.iot.createPolicyVersion",
                "title": "%AWS.command.iot.createPolicyVersion%",
                "category": "%AWS.title%",
                "enablement": "isCloud9 || !aws.isWebExtHost",
                "cloud9": {
                    "cn": {
                        "category": "%AWS.title.cn%"
                    }
                }
            },
            {
                "command": "aws.iot.deletePolicyVersion",
                "title": "%AWS.generic.promptDelete%",
                "category": "%AWS.title%",
                "enablement": "isCloud9 || !aws.isWebExtHost",
                "cloud9": {
                    "cn": {
                        "category": "%AWS.title.cn%"
                    }
                }
            },
            {
                "command": "aws.iot.detachCert",
                "title": "%AWS.command.iot.detachCert%",
                "category": "%AWS.title%",
                "enablement": "isCloud9 || !aws.isWebExtHost",
                "cloud9": {
                    "cn": {
                        "category": "%AWS.title.cn%"
                    }
                }
            },
            {
                "command": "aws.iot.detachPolicy",
                "title": "%AWS.command.iot.detachCert%",
                "category": "%AWS.title%",
                "enablement": "isCloud9 || !aws.isWebExtHost",
                "cloud9": {
                    "cn": {
                        "category": "%AWS.title.cn%"
                    }
                }
            },
            {
                "command": "aws.iot.viewPolicyVersion",
                "title": "%AWS.command.iot.viewPolicyVersion%",
                "category": "%AWS.title%",
                "enablement": "isCloud9 || !aws.isWebExtHost",
                "cloud9": {
                    "cn": {
                        "category": "%AWS.title.cn%"
                    }
                }
            },
            {
                "command": "aws.iot.setDefaultPolicy",
                "title": "%AWS.command.iot.setDefaultPolicy%",
                "category": "%AWS.title%",
                "enablement": "isCloud9 || !aws.isWebExtHost",
                "cloud9": {
                    "cn": {
                        "category": "%AWS.title.cn%"
                    }
                }
            },
            {
                "command": "aws.iot.copyEndpoint",
                "title": "%AWS.command.iot.copyEndpoint%",
                "category": "%AWS.title%",
                "enablement": "isCloud9 || !aws.isWebExtHost",
                "cloud9": {
                    "cn": {
                        "category": "%AWS.title.cn%"
                    }
                }
            },
            {
                "command": "aws.redshift.editConnection",
                "title": "Edit connection",
                "category": "%AWS.title%"
            },
            {
                "command": "aws.redshift.deleteConnection",
                "title": "Delete connection",
                "category": "%AWS.title%"
            },
            {
                "command": "aws.s3.presignedURL",
                "title": "%AWS.command.s3.presignedURL%",
                "category": "%AWS.title%",
                "enablement": "isCloud9 || !aws.isWebExtHost"
            },
            {
                "command": "aws.s3.copyPath",
                "title": "%AWS.command.s3.copyPath%",
                "category": "%AWS.title%",
                "enablement": "isCloud9 || !aws.isWebExtHost",
                "cloud9": {
                    "cn": {
                        "category": "%AWS.title.cn%"
                    }
                }
            },
            {
                "command": "aws.s3.downloadFileAs",
                "title": "%AWS.command.s3.downloadFileAs%",
                "category": "%AWS.title%",
                "enablement": "isCloud9 || !aws.isWebExtHost",
                "icon": "$(cloud-download)",
                "cloud9": {
                    "cn": {
                        "category": "%AWS.title.cn%"
                    }
                }
            },
            {
                "command": "aws.s3.openFile",
                "title": "%AWS.command.s3.openFile%",
                "category": "%AWS.title%",
                "enablement": "isCloud9 || !aws.isWebExtHost",
                "icon": "$(open-preview)"
            },
            {
                "command": "aws.s3.editFile",
                "title": "%AWS.command.s3.editFile%",
                "category": "%AWS.title%",
                "enablement": "isCloud9 || !aws.isWebExtHost",
                "icon": "$(edit)"
            },
            {
                "command": "aws.s3.uploadFile",
                "title": "%AWS.command.s3.uploadFile%",
                "category": "%AWS.title%",
                "enablement": "isCloud9 || !aws.isWebExtHost",
                "icon": "$(cloud-upload)",
                "cloud9": {
                    "cn": {
                        "category": "%AWS.title.cn%"
                    }
                }
            },
            {
                "command": "aws.s3.uploadFileToParent",
                "title": "%AWS.command.s3.uploadFileToParent%",
                "category": "%AWS.title%",
                "enablement": "isCloud9 || !aws.isWebExtHost",
                "cloud9": {
                    "cn": {
                        "category": "%AWS.title.cn%"
                    }
                }
            },
            {
                "command": "aws.s3.createFolder",
                "title": "%AWS.command.s3.createFolder%",
                "category": "%AWS.title%",
                "enablement": "isCloud9 || !aws.isWebExtHost",
                "icon": "$(new-folder)",
                "cloud9": {
                    "cn": {
                        "category": "%AWS.title.cn%"
                    }
                }
            },
            {
                "command": "aws.s3.createBucket",
                "title": "%AWS.command.s3.createBucket%",
                "category": "%AWS.title%",
                "enablement": "isCloud9 || !aws.isWebExtHost",
                "icon": "$(aws-s3-create-bucket)",
                "cloud9": {
                    "cn": {
                        "category": "%AWS.title.cn%"
                    }
                }
            },
            {
                "command": "aws.s3.deleteBucket",
                "title": "%AWS.generic.promptDelete%",
                "category": "%AWS.title%",
                "enablement": "isCloud9 || !aws.isWebExtHost",
                "cloud9": {
                    "cn": {
                        "category": "%AWS.title.cn%"
                    }
                }
            },
            {
                "command": "aws.s3.deleteFile",
                "title": "%AWS.generic.promptDelete%",
                "category": "%AWS.title%",
                "enablement": "isCloud9 || !aws.isWebExtHost",
                "cloud9": {
                    "cn": {
                        "category": "%AWS.title.cn%"
                    }
                }
            },
            {
                "command": "aws.invokeLambda",
                "title": "%AWS.command.invokeLambda%",
                "category": "%AWS.title%",
                "enablement": "isCloud9 || !aws.isWebExtHost",
                "cloud9": {
                    "cn": {
                        "title": "%AWS.command.invokeLambda.cn%",
                        "category": "%AWS.title.cn%"
                    }
                }
            },
            {
                "command": "aws.downloadLambda",
                "title": "%AWS.command.downloadLambda%",
                "category": "%AWS.title%",
                "enablement": "viewItem == awsRegionFunctionNodeDownloadable",
                "cloud9": {
                    "cn": {
                        "category": "%AWS.title.cn%"
                    }
                }
            },
            {
                "command": "aws.uploadLambda",
                "title": "%AWS.command.uploadLambda%",
                "enablement": "isCloud9 || !aws.isWebExtHost",
                "category": "%AWS.title%",
                "cloud9": {
                    "cn": {
                        "category": "%AWS.title.cn%"
                    }
                }
            },
            {
                "command": "aws.deleteLambda",
                "title": "%AWS.generic.promptDelete%",
                "enablement": "isCloud9 || !aws.isWebExtHost",
                "category": "%AWS.title%",
                "cloud9": {
                    "cn": {
                        "category": "%AWS.title.cn%"
                    }
                }
            },
            {
                "command": "aws.copyLambdaUrl",
                "title": "%AWS.generic.copyUrl%",
                "enablement": "isCloud9 || !aws.isWebExtHost",
                "category": "%AWS.title%",
                "cloud9": {
                    "cn": {
                        "category": "%AWS.title.cn%"
                    }
                }
            },
            {
                "command": "aws.deploySamApplication",
                "title": "%AWS.command.deploySamApplication%",
                "enablement": "isCloud9 || !aws.isWebExtHost",
                "category": "%AWS.title%",
                "cloud9": {
                    "cn": {
                        "category": "%AWS.title.cn%"
                    }
                }
            },
            {
                "command": "aws.submitFeedback",
                "title": "%AWS.command.submitFeedback%",
                "category": "%AWS.title%",
                "icon": "$(comment)",
                "cloud9": {
                    "cn": {
                        "category": "%AWS.title.cn%"
                    }
                }
            },
            {
                "command": "aws.refreshAwsExplorer",
                "title": "%AWS.command.refreshAwsExplorer%",
                "enablement": "isCloud9 || !aws.isWebExtHost",
                "category": "%AWS.title%",
                "icon": {
                    "dark": "resources/icons/vscode/dark/refresh.svg",
                    "light": "resources/icons/vscode/light/refresh.svg"
                }
            },
            {
                "command": "aws.samcli.detect",
                "title": "%AWS.command.samcli.detect%",
                "enablement": "isCloud9 || !aws.isWebExtHost",
                "category": "%AWS.title%",
                "cloud9": {
                    "cn": {
                        "category": "%AWS.title.cn%"
                    }
                }
            },
            {
                "command": "aws.deleteCloudFormation",
                "title": "%AWS.command.deleteCloudFormation%",
                "enablement": "isCloud9 || !aws.isWebExtHost",
                "category": "%AWS.title%",
                "cloud9": {
                    "cn": {
                        "category": "%AWS.title.cn%"
                    }
                }
            },
            {
                "command": "aws.downloadStateMachineDefinition",
                "title": "%AWS.command.downloadStateMachineDefinition%",
                "enablement": "isCloud9 || !aws.isWebExtHost",
                "category": "%AWS.title%",
                "cloud9": {
                    "cn": {
                        "category": "%AWS.title.cn%"
                    }
                }
            },
            {
                "command": "aws.executeStateMachine",
                "title": "%AWS.command.executeStateMachine%",
                "enablement": "isCloud9 || !aws.isWebExtHost",
                "category": "%AWS.title%",
                "cloud9": {
                    "cn": {
                        "category": "%AWS.title.cn%"
                    }
                }
            },
            {
                "command": "aws.renderStateMachineGraph",
                "title": "%AWS.command.renderStateMachineGraph%",
                "enablement": "isCloud9 || !aws.isWebExtHost",
                "category": "%AWS.title%",
                "cloud9": {
                    "cn": {
                        "category": "%AWS.title.cn%"
                    }
                }
            },
            {
                "command": "aws.copyArn",
                "title": "%AWS.command.copyArn%",
                "category": "%AWS.title%",
                "enablement": "isCloud9 || !aws.isWebExtHost",
                "cloud9": {
                    "cn": {
                        "category": "%AWS.title.cn%"
                    }
                }
            },
            {
                "command": "aws.copyName",
                "title": "%AWS.command.copyName%",
                "category": "%AWS.title%",
                "enablement": "isCloud9 || !aws.isWebExtHost",
                "cloud9": {
                    "cn": {
                        "category": "%AWS.title.cn%"
                    }
                }
            },
            {
                "command": "aws.listCommands",
                "title": "%AWS.command.listCommands%",
                "category": "%AWS.title%",
                "cloud9": {
                    "cn": {
                        "title": "%AWS.command.listCommands.cn%",
                        "category": "%AWS.title.cn%"
                    }
                }
            },
            {
                "command": "aws.viewSchemaItem",
                "title": "%AWS.command.viewSchemaItem%",
                "category": "%AWS.title%",
                "enablement": "isCloud9 || !aws.isWebExtHost",
                "cloud9": {
                    "cn": {
                        "category": "%AWS.title.cn%"
                    }
                }
            },
            {
                "command": "aws.searchSchema",
                "title": "%AWS.command.searchSchema%",
                "category": "%AWS.title%",
                "enablement": "isCloud9 || !aws.isWebExtHost",
                "cloud9": {
                    "cn": {
                        "category": "%AWS.title.cn%"
                    }
                }
            },
            {
                "command": "aws.searchSchemaPerRegistry",
                "title": "%AWS.command.searchSchemaPerRegistry%",
                "category": "%AWS.title%",
                "enablement": "isCloud9 || !aws.isWebExtHost",
                "cloud9": {
                    "cn": {
                        "category": "%AWS.title.cn%"
                    }
                }
            },
            {
                "command": "aws.downloadSchemaItemCode",
                "title": "%AWS.command.downloadSchemaItemCode%",
                "category": "%AWS.title%",
                "enablement": "isCloud9 || !aws.isWebExtHost",
                "cloud9": {
                    "cn": {
                        "category": "%AWS.title.cn%"
                    }
                }
            },
            {
                "command": "aws.viewLogs",
                "title": "%AWS.command.viewLogs%",
                "category": "%AWS.title%"
            },
            {
                "command": "aws.help",
                "title": "%AWS.command.help%",
                "category": "%AWS.title%",
                "cloud9": {
                    "cn": {
                        "category": "%AWS.title.cn%"
                    }
                }
            },
            {
                "command": "aws.github",
                "title": "%AWS.command.github%",
                "category": "%AWS.title%",
                "cloud9": {
                    "cn": {
                        "category": "%AWS.title.cn%"
                    }
                }
            },
            {
                "command": "aws.quickStart",
                "title": "%AWS.command.quickStart%",
                "category": "%AWS.title%",
                "cloud9": {
                    "cn": {
                        "category": "%AWS.title.cn%"
                    }
                }
            },
            {
                "command": "aws.cdk.refresh",
                "title": "%AWS.command.refreshCdkExplorer%",
                "category": "%AWS.title%",
                "enablement": "isCloud9 || !aws.isWebExtHost",
                "icon": {
                    "dark": "resources/icons/vscode/dark/refresh.svg",
                    "light": "resources/icons/vscode/light/refresh.svg"
                },
                "cloud9": {
                    "cn": {
                        "category": "%AWS.title.cn%"
                    }
                }
            },
            {
                "command": "aws.cdk.viewDocs",
                "title": "%AWS.generic.viewDocs%",
                "category": "%AWS.title%",
                "enablement": "isCloud9 || !aws.isWebExtHost"
            },
            {
                "command": "aws.stepfunctions.createStateMachineFromTemplate",
                "title": "%AWS.command.stepFunctions.createStateMachineFromTemplate%",
                "category": "%AWS.title%",
                "enablement": "isCloud9 || !aws.isWebExtHost",
                "cloud9": {
                    "cn": {
                        "category": "%AWS.title.cn%"
                    }
                }
            },
            {
                "command": "aws.stepfunctions.publishStateMachine",
                "title": "%AWS.command.stepFunctions.publishStateMachine%",
                "category": "%AWS.title%",
                "enablement": "isCloud9 || !aws.isWebExtHost",
                "cloud9": {
                    "cn": {
                        "category": "%AWS.title.cn%"
                    }
                }
            },
            {
                "command": "aws.previewStateMachine",
                "title": "%AWS.command.stepFunctions.previewStateMachine%",
                "category": "%AWS.title%",
                "enablement": "isCloud9 || !aws.isWebExtHost",
                "icon": "$(aws-stepfunctions-preview)",
                "cloud9": {
                    "cn": {
                        "category": "%AWS.title.cn%"
                    }
                }
            },
            {
                "command": "aws.cdk.renderStateMachineGraph",
                "title": "%AWS.command.cdk.previewStateMachine%",
                "enablement": "isCloud9 || !aws.isWebExtHost",
                "category": "AWS",
                "icon": "$(aws-stepfunctions-preview)"
            },
            {
                "command": "aws.aboutToolkit",
                "title": "%AWS.command.aboutToolkit%",
                "category": "%AWS.title%"
            },
            {
                "command": "aws.cwl.viewLogStream",
                "title": "%AWS.command.viewLogStream%",
                "enablement": "isCloud9 || !aws.isWebExtHost",
                "category": "%AWS.title%",
                "cloud9": {
                    "cn": {
                        "category": "%AWS.title.cn%"
                    }
                }
            },
            {
                "command": "aws.ssmDocument.createLocalDocument",
                "title": "%AWS.command.ssmDocument.createLocalDocument%",
                "category": "%AWS.title%",
                "enablement": "isCloud9 || !aws.isWebExtHost",
                "cloud9": {
                    "cn": {
                        "category": "%AWS.title.cn%"
                    }
                }
            },
            {
                "command": "aws.ssmDocument.openLocalDocument",
                "title": "%AWS.command.ssmDocument.openLocalDocument%",
                "category": "%AWS.title%",
                "enablement": "isCloud9 || !aws.isWebExtHost",
                "icon": "$(cloud-download)",
                "cloud9": {
                    "cn": {
                        "category": "%AWS.title.cn%"
                    }
                }
            },
            {
                "command": "aws.ssmDocument.openLocalDocumentJson",
                "title": "%AWS.command.ssmDocument.openLocalDocumentJson%",
                "category": "%AWS.title%",
                "enablement": "isCloud9 || !aws.isWebExtHost",
                "cloud9": {
                    "cn": {
                        "category": "%AWS.title.cn%"
                    }
                }
            },
            {
                "command": "aws.ssmDocument.openLocalDocumentYaml",
                "title": "%AWS.command.ssmDocument.openLocalDocumentYaml%",
                "category": "%AWS.title%",
                "enablement": "isCloud9 || !aws.isWebExtHost",
                "cloud9": {
                    "cn": {
                        "category": "%AWS.title.cn%"
                    }
                }
            },
            {
                "command": "aws.ssmDocument.deleteDocument",
                "title": "%AWS.command.ssmDocument.deleteDocument%",
                "category": "%AWS.title%",
                "enablement": "isCloud9 || !aws.isWebExtHost",
                "cloud9": {
                    "cn": {
                        "category": "%AWS.title.cn%"
                    }
                }
            },
            {
                "command": "aws.ssmDocument.publishDocument",
                "title": "%AWS.command.ssmDocument.publishDocument%",
                "category": "%AWS.title%",
                "enablement": "isCloud9 || !aws.isWebExtHost",
                "icon": "$(cloud-upload)",
                "cloud9": {
                    "cn": {
                        "category": "%AWS.title.cn%"
                    }
                }
            },
            {
                "command": "aws.ssmDocument.updateDocumentVersion",
                "title": "%AWS.command.ssmDocument.updateDocumentVersion%",
                "category": "%AWS.title%",
                "enablement": "isCloud9 || !aws.isWebExtHost",
                "cloud9": {
                    "cn": {
                        "category": "%AWS.title.cn%"
                    }
                }
            },
            {
                "command": "aws.copyLogResource",
                "title": "%AWS.command.copyLogResource%",
                "category": "%AWS.title%",
                "enablement": "isCloud9 || !aws.isWebExtHost",
                "icon": "$(files)",
                "cloud9": {
                    "cn": {
                        "category": "%AWS.title.cn%"
                    }
                }
            },
            {
                "command": "aws.cwl.searchLogGroup",
                "title": "%AWS.command.cloudWatchLogs.searchLogGroup%",
                "category": "%AWS.title%",
                "enablement": "isCloud9 || !aws.isWebExtHost",
                "icon": "$(search-view-icon)",
                "cloud9": {
                    "cn": {
                        "category": "%AWS.title.cn%"
                    }
                }
            },
            {
                "command": "aws.saveCurrentLogDataContent",
                "title": "%AWS.command.saveCurrentLogDataContent%",
                "category": "%AWS.title%",
                "enablement": "isCloud9 || !aws.isWebExtHost",
                "icon": "$(save)",
                "cloud9": {
                    "cn": {
                        "category": "%AWS.title.cn%"
                    }
                }
            },
            {
                "command": "aws.cwl.changeFilterPattern",
                "title": "%AWS.command.cwl.changeFilterPattern%",
                "category": "%AWS.title%",
                "enablement": "isCloud9 || !aws.isWebExtHost",
                "icon": "$(search-view-icon)",
                "cloud9": {
                    "cn": {
                        "category": "%AWS.title.cn%"
                    }
                }
            },
            {
                "command": "aws.cwl.changeTimeFilter",
                "title": "%AWS.command.cwl.changeTimeFilter%",
                "category": "%AWS.title%",
                "enablement": "isCloud9 || !aws.isWebExtHost",
                "icon": "$(calendar)",
                "cloud9": {
                    "cn": {
                        "category": "%AWS.title.cn%"
                    }
                }
            },
            {
                "command": "aws.addSamDebugConfig",
                "title": "%AWS.command.addSamDebugConfig%",
                "category": "%AWS.title%",
                "enablement": "isCloud9 || !aws.isWebExtHost",
                "cloud9": {
                    "cn": {
                        "category": "%AWS.title.cn%"
                    }
                }
            },
            {
                "command": "aws.toggleSamCodeLenses",
                "title": "%AWS.command.toggleSamCodeLenses%",
                "category": "%AWS.title%",
                "enablement": "isCloud9 || !aws.isWebExtHost",
                "cloud9": {
                    "cn": {
                        "category": "%AWS.title.cn%"
                    }
                }
            },
            {
                "command": "aws.ecs.runCommandInContainer",
                "title": "%AWS.ecs.runCommandInContainer%",
                "category": "%AWS.title%",
                "enablement": "viewItem == awsEcsContainerNodeExecEnabled",
                "cloud9": {
                    "cn": {
                        "category": "%AWS.title.cn%"
                    }
                }
            },
            {
                "command": "aws.ecs.openTaskInTerminal",
                "title": "%AWS.ecs.openTaskInTerminal%",
                "category": "%AWS.title%",
                "enablement": "viewItem == awsEcsContainerNodeExecEnabled",
                "cloud9": {
                    "cn": {
                        "category": "%AWS.title.cn%"
                    }
                }
            },
            {
                "command": "aws.ecs.enableEcsExec",
                "title": "%AWS.ecs.enableEcsExec%",
                "category": "%AWS.title%",
                "enablement": "isCloud9 || !aws.isWebExtHost",
                "cloud9": {
                    "cn": {
                        "category": "%AWS.title.cn%"
                    }
                }
            },
            {
                "command": "aws.ecs.viewDocumentation",
                "title": "%AWS.generic.viewDocs%",
                "category": "%AWS.title%",
                "enablement": "isCloud9 || !aws.isWebExtHost",
                "cloud9": {
                    "cn": {
                        "category": "%AWS.title.cn%"
                    }
                }
            },
            {
                "command": "aws.resources.copyIdentifier",
                "title": "%AWS.command.resources.copyIdentifier%",
                "category": "%AWS.title%",
                "enablement": "isCloud9 || !aws.isWebExtHost",
                "cloud9": {
                    "cn": {
                        "category": "%AWS.title.cn%"
                    }
                }
            },
            {
                "command": "aws.resources.openResourcePreview",
                "title": "%AWS.generic.preview%",
                "category": "%AWS.title%",
                "enablement": "isCloud9 || !aws.isWebExtHost",
                "icon": "$(open-preview)",
                "cloud9": {
                    "cn": {
                        "category": "%AWS.title.cn%"
                    }
                }
            },
            {
                "command": "aws.resources.createResource",
                "title": "%AWS.generic.create%",
                "category": "%AWS.title%",
                "enablement": "isCloud9 || !aws.isWebExtHost",
                "icon": "$(add)",
                "cloud9": {
                    "cn": {
                        "category": "%AWS.title.cn%"
                    }
                }
            },
            {
                "command": "aws.resources.deleteResource",
                "title": "%AWS.generic.promptDelete%",
                "category": "%AWS.title%",
                "enablement": "isCloud9 || !aws.isWebExtHost",
                "cloud9": {
                    "cn": {
                        "category": "%AWS.title.cn%"
                    }
                }
            },
            {
                "command": "aws.resources.updateResource",
                "title": "%AWS.generic.promptUpdate%",
                "category": "%AWS.title%",
                "enablement": "isCloud9 || !aws.isWebExtHost",
                "icon": "$(pencil)",
                "cloud9": {
                    "cn": {
                        "category": "%AWS.title.cn%"
                    }
                }
            },
            {
                "command": "aws.resources.updateResourceInline",
                "title": "%AWS.generic.promptUpdate%",
                "category": "%AWS.title%",
                "enablement": "isCloud9 || !aws.isWebExtHost",
                "icon": "$(pencil)",
                "cloud9": {
                    "cn": {
                        "category": "%AWS.title.cn%"
                    }
                }
            },
            {
                "command": "aws.resources.saveResource",
                "title": "%AWS.generic.save%",
                "category": "%AWS.title%",
                "enablement": "isCloud9 || !aws.isWebExtHost",
                "icon": "$(save)",
                "cloud9": {
                    "cn": {
                        "category": "%AWS.title.cn%"
                    }
                }
            },
            {
                "command": "aws.resources.closeResource",
                "title": "%AWS.generic.close%",
                "category": "%AWS.title%",
                "enablement": "isCloud9 || !aws.isWebExtHost",
                "icon": "$(close)",
                "cloud9": {
                    "cn": {
                        "category": "%AWS.title.cn%"
                    }
                }
            },
            {
                "command": "aws.resources.viewDocs",
                "title": "%AWS.generic.viewDocs%",
                "category": "%AWS.title%",
                "enablement": "isCloud9 || !aws.isWebExtHost",
                "icon": "$(book)",
                "cloud9": {
                    "cn": {
                        "category": "%AWS.title.cn%"
                    }
                }
            },
            {
                "command": "aws.resources.configure",
                "title": "%AWS.command.resources.configure%",
                "category": "%AWS.title%",
                "enablement": "isCloud9 || !aws.isWebExtHost",
                "icon": "$(gear)",
                "cloud9": {
                    "cn": {
                        "category": "%AWS.title.cn%"
                    }
                }
            },
            {
                "command": "aws.apprunner.createService",
                "title": "%AWS.command.apprunner.createService%",
                "category": "%AWS.title%",
                "enablement": "isCloud9 || !aws.isWebExtHost",
                "cloud9": {
                    "cn": {
                        "category": "%AWS.title.cn%"
                    }
                }
            },
            {
                "command": "aws.ecs.disableEcsExec",
                "title": "%AWS.ecs.disableEcsExec%",
                "category": "%AWS.title%",
                "enablement": "isCloud9 || !aws.isWebExtHost",
                "cloud9": {
                    "cn": {
                        "category": "%AWS.title.cn%"
                    }
                }
            },
            {
                "command": "aws.apprunner.createServiceFromEcr",
                "title": "%AWS.command.apprunner.createServiceFromEcr%",
                "category": "%AWS.title%",
                "enablement": "isCloud9 || !aws.isWebExtHost",
                "cloud9": {
                    "cn": {
                        "category": "%AWS.title.cn%"
                    }
                }
            },
            {
                "command": "aws.apprunner.pauseService",
                "title": "%AWS.command.apprunner.pauseService%",
                "category": "%AWS.title%",
                "enablement": "isCloud9 || !aws.isWebExtHost",
                "cloud9": {
                    "cn": {
                        "category": "%AWS.title.cn%"
                    }
                }
            },
            {
                "command": "aws.apprunner.resumeService",
                "title": "%AWS.command.apprunner.resumeService%",
                "category": "AWS",
                "enablement": "isCloud9 || !aws.isWebExtHost",
                "cloud9": {
                    "cn": {
                        "category": "%AWS.title.cn%"
                    }
                }
            },
            {
                "command": "aws.apprunner.copyServiceUrl",
                "title": "%AWS.command.apprunner.copyServiceUrl%",
                "category": "%AWS.title%",
                "enablement": "isCloud9 || !aws.isWebExtHost",
                "cloud9": {
                    "cn": {
                        "category": "%AWS.title.cn%"
                    }
                }
            },
            {
                "command": "aws.apprunner.open",
                "title": "%AWS.command.apprunner.open%",
                "category": "%AWS.title%",
                "enablement": "isCloud9 || !aws.isWebExtHost",
                "cloud9": {
                    "cn": {
                        "category": "%AWS.title.cn%"
                    }
                }
            },
            {
                "command": "aws.apprunner.deleteService",
                "title": "%AWS.generic.promptDelete%",
                "category": "%AWS.title%",
                "enablement": "isCloud9 || !aws.isWebExtHost",
                "cloud9": {
                    "cn": {
                        "category": "%AWS.title.cn%"
                    }
                }
            },
            {
                "command": "aws.apprunner.startDeployment",
                "title": "%AWS.command.apprunner.startDeployment%",
                "category": "%AWS.title%",
                "enablement": "isCloud9 || !aws.isWebExtHost",
                "cloud9": {
                    "cn": {
                        "category": "%AWS.title.cn%"
                    }
                }
            },
            {
                "command": "aws.cloudFormation.newTemplate",
                "title": "%AWS.command.cloudFormation.newTemplate%",
                "category": "%AWS.title%",
                "enablement": "isCloud9 || !aws.isWebExtHost",
                "cloud9": {
                    "cn": {
                        "category": "%AWS.title.cn%"
                    }
                }
            },
            {
                "command": "aws.sam.newTemplate",
                "title": "%AWS.command.sam.newTemplate%",
                "category": "%AWS.title%",
                "enablement": "isCloud9 || !aws.isWebExtHost",
                "cloud9": {
                    "cn": {
                        "category": "%AWS.title.cn%"
                    }
                }
            },
            {
                "command": "aws.samcli.sync",
                "title": "%AWS.command.samcli.sync%",
                "category": "%AWS.title%",
                "enablement": "isCloud9 || !aws.isWebExtHost"
            },
            {
                "command": "aws.codeWhisperer",
                "title": "%AWS.command.codewhisperer.title%",
                "category": "%AWS.title%"
            },
            {
                "command": "aws.codeWhisperer.configure",
                "title": "%AWS.command.codewhisperer.configure%",
                "category": "%AWS.title%",
                "icon": "$(gear)",
                "cloud9": {
                    "cn": {
                        "category": "%AWS.title.cn%"
                    }
                }
            },
            {
                "command": "aws.codeWhisperer.introduction",
                "title": "%AWS.command.codewhisperer.introduction%",
                "category": "%AWS.title%",
                "icon": "$(question)",
                "cloud9": {
                    "cn": {
                        "category": "%AWS.title.cn%"
                    }
                }
            },
            {
                "command": "aws.codewhisperer.signout",
                "title": "%AWS.command.codewhisperer.signout%",
                "category": "%AWS.title%",
                "icon": "$(debug-disconnect)"
            },
            {
<<<<<<< HEAD
                "command": "aws.awsq.welcome",
=======
                "command": "aws.amazonq.welcome",
>>>>>>> 5f6008ed
                "title": "%AWS.command.q.welcome%",
                "category": "%AWS.title%"
            },
            {
                "command": "aws.dev.openMenu",
                "title": "Open Developer Menu",
                "category": "AWS (Developer)",
                "enablement": "aws.isDevMode"
            },
            {
                "command": "aws.openInApplicationComposerDialog",
                "title": "%AWS.command.applicationComposer.openDialog%",
                "category": "%AWS.title%",
                "cloud9": {
                    "cn": {
                        "category": "%AWS.title.cn%"
                    }
                }
            },
            {
                "command": "aws.openInApplicationComposer",
                "title": "%AWS.command.applicationComposer.open%",
                "category": "%AWS.title%",
                "icon": "$(aws-applicationcomposer-icon)",
                "cloud9": {
                    "cn": {
                        "category": "%AWS.title.cn%"
                    }
                }
            }
        ],
        "jsonValidation": [
            {
                "fileMatch": ".aws/templates.json",
                "url": "./dist/src/templates/templates.json"
            },
            {
                "fileMatch": "*ecs-task-def.json",
                "url": "https://ecs-intellisense.s3-us-west-2.amazonaws.com/task-definition/schema.json"
            }
        ],
        "languages": [
            {
                "id": "asl",
                "extensions": [
                    ".asl.json",
                    ".asl"
                ],
                "aliases": [
                    "Amazon States Language"
                ]
            },
            {
                "id": "asl-yaml",
                "aliases": [
                    "Amazon States Language (YAML)"
                ],
                "extensions": [
                    ".asl.yaml",
                    ".asl.yml"
                ]
            },
            {
                "id": "ssm-json",
                "extensions": [
                    ".ssm.json"
                ],
                "aliases": [
                    "AWS Systems Manager Document (JSON)"
                ]
            },
            {
                "id": "ssm-yaml",
                "extensions": [
                    ".ssm.yaml",
                    ".ssm.yml"
                ],
                "aliases": [
                    "AWS Systems Manager Document (YAML)"
                ]
            }
        ],
        "keybindings": [
            {
<<<<<<< HEAD
                "command": "aws.awsq.explainCode",
=======
                "command": "aws.amazonq.explainCode",
>>>>>>> 5f6008ed
                "win": "win+alt+e",
                "mac": "cmd+alt+e",
                "linux": "meta+alt+e",
                "when": "editorHasSelection"
            },
            {
<<<<<<< HEAD
                "command": "aws.awsq.refactorCode",
=======
                "command": "aws.amazonq.refactorCode",
>>>>>>> 5f6008ed
                "win": "win+alt+u",
                "mac": "cmd+alt+u",
                "linux": "meta+alt+u",
                "when": "editorHasSelection"
            },
            {
<<<<<<< HEAD
                "command": "aws.awsq.fixCode",
=======
                "command": "aws.amazonq.fixCode",
>>>>>>> 5f6008ed
                "win": "win+alt+y",
                "mac": "cmd+alt+y",
                "linux": "meta+alt+y",
                "when": "editorHasSelection"
            },
            {
<<<<<<< HEAD
                "command": "aws.awsq.optimizeCode",
=======
                "command": "aws.amazonq.optimizeCode",
>>>>>>> 5f6008ed
                "win": "win+alt+a",
                "mac": "cmd+alt+a",
                "linux": "meta+alt+a",
                "when": "editorHasSelection"
            },
            {
<<<<<<< HEAD
                "command": "aws.awsq.sendToPrompt",
                "key": "win+alt+q",
                "mac": "cmd+alt+q",
                "linux": "meta+alt+q",
                "when": "editorHasSelection"
=======
                "command": "aws.amazonq.sendToPrompt",
                "key": "win+alt+q",
                "mac": "cmd+alt+q",
                "linux": "meta+alt+q"
>>>>>>> 5f6008ed
            },
            {
                "command": "aws.previewStateMachine",
                "key": "ctrl+shift+v",
                "mac": "cmd+shift+v",
                "when": "editorTextFocus && editorLangId == asl || editorTextFocus && editorLangId == asl-yaml"
            },
            {
                "command": "aws.codeWhisperer",
                "key": "alt+c",
                "mac": "alt+c",
                "when": "editorTextFocus && CODEWHISPERER_ENABLED"
            },
            {
                "command": "aws.codeWhisperer.rejectCodeSuggestion",
                "key": "escape",
                "mac": "escape",
                "when": "inlineSuggestionVisible && !editorReadonly && CODEWHISPERER_ENABLED"
            },
            {
                "key": "right",
                "command": "editor.action.inlineSuggest.showNext",
                "when": "inlineSuggestionVisible && !editorReadonly && CODEWHISPERER_ENABLED"
            },
            {
                "key": "left",
                "command": "editor.action.inlineSuggest.showPrevious",
                "when": "inlineSuggestionVisible && !editorReadonly && CODEWHISPERER_ENABLED"
            }
        ],
        "grammars": [
            {
                "language": "asl",
                "scopeName": "source.asl",
                "path": "./syntaxes/ASL.tmLanguage"
            },
            {
                "language": "asl-yaml",
                "scopeName": "source.asl.yaml",
                "path": "./syntaxes/asl-yaml.tmLanguage.json"
            },
            {
                "language": "ssm-json",
                "scopeName": "source.ssmjson",
                "path": "./syntaxes/SSMJSON.tmLanguage"
            },
            {
                "language": "ssm-yaml",
                "scopeName": "source.ssmyaml",
                "path": "./syntaxes/SSMYAML.tmLanguage"
            }
        ],
        "resourceLabelFormatters": [
            {
                "scheme": "aws-cwl",
                "formatting": {
                    "label": "${path}",
                    "separator": "/"
                }
            },
            {
                "scheme": "s3*",
                "formatting": {
                    "label": "[S3] ${path}",
                    "separator": "/"
                }
            }
        ],
        "walkthroughs": [],
        "icons": {
<<<<<<< HEAD
            "aws-applicationcomposer-icon": {
=======
            "aws-amazonq-q-gradient": {
>>>>>>> 5f6008ed
                "description": "AWS Contributed Icon",
                "default": {
                    "fontPath": "./resources/fonts/aws-toolkit-icons.woff",
                    "fontCharacter": "\\f1aa"
                }
            },
<<<<<<< HEAD
            "aws-applicationcomposer-icon-dark": {
=======
            "aws-amazonq-q-squid-ink": {
>>>>>>> 5f6008ed
                "description": "AWS Contributed Icon",
                "default": {
                    "fontPath": "./resources/fonts/aws-toolkit-icons.woff",
                    "fontCharacter": "\\f1ab"
                }
            },
<<<<<<< HEAD
            "aws-apprunner-service": {
=======
            "aws-amazonq-q-white": {
>>>>>>> 5f6008ed
                "description": "AWS Contributed Icon",
                "default": {
                    "fontPath": "./resources/fonts/aws-toolkit-icons.woff",
                    "fontCharacter": "\\f1ac"
                }
            },
<<<<<<< HEAD
            "aws-cdk-logo": {
=======
            "aws-apprunner-service": {
>>>>>>> 5f6008ed
                "description": "AWS Contributed Icon",
                "default": {
                    "fontPath": "./resources/fonts/aws-toolkit-icons.woff",
                    "fontCharacter": "\\f1ad"
                }
            },
<<<<<<< HEAD
            "aws-cloudformation-stack": {
=======
            "aws-cdk-logo": {
>>>>>>> 5f6008ed
                "description": "AWS Contributed Icon",
                "default": {
                    "fontPath": "./resources/fonts/aws-toolkit-icons.woff",
                    "fontCharacter": "\\f1ae"
                }
            },
<<<<<<< HEAD
            "aws-cloudwatch-log-group": {
=======
            "aws-cloudformation-stack": {
>>>>>>> 5f6008ed
                "description": "AWS Contributed Icon",
                "default": {
                    "fontPath": "./resources/fonts/aws-toolkit-icons.woff",
                    "fontCharacter": "\\f1af"
                }
            },
<<<<<<< HEAD
            "aws-codecatalyst-logo": {
=======
            "aws-cloudwatch-log-group": {
>>>>>>> 5f6008ed
                "description": "AWS Contributed Icon",
                "default": {
                    "fontPath": "./resources/fonts/aws-toolkit-icons.woff",
                    "fontCharacter": "\\f1b0"
                }
            },
<<<<<<< HEAD
            "aws-codewhisperer-icon-black": {
=======
            "aws-codecatalyst-logo": {
>>>>>>> 5f6008ed
                "description": "AWS Contributed Icon",
                "default": {
                    "fontPath": "./resources/fonts/aws-toolkit-icons.woff",
                    "fontCharacter": "\\f1b1"
                }
            },
<<<<<<< HEAD
            "aws-codewhisperer-icon-white": {
=======
            "aws-codewhisperer-icon-black": {
>>>>>>> 5f6008ed
                "description": "AWS Contributed Icon",
                "default": {
                    "fontPath": "./resources/fonts/aws-toolkit-icons.woff",
                    "fontCharacter": "\\f1b2"
                }
            },
<<<<<<< HEAD
            "aws-codewhisperer-learn": {
=======
            "aws-codewhisperer-icon-white": {
>>>>>>> 5f6008ed
                "description": "AWS Contributed Icon",
                "default": {
                    "fontPath": "./resources/fonts/aws-toolkit-icons.woff",
                    "fontCharacter": "\\f1b3"
                }
            },
<<<<<<< HEAD
            "aws-ecr-registry": {
=======
            "aws-codewhisperer-learn": {
>>>>>>> 5f6008ed
                "description": "AWS Contributed Icon",
                "default": {
                    "fontPath": "./resources/fonts/aws-toolkit-icons.woff",
                    "fontCharacter": "\\f1b4"
                }
            },
<<<<<<< HEAD
            "aws-ecs-cluster": {
=======
            "aws-ecr-registry": {
>>>>>>> 5f6008ed
                "description": "AWS Contributed Icon",
                "default": {
                    "fontPath": "./resources/fonts/aws-toolkit-icons.woff",
                    "fontCharacter": "\\f1b5"
                }
            },
<<<<<<< HEAD
            "aws-ecs-container": {
=======
            "aws-ecs-cluster": {
>>>>>>> 5f6008ed
                "description": "AWS Contributed Icon",
                "default": {
                    "fontPath": "./resources/fonts/aws-toolkit-icons.woff",
                    "fontCharacter": "\\f1b6"
                }
            },
<<<<<<< HEAD
            "aws-ecs-service": {
=======
            "aws-ecs-container": {
>>>>>>> 5f6008ed
                "description": "AWS Contributed Icon",
                "default": {
                    "fontPath": "./resources/fonts/aws-toolkit-icons.woff",
                    "fontCharacter": "\\f1b7"
                }
            },
<<<<<<< HEAD
            "aws-generic-attach-file": {
=======
            "aws-ecs-service": {
>>>>>>> 5f6008ed
                "description": "AWS Contributed Icon",
                "default": {
                    "fontPath": "./resources/fonts/aws-toolkit-icons.woff",
                    "fontCharacter": "\\f1b8"
                }
            },
<<<<<<< HEAD
            "aws-iot-certificate": {
=======
            "aws-generic-attach-file": {
>>>>>>> 5f6008ed
                "description": "AWS Contributed Icon",
                "default": {
                    "fontPath": "./resources/fonts/aws-toolkit-icons.woff",
                    "fontCharacter": "\\f1b9"
                }
            },
<<<<<<< HEAD
            "aws-iot-policy": {
=======
            "aws-iot-certificate": {
>>>>>>> 5f6008ed
                "description": "AWS Contributed Icon",
                "default": {
                    "fontPath": "./resources/fonts/aws-toolkit-icons.woff",
                    "fontCharacter": "\\f1ba"
                }
            },
<<<<<<< HEAD
            "aws-iot-thing": {
=======
            "aws-iot-policy": {
>>>>>>> 5f6008ed
                "description": "AWS Contributed Icon",
                "default": {
                    "fontPath": "./resources/fonts/aws-toolkit-icons.woff",
                    "fontCharacter": "\\f1bb"
                }
            },
<<<<<<< HEAD
            "aws-lambda-function": {
=======
            "aws-iot-thing": {
>>>>>>> 5f6008ed
                "description": "AWS Contributed Icon",
                "default": {
                    "fontPath": "./resources/fonts/aws-toolkit-icons.woff",
                    "fontCharacter": "\\f1bc"
                }
            },
<<<<<<< HEAD
            "aws-mynah-MynahIconBlack": {
=======
            "aws-lambda-function": {
>>>>>>> 5f6008ed
                "description": "AWS Contributed Icon",
                "default": {
                    "fontPath": "./resources/fonts/aws-toolkit-icons.woff",
                    "fontCharacter": "\\f1bd"
                }
            },
<<<<<<< HEAD
            "aws-mynah-MynahIconWhite": {
=======
            "aws-mynah-MynahIconBlack": {
>>>>>>> 5f6008ed
                "description": "AWS Contributed Icon",
                "default": {
                    "fontPath": "./resources/fonts/aws-toolkit-icons.woff",
                    "fontCharacter": "\\f1be"
                }
            },
<<<<<<< HEAD
            "aws-mynah-logo": {
=======
            "aws-mynah-MynahIconWhite": {
>>>>>>> 5f6008ed
                "description": "AWS Contributed Icon",
                "default": {
                    "fontPath": "./resources/fonts/aws-toolkit-icons.woff",
                    "fontCharacter": "\\f1bf"
                }
            },
<<<<<<< HEAD
            "aws-redshift-cluster": {
=======
            "aws-mynah-logo": {
>>>>>>> 5f6008ed
                "description": "AWS Contributed Icon",
                "default": {
                    "fontPath": "./resources/fonts/aws-toolkit-icons.woff",
                    "fontCharacter": "\\f1c0"
                }
            },
<<<<<<< HEAD
            "aws-redshift-cluster-connected": {
=======
            "aws-redshift-cluster": {
>>>>>>> 5f6008ed
                "description": "AWS Contributed Icon",
                "default": {
                    "fontPath": "./resources/fonts/aws-toolkit-icons.woff",
                    "fontCharacter": "\\f1c1"
                }
            },
<<<<<<< HEAD
            "aws-redshift-database": {
=======
            "aws-redshift-cluster-connected": {
>>>>>>> 5f6008ed
                "description": "AWS Contributed Icon",
                "default": {
                    "fontPath": "./resources/fonts/aws-toolkit-icons.woff",
                    "fontCharacter": "\\f1c2"
                }
            },
<<<<<<< HEAD
            "aws-redshift-redshift-cluster-connected": {
=======
            "aws-redshift-database": {
>>>>>>> 5f6008ed
                "description": "AWS Contributed Icon",
                "default": {
                    "fontPath": "./resources/fonts/aws-toolkit-icons.woff",
                    "fontCharacter": "\\f1c3"
                }
            },
<<<<<<< HEAD
            "aws-redshift-schema": {
=======
            "aws-redshift-redshift-cluster-connected": {
>>>>>>> 5f6008ed
                "description": "AWS Contributed Icon",
                "default": {
                    "fontPath": "./resources/fonts/aws-toolkit-icons.woff",
                    "fontCharacter": "\\f1c4"
                }
            },
<<<<<<< HEAD
            "aws-redshift-table": {
=======
            "aws-redshift-schema": {
>>>>>>> 5f6008ed
                "description": "AWS Contributed Icon",
                "default": {
                    "fontPath": "./resources/fonts/aws-toolkit-icons.woff",
                    "fontCharacter": "\\f1c5"
                }
            },
<<<<<<< HEAD
            "aws-s3-bucket": {
=======
            "aws-redshift-table": {
>>>>>>> 5f6008ed
                "description": "AWS Contributed Icon",
                "default": {
                    "fontPath": "./resources/fonts/aws-toolkit-icons.woff",
                    "fontCharacter": "\\f1c6"
                }
            },
<<<<<<< HEAD
            "aws-s3-create-bucket": {
=======
            "aws-s3-bucket": {
>>>>>>> 5f6008ed
                "description": "AWS Contributed Icon",
                "default": {
                    "fontPath": "./resources/fonts/aws-toolkit-icons.woff",
                    "fontCharacter": "\\f1c7"
                }
            },
<<<<<<< HEAD
            "aws-schemas-registry": {
=======
            "aws-s3-create-bucket": {
>>>>>>> 5f6008ed
                "description": "AWS Contributed Icon",
                "default": {
                    "fontPath": "./resources/fonts/aws-toolkit-icons.woff",
                    "fontCharacter": "\\f1c8"
                }
            },
<<<<<<< HEAD
            "aws-schemas-schema": {
=======
            "aws-schemas-registry": {
>>>>>>> 5f6008ed
                "description": "AWS Contributed Icon",
                "default": {
                    "fontPath": "./resources/fonts/aws-toolkit-icons.woff",
                    "fontCharacter": "\\f1c9"
                }
            },
<<<<<<< HEAD
            "aws-stepfunctions-preview": {
=======
            "aws-schemas-schema": {
>>>>>>> 5f6008ed
                "description": "AWS Contributed Icon",
                "default": {
                    "fontPath": "./resources/fonts/aws-toolkit-icons.woff",
                    "fontCharacter": "\\f1ca"
                }
<<<<<<< HEAD
=======
            },
            "aws-stepfunctions-preview": {
                "description": "AWS Contributed Icon",
                "default": {
                    "fontPath": "./resources/fonts/aws-toolkit-icons.woff",
                    "fontCharacter": "\\f1cb"
                }
>>>>>>> 5f6008ed
            }
        },
        "notebooks": [
            {
                "type": "aws-redshift-sql-notebook",
                "displayName": "Redshift SQL notebook",
                "selector": [
                    {
                        "filenamePattern": "*.redshiftnb"
                    }
                ]
            }
        ]
    },
    "scripts": {
        "prepare": "ts-node ./scripts/build/prepare.ts",
        "vscode:prepublish": "npm run clean && npm run buildScripts && webpack --mode production && npm run copyFiles",
        "clean": "ts-node ./scripts/clean.ts dist",
        "reset": "npm run clean -- node_modules && npm install",
        "copyFiles": "ts-node ./scripts/build/copyFiles.ts",
        "buildScripts": "npm run generateClients && npm run generatePackage && npm run generateNonCodeFiles && npm run copyFiles",
        "buildBrowser": "npm run clean && npm run buildScripts && webpack --config webpack.browser.config.js --mode production && npm run copyFiles",
        "runInBrowser": "npm run buildBrowser && npx @vscode/test-web --open-devtools --extensionDevelopmentPath=. .",
        "compile": "npm run clean && npm run buildScripts && webpack --mode development && npm run copyFiles",
        "watch": "npm run clean && npm run buildScripts && tsc -watch -p ./",
        "postinstall": "npm run generateTelemetry && npm run generateConfigurationAttributes",
        "testCompile": "npm run buildScripts && tsc -p ./ && npm run instrument",
        "test": "npm run testCompile && ts-node ./scripts/test/test.ts && npm run report",
        "testE2E": "npm run testCompile && ts-node ./scripts/test/testE2E.ts && npm run report",
        "testInteg": "npm run testCompile && ts-node ./scripts/test/testInteg.ts && npm run report",
        "lint": "ts-node ./scripts/lint/testLint.ts",
        "lintfix": "eslint -c .eslintrc.js --fix --ext .ts .",
        "package": "ts-node ./scripts/build/package.ts",
        "install-plugin": "vsce package -o aws-toolkit-vscode-test.vsix && code --install-extension aws-toolkit-vscode-test.vsix",
        "generateClients": "npm run build -w @amzn/codewhisperer-streaming && ts-node ./scripts/build/generateServiceClient.ts ",
        "generatePackage": "ts-node ./scripts/build/generateIcons.ts",
        "generateTelemetry": "node node_modules/@aws-toolkits/telemetry/lib/generateTelemetry.js --extraInput=src/shared/telemetry/vscodeTelemetry.json --output=src/shared/telemetry/telemetry.gen.ts",
        "generateNonCodeFiles": "ts-node ./scripts/build/generateNonCodeFiles.ts",
        "generateConfigurationAttributes": "ts-node ./scripts/build/generateConfigurationAttributes.ts",
        "newChange": "ts-node ./scripts/newChange.ts",
        "createRelease": "ts-node ./scripts/build/createRelease.ts",
        "serve": "webpack serve --config-name vue-hmr --mode development",
        "instrument": "nyc instrument --in-place ./dist/src",
        "report": "nyc report --reporter=html --reporter=json"
    },
    "devDependencies": {
        "@aws-sdk/types": "^3.13.1",
<<<<<<< HEAD
        "@aws-toolkits/telemetry": "^1.0.160",
=======
        "@aws-toolkits/telemetry": "^1.0.163",
>>>>>>> 5f6008ed
        "@aws/fully-qualified-names": "^2.1.1",
        "@cspotcode/source-map-support": "^0.8.1",
        "@sinonjs/fake-timers": "^10.0.2",
        "@types/adm-zip": "^0.4.34",
        "@types/async-lock": "^1.4.0",
        "@types/bytes": "^3.1.0",
        "@types/circular-dependency-plugin": "^5.0.5",
        "@types/cross-spawn": "^6.0.0",
        "@types/diff": "^5.0.3",
        "@types/fs-extra": "^9.0.11",
        "@types/glob": "^7.1.1",
        "@types/js-yaml": "^4.0.5",
        "@types/lodash": "^4.14.180",
        "@types/marked": "^5.0.0",
        "@types/mime-types": "^2.1.1",
        "@types/mocha": "^10.0.0",
        "@types/node": "^14.18.5",
<<<<<<< HEAD
        "@types/node-fetch": "^2.6.8",
=======
        "@types/node-fetch": "^2.6.6",
>>>>>>> 5f6008ed
        "@types/prismjs": "^1.26.0",
        "@types/readline-sync": "^1.4.3",
        "@types/sanitize-html": "2.3.1",
        "@types/semver": "^7.5.0",
        "@types/sinon": "^10.0.5",
        "@types/sinonjs__fake-timers": "^8.1.2",
        "@types/tcp-port-used": "^1.0.1",
        "@types/uuid": "^9.0.1",
        "@types/vscode": "^1.68.0",
        "@types/vscode-webview": "^1.57.1",
        "@types/webpack-env": "^1.18.1",
        "@types/xml2js": "^0.4.11",
        "@typescript-eslint/eslint-plugin": "^5.59.0",
        "@typescript-eslint/parser": "^5.59.1",
        "@vscode/codicons": "^0.0.33",
        "@vscode/test-electron": "^2.3.4",
        "@vscode/test-web": "^0.0.45",
        "@vscode/vsce": "^2.19.0",
        "@vue/compiler-sfc": "^3.3.2",
        "circular-dependency-plugin": "^5.2.2",
        "css-loader": "^6.7.3",
        "esbuild-loader": "2.20.0",
        "eslint": "^8.26.0",
        "eslint-config-prettier": "8.8",
        "eslint-plugin-header": "^3.1.1",
        "eslint-plugin-no-null": "^1.0.2",
        "glob": "^7.1.7",
        "husky": "^7.0.2",
        "json-schema-to-typescript": "^13.0.2",
        "marked": "^5.0.4",
        "mocha": "^10.1.0",
        "mocha-junit-reporter": "^2.2.1",
        "mocha-multi-reporters": "^1.5.1",
        "nyc": "^15.1.0",
        "prettier": "^2.8.8",
        "prettier-plugin-sh": "^0.12.8",
        "pretty-quick": "^3.1.3",
        "readline-sync": "^1.4.9",
        "sass": "^1.49.8",
        "sass-loader": "^12.6.0",
        "sinon": "^14.0.0",
        "style-loader": "^3.3.1",
        "ts-mockito": "^2.5.0",
        "ts-node": "^10.9.1",
        "umd-compat-loader": "^2.1.2",
        "vscode-nls-dev": "^4.0.4",
        "vue-loader": "^17.2.2",
        "vue-style-loader": "^4.1.3",
        "webfont": "^11.2.26",
        "webpack": "^5.83.0",
        "webpack-cli": "^4.9.1",
        "webpack-dev-server": "^4.15.1"
    },
    "dependencies": {
        "@amzn/codewhisperer-streaming": "file:./src.gen/@amzn/codewhisperer-streaming",
        "@aws-sdk/client-cognito-identity": "3.46.0",
        "@aws-sdk/client-lambda": "3.385.0",
        "@aws-sdk/client-sso": "^3.342.0",
        "@aws-sdk/client-sso-oidc": "^3.181.0",
        "@aws-sdk/credential-provider-ini": "3.46.0",
        "@aws-sdk/credential-provider-process": "3.37.0",
        "@aws-sdk/credential-provider-sso": "^3.345.0",
        "@aws-sdk/property-provider": "3.46.0",
        "@aws-sdk/shared-ini-file-loader": "^3.46.0",
        "@aws-sdk/smithy-client": "^3.46.0",
        "@aws-sdk/util-arn-parser": "^3.46.0",
<<<<<<< HEAD
        "@aws/mynah-ui-chat": "npm:@aws/mynah-ui@2.0.0-beta.15.0",
=======
        "@aws/mynah-ui-chat": "npm:@aws/mynah-ui@2.0.0-beta.15.5",
>>>>>>> 5f6008ed
        "@gerhobbelt/gitignore-parser": "^0.2.0-9",
        "@iarna/toml": "^2.2.5",
        "@vscode/debugprotocol": "^1.57.0",
        "adm-zip": "^0.5.10",
        "amazon-states-language-service": "^1.11.0",
        "async-lock": "^1.4.0",
        "aws-sdk": "^2.1384.0",
        "aws-ssm-document-language-service": "^1.0.0",
        "bytes": "^3.1.2",
        "cross-fetch": "^4.0.0",
        "cross-spawn": "^7.0.3",
        "fast-json-patch": "^3.1.1",
        "fs-extra": "^10.0.1",
        "got": "^11.8.5",
        "i18n-ts": "^1.0.5",
        "immutable": "^4.3.0",
        "js-yaml": "^4.1.0",
        "jsonc-parser": "^3.2.0",
        "lodash": "^4.17.21",
        "mime-types": "^2.1.32",
        "moment": "^2.29.4",
        "node-fetch": "^2.7.0",
        "portfinder": "^1.0.32",
        "sanitize-html": "^2.3.3",
        "semver": "^7.5.4",
        "strip-ansi": "^5.2.0",
        "tcp-port-used": "^1.0.1",
        "typescript": "^5.0.4",
        "uuid": "^9.0.0",
        "vscode-languageclient": "^6.1.4",
        "vscode-languageserver": "^6.1.1",
        "vscode-languageserver-protocol": "^3.15.3",
        "vscode-languageserver-textdocument": "^1.0.8",
        "vscode-nls": "^5.2.0",
        "vue": "^3.3.4",
        "web-tree-sitter": "^0.20.7",
        "winston": "^3.7.1",
        "winston-transport": "^4.5.0",
        "xml2js": "^0.6.0",
        "yaml": "^1.9.2",
        "yaml-cfn": "^0.3.2"
    },
    "prettier": {
        "printWidth": 120,
        "trailingComma": "es5",
        "tabWidth": 4,
        "singleQuote": true,
        "semi": false,
        "bracketSpacing": true,
        "arrowParens": "avoid",
        "endOfLine": "lf"
    },
    "workspaces": [
        "src/browser",
        "src.gen/@amzn/codewhisperer-streaming"
    ]
}<|MERGE_RESOLUTION|>--- conflicted
+++ resolved
@@ -709,15 +709,9 @@
                     }
                 },
                 {
-<<<<<<< HEAD
-                    "id": "awsq",
-                    "title": "%AWS.q.title%",
-                    "icon": "resources/awsq-logo.svg"
-=======
                     "id": "amazonq",
                     "title": "%AWS.amazonq.title%",
                     "icon": "resources/amazonq-logo.svg"
->>>>>>> 5f6008ed
                 }
             ],
             "panel": [
@@ -729,19 +723,11 @@
             ]
         },
         "views": {
-<<<<<<< HEAD
-            "awsq": [
-                {
-                    "type": "webview",
-                    "id": "aws.AWSQChatView",
-                    "name": "%AWS.q.chat%"
-=======
             "amazonq": [
                 {
                     "type": "webview",
                     "id": "aws.AmazonQChatView",
                     "name": "%AWS.amazonq.chat%"
->>>>>>> 5f6008ed
                 }
             ],
             "aws-explorer": [
@@ -776,10 +762,6 @@
                 "icon": "$(ellipsis)"
             },
             {
-<<<<<<< HEAD
-                "label": "%AWS.submenu.awsqEditorContextSubmenu.title%",
-                "id": "awsqEditorContextSubmenu"
-=======
                 "id": "aws.amazonq.submenu",
                 "label": "%AWS.codewhisperer.submenu.title%",
                 "icon": "$(ellipsis)"
@@ -787,7 +769,6 @@
             {
                 "label": "%AWS.submenu.amazonqEditorContextSubmenu.title%",
                 "id": "amazonqEditorContextSubmenu"
->>>>>>> 5f6008ed
             },
             {
                 "id": "aws.codecatalyst.submenu",
@@ -1218,11 +1199,11 @@
                     "when": "aws.isDevMode || isCloud9"
                 },
                 {
-<<<<<<< HEAD
                     "command": "aws.openInApplicationComposer",
-=======
+                    "when": "false"
+                },
+                {
                     "command": "aws.amazonq.welcome",
->>>>>>> 5f6008ed
                     "when": "false"
                 }
             ],
@@ -1429,35 +1410,6 @@
                     "group": "z_aws@1"
                 }
             ],
-            "awsqEditorContextSubmenu": [
-                {
-                    "command": "aws.awsq.explainCode",
-                    "group": "cw_chat@1"
-                },
-                {
-                    "command": "aws.awsq.refactorCode",
-                    "group": "cw_chat@2"
-                },
-                {
-                    "command": "aws.awsq.fixCode",
-                    "group": "cw_chat@3"
-                },
-                {
-                    "command": "aws.awsq.optimizeCode",
-                    "group": "cw_chat@4"
-                },
-                {
-                    "command": "aws.awsq.sendToPrompt",
-                    "group": "cw_chat@5"
-                }
-            ],
-            "editor/context": [
-                {
-                    "submenu": "awsqEditorContextSubmenu",
-                    "group": "cw_chat",
-                    "when": "editorHasSelection"
-                }
-            ],
             "amazonqEditorContextSubmenu": [
                 {
                     "command": "aws.amazonq.explainCode",
@@ -2199,30 +2151,6 @@
         },
         "commands": [
             {
-<<<<<<< HEAD
-                "command": "aws.awsq.explainCode",
-                "title": "%AWS.command.awsq.explainCode%",
-                "category": "%AWS.title%"
-            },
-            {
-                "command": "aws.awsq.refactorCode",
-                "title": "%AWS.command.awsq.refactorCode%",
-                "category": "%AWS.title%"
-            },
-            {
-                "command": "aws.awsq.fixCode",
-                "title": "%AWS.command.awsq.fixCode%",
-                "category": "%AWS.title%"
-            },
-            {
-                "command": "aws.awsq.optimizeCode",
-                "title": "%AWS.command.awsq.optimizeCode%",
-                "category": "%AWS.title%"
-            },
-            {
-                "command": "aws.awsq.sendToPrompt",
-                "title": "%AWS.command.awsq.sendToPrompt%",
-=======
                 "command": "aws.amazonq.explainCode",
                 "title": "%AWS.command.amazonq.explainCode%",
                 "category": "%AWS.title%"
@@ -2245,7 +2173,6 @@
             {
                 "command": "aws.amazonq.sendToPrompt",
                 "title": "%AWS.command.amazonq.sendToPrompt%",
->>>>>>> 5f6008ed
                 "category": "%AWS.title%"
             },
             {
@@ -3716,11 +3643,7 @@
                 "icon": "$(debug-disconnect)"
             },
             {
-<<<<<<< HEAD
-                "command": "aws.awsq.welcome",
-=======
                 "command": "aws.amazonq.welcome",
->>>>>>> 5f6008ed
                 "title": "%AWS.command.q.welcome%",
                 "category": "%AWS.title%"
             },
@@ -3805,62 +3728,38 @@
         ],
         "keybindings": [
             {
-<<<<<<< HEAD
-                "command": "aws.awsq.explainCode",
-=======
                 "command": "aws.amazonq.explainCode",
->>>>>>> 5f6008ed
                 "win": "win+alt+e",
                 "mac": "cmd+alt+e",
                 "linux": "meta+alt+e",
                 "when": "editorHasSelection"
             },
             {
-<<<<<<< HEAD
-                "command": "aws.awsq.refactorCode",
-=======
                 "command": "aws.amazonq.refactorCode",
->>>>>>> 5f6008ed
                 "win": "win+alt+u",
                 "mac": "cmd+alt+u",
                 "linux": "meta+alt+u",
                 "when": "editorHasSelection"
             },
             {
-<<<<<<< HEAD
-                "command": "aws.awsq.fixCode",
-=======
                 "command": "aws.amazonq.fixCode",
->>>>>>> 5f6008ed
                 "win": "win+alt+y",
                 "mac": "cmd+alt+y",
                 "linux": "meta+alt+y",
                 "when": "editorHasSelection"
             },
             {
-<<<<<<< HEAD
-                "command": "aws.awsq.optimizeCode",
-=======
                 "command": "aws.amazonq.optimizeCode",
->>>>>>> 5f6008ed
                 "win": "win+alt+a",
                 "mac": "cmd+alt+a",
                 "linux": "meta+alt+a",
                 "when": "editorHasSelection"
             },
             {
-<<<<<<< HEAD
-                "command": "aws.awsq.sendToPrompt",
-                "key": "win+alt+q",
-                "mac": "cmd+alt+q",
-                "linux": "meta+alt+q",
-                "when": "editorHasSelection"
-=======
                 "command": "aws.amazonq.sendToPrompt",
                 "key": "win+alt+q",
                 "mac": "cmd+alt+q",
                 "linux": "meta+alt+q"
->>>>>>> 5f6008ed
             },
             {
                 "command": "aws.previewStateMachine",
@@ -3931,378 +3830,257 @@
         ],
         "walkthroughs": [],
         "icons": {
-<<<<<<< HEAD
-            "aws-applicationcomposer-icon": {
-=======
             "aws-amazonq-q-gradient": {
->>>>>>> 5f6008ed
                 "description": "AWS Contributed Icon",
                 "default": {
                     "fontPath": "./resources/fonts/aws-toolkit-icons.woff",
                     "fontCharacter": "\\f1aa"
                 }
             },
-<<<<<<< HEAD
-            "aws-applicationcomposer-icon-dark": {
-=======
             "aws-amazonq-q-squid-ink": {
->>>>>>> 5f6008ed
                 "description": "AWS Contributed Icon",
                 "default": {
                     "fontPath": "./resources/fonts/aws-toolkit-icons.woff",
                     "fontCharacter": "\\f1ab"
                 }
             },
-<<<<<<< HEAD
-            "aws-apprunner-service": {
-=======
             "aws-amazonq-q-white": {
->>>>>>> 5f6008ed
                 "description": "AWS Contributed Icon",
                 "default": {
                     "fontPath": "./resources/fonts/aws-toolkit-icons.woff",
                     "fontCharacter": "\\f1ac"
                 }
             },
-<<<<<<< HEAD
-            "aws-cdk-logo": {
-=======
-            "aws-apprunner-service": {
->>>>>>> 5f6008ed
+            "aws-applicationcomposer-icon": {
                 "description": "AWS Contributed Icon",
                 "default": {
                     "fontPath": "./resources/fonts/aws-toolkit-icons.woff",
                     "fontCharacter": "\\f1ad"
                 }
             },
-<<<<<<< HEAD
-            "aws-cloudformation-stack": {
-=======
-            "aws-cdk-logo": {
->>>>>>> 5f6008ed
+            "aws-applicationcomposer-icon-dark": {
                 "description": "AWS Contributed Icon",
                 "default": {
                     "fontPath": "./resources/fonts/aws-toolkit-icons.woff",
                     "fontCharacter": "\\f1ae"
                 }
             },
-<<<<<<< HEAD
-            "aws-cloudwatch-log-group": {
-=======
-            "aws-cloudformation-stack": {
->>>>>>> 5f6008ed
+            "aws-apprunner-service": {
                 "description": "AWS Contributed Icon",
                 "default": {
                     "fontPath": "./resources/fonts/aws-toolkit-icons.woff",
                     "fontCharacter": "\\f1af"
                 }
             },
-<<<<<<< HEAD
-            "aws-codecatalyst-logo": {
-=======
-            "aws-cloudwatch-log-group": {
->>>>>>> 5f6008ed
+            "aws-cdk-logo": {
                 "description": "AWS Contributed Icon",
                 "default": {
                     "fontPath": "./resources/fonts/aws-toolkit-icons.woff",
                     "fontCharacter": "\\f1b0"
                 }
             },
-<<<<<<< HEAD
-            "aws-codewhisperer-icon-black": {
-=======
-            "aws-codecatalyst-logo": {
->>>>>>> 5f6008ed
+            "aws-cloudformation-stack": {
                 "description": "AWS Contributed Icon",
                 "default": {
                     "fontPath": "./resources/fonts/aws-toolkit-icons.woff",
                     "fontCharacter": "\\f1b1"
                 }
             },
-<<<<<<< HEAD
-            "aws-codewhisperer-icon-white": {
-=======
-            "aws-codewhisperer-icon-black": {
->>>>>>> 5f6008ed
+            "aws-cloudwatch-log-group": {
                 "description": "AWS Contributed Icon",
                 "default": {
                     "fontPath": "./resources/fonts/aws-toolkit-icons.woff",
                     "fontCharacter": "\\f1b2"
                 }
             },
-<<<<<<< HEAD
-            "aws-codewhisperer-learn": {
-=======
-            "aws-codewhisperer-icon-white": {
->>>>>>> 5f6008ed
+            "aws-codecatalyst-logo": {
                 "description": "AWS Contributed Icon",
                 "default": {
                     "fontPath": "./resources/fonts/aws-toolkit-icons.woff",
                     "fontCharacter": "\\f1b3"
                 }
             },
-<<<<<<< HEAD
-            "aws-ecr-registry": {
-=======
-            "aws-codewhisperer-learn": {
->>>>>>> 5f6008ed
+            "aws-codewhisperer-icon-black": {
                 "description": "AWS Contributed Icon",
                 "default": {
                     "fontPath": "./resources/fonts/aws-toolkit-icons.woff",
                     "fontCharacter": "\\f1b4"
                 }
             },
-<<<<<<< HEAD
-            "aws-ecs-cluster": {
-=======
-            "aws-ecr-registry": {
->>>>>>> 5f6008ed
+            "aws-codewhisperer-icon-white": {
                 "description": "AWS Contributed Icon",
                 "default": {
                     "fontPath": "./resources/fonts/aws-toolkit-icons.woff",
                     "fontCharacter": "\\f1b5"
                 }
             },
-<<<<<<< HEAD
-            "aws-ecs-container": {
-=======
-            "aws-ecs-cluster": {
->>>>>>> 5f6008ed
+            "aws-codewhisperer-learn": {
                 "description": "AWS Contributed Icon",
                 "default": {
                     "fontPath": "./resources/fonts/aws-toolkit-icons.woff",
                     "fontCharacter": "\\f1b6"
                 }
             },
-<<<<<<< HEAD
-            "aws-ecs-service": {
-=======
-            "aws-ecs-container": {
->>>>>>> 5f6008ed
+            "aws-ecr-registry": {
                 "description": "AWS Contributed Icon",
                 "default": {
                     "fontPath": "./resources/fonts/aws-toolkit-icons.woff",
                     "fontCharacter": "\\f1b7"
                 }
             },
-<<<<<<< HEAD
-            "aws-generic-attach-file": {
-=======
-            "aws-ecs-service": {
->>>>>>> 5f6008ed
+            "aws-ecs-cluster": {
                 "description": "AWS Contributed Icon",
                 "default": {
                     "fontPath": "./resources/fonts/aws-toolkit-icons.woff",
                     "fontCharacter": "\\f1b8"
                 }
             },
-<<<<<<< HEAD
-            "aws-iot-certificate": {
-=======
-            "aws-generic-attach-file": {
->>>>>>> 5f6008ed
+            "aws-ecs-container": {
                 "description": "AWS Contributed Icon",
                 "default": {
                     "fontPath": "./resources/fonts/aws-toolkit-icons.woff",
                     "fontCharacter": "\\f1b9"
                 }
             },
-<<<<<<< HEAD
-            "aws-iot-policy": {
-=======
-            "aws-iot-certificate": {
->>>>>>> 5f6008ed
+            "aws-ecs-service": {
                 "description": "AWS Contributed Icon",
                 "default": {
                     "fontPath": "./resources/fonts/aws-toolkit-icons.woff",
                     "fontCharacter": "\\f1ba"
                 }
             },
-<<<<<<< HEAD
-            "aws-iot-thing": {
-=======
-            "aws-iot-policy": {
->>>>>>> 5f6008ed
+            "aws-generic-attach-file": {
                 "description": "AWS Contributed Icon",
                 "default": {
                     "fontPath": "./resources/fonts/aws-toolkit-icons.woff",
                     "fontCharacter": "\\f1bb"
                 }
             },
-<<<<<<< HEAD
-            "aws-lambda-function": {
-=======
-            "aws-iot-thing": {
->>>>>>> 5f6008ed
+            "aws-iot-certificate": {
                 "description": "AWS Contributed Icon",
                 "default": {
                     "fontPath": "./resources/fonts/aws-toolkit-icons.woff",
                     "fontCharacter": "\\f1bc"
                 }
             },
-<<<<<<< HEAD
-            "aws-mynah-MynahIconBlack": {
-=======
-            "aws-lambda-function": {
->>>>>>> 5f6008ed
+            "aws-iot-policy": {
                 "description": "AWS Contributed Icon",
                 "default": {
                     "fontPath": "./resources/fonts/aws-toolkit-icons.woff",
                     "fontCharacter": "\\f1bd"
                 }
             },
-<<<<<<< HEAD
-            "aws-mynah-MynahIconWhite": {
-=======
-            "aws-mynah-MynahIconBlack": {
->>>>>>> 5f6008ed
+            "aws-iot-thing": {
                 "description": "AWS Contributed Icon",
                 "default": {
                     "fontPath": "./resources/fonts/aws-toolkit-icons.woff",
                     "fontCharacter": "\\f1be"
                 }
             },
-<<<<<<< HEAD
-            "aws-mynah-logo": {
-=======
-            "aws-mynah-MynahIconWhite": {
->>>>>>> 5f6008ed
+            "aws-lambda-function": {
                 "description": "AWS Contributed Icon",
                 "default": {
                     "fontPath": "./resources/fonts/aws-toolkit-icons.woff",
                     "fontCharacter": "\\f1bf"
                 }
             },
-<<<<<<< HEAD
-            "aws-redshift-cluster": {
-=======
-            "aws-mynah-logo": {
->>>>>>> 5f6008ed
+            "aws-mynah-MynahIconBlack": {
                 "description": "AWS Contributed Icon",
                 "default": {
                     "fontPath": "./resources/fonts/aws-toolkit-icons.woff",
                     "fontCharacter": "\\f1c0"
                 }
             },
-<<<<<<< HEAD
-            "aws-redshift-cluster-connected": {
-=======
-            "aws-redshift-cluster": {
->>>>>>> 5f6008ed
+            "aws-mynah-MynahIconWhite": {
                 "description": "AWS Contributed Icon",
                 "default": {
                     "fontPath": "./resources/fonts/aws-toolkit-icons.woff",
                     "fontCharacter": "\\f1c1"
                 }
             },
-<<<<<<< HEAD
-            "aws-redshift-database": {
-=======
-            "aws-redshift-cluster-connected": {
->>>>>>> 5f6008ed
+            "aws-mynah-logo": {
                 "description": "AWS Contributed Icon",
                 "default": {
                     "fontPath": "./resources/fonts/aws-toolkit-icons.woff",
                     "fontCharacter": "\\f1c2"
                 }
             },
-<<<<<<< HEAD
-            "aws-redshift-redshift-cluster-connected": {
-=======
-            "aws-redshift-database": {
->>>>>>> 5f6008ed
+            "aws-redshift-cluster": {
                 "description": "AWS Contributed Icon",
                 "default": {
                     "fontPath": "./resources/fonts/aws-toolkit-icons.woff",
                     "fontCharacter": "\\f1c3"
                 }
             },
-<<<<<<< HEAD
-            "aws-redshift-schema": {
-=======
-            "aws-redshift-redshift-cluster-connected": {
->>>>>>> 5f6008ed
+            "aws-redshift-cluster-connected": {
                 "description": "AWS Contributed Icon",
                 "default": {
                     "fontPath": "./resources/fonts/aws-toolkit-icons.woff",
                     "fontCharacter": "\\f1c4"
                 }
             },
-<<<<<<< HEAD
-            "aws-redshift-table": {
-=======
-            "aws-redshift-schema": {
->>>>>>> 5f6008ed
+            "aws-redshift-database": {
                 "description": "AWS Contributed Icon",
                 "default": {
                     "fontPath": "./resources/fonts/aws-toolkit-icons.woff",
                     "fontCharacter": "\\f1c5"
                 }
             },
-<<<<<<< HEAD
-            "aws-s3-bucket": {
-=======
-            "aws-redshift-table": {
->>>>>>> 5f6008ed
+            "aws-redshift-redshift-cluster-connected": {
                 "description": "AWS Contributed Icon",
                 "default": {
                     "fontPath": "./resources/fonts/aws-toolkit-icons.woff",
                     "fontCharacter": "\\f1c6"
                 }
             },
-<<<<<<< HEAD
-            "aws-s3-create-bucket": {
-=======
-            "aws-s3-bucket": {
->>>>>>> 5f6008ed
+            "aws-redshift-schema": {
                 "description": "AWS Contributed Icon",
                 "default": {
                     "fontPath": "./resources/fonts/aws-toolkit-icons.woff",
                     "fontCharacter": "\\f1c7"
                 }
             },
-<<<<<<< HEAD
-            "aws-schemas-registry": {
-=======
-            "aws-s3-create-bucket": {
->>>>>>> 5f6008ed
+            "aws-redshift-table": {
                 "description": "AWS Contributed Icon",
                 "default": {
                     "fontPath": "./resources/fonts/aws-toolkit-icons.woff",
                     "fontCharacter": "\\f1c8"
                 }
             },
-<<<<<<< HEAD
-            "aws-schemas-schema": {
-=======
-            "aws-schemas-registry": {
->>>>>>> 5f6008ed
+            "aws-s3-bucket": {
                 "description": "AWS Contributed Icon",
                 "default": {
                     "fontPath": "./resources/fonts/aws-toolkit-icons.woff",
                     "fontCharacter": "\\f1c9"
                 }
             },
-<<<<<<< HEAD
-            "aws-stepfunctions-preview": {
-=======
-            "aws-schemas-schema": {
->>>>>>> 5f6008ed
+            "aws-s3-create-bucket": {
                 "description": "AWS Contributed Icon",
                 "default": {
                     "fontPath": "./resources/fonts/aws-toolkit-icons.woff",
                     "fontCharacter": "\\f1ca"
                 }
-<<<<<<< HEAD
-=======
+            },
+            "aws-schemas-registry": {
+                "description": "AWS Contributed Icon",
+                "default": {
+                    "fontPath": "./resources/fonts/aws-toolkit-icons.woff",
+                    "fontCharacter": "\\f1cb"
+                }
+            },
+            "aws-schemas-schema": {
+                "description": "AWS Contributed Icon",
+                "default": {
+                    "fontPath": "./resources/fonts/aws-toolkit-icons.woff",
+                    "fontCharacter": "\\f1cc"
+                }
             },
             "aws-stepfunctions-preview": {
                 "description": "AWS Contributed Icon",
                 "default": {
                     "fontPath": "./resources/fonts/aws-toolkit-icons.woff",
-                    "fontCharacter": "\\f1cb"
-                }
->>>>>>> 5f6008ed
+                    "fontCharacter": "\\f1cd"
+                }
             }
         },
         "notebooks": [
@@ -4350,11 +4128,7 @@
     },
     "devDependencies": {
         "@aws-sdk/types": "^3.13.1",
-<<<<<<< HEAD
-        "@aws-toolkits/telemetry": "^1.0.160",
-=======
         "@aws-toolkits/telemetry": "^1.0.163",
->>>>>>> 5f6008ed
         "@aws/fully-qualified-names": "^2.1.1",
         "@cspotcode/source-map-support": "^0.8.1",
         "@sinonjs/fake-timers": "^10.0.2",
@@ -4372,11 +4146,7 @@
         "@types/mime-types": "^2.1.1",
         "@types/mocha": "^10.0.0",
         "@types/node": "^14.18.5",
-<<<<<<< HEAD
         "@types/node-fetch": "^2.6.8",
-=======
-        "@types/node-fetch": "^2.6.6",
->>>>>>> 5f6008ed
         "@types/prismjs": "^1.26.0",
         "@types/readline-sync": "^1.4.3",
         "@types/sanitize-html": "2.3.1",
@@ -4443,11 +4213,7 @@
         "@aws-sdk/shared-ini-file-loader": "^3.46.0",
         "@aws-sdk/smithy-client": "^3.46.0",
         "@aws-sdk/util-arn-parser": "^3.46.0",
-<<<<<<< HEAD
-        "@aws/mynah-ui-chat": "npm:@aws/mynah-ui@2.0.0-beta.15.0",
-=======
         "@aws/mynah-ui-chat": "npm:@aws/mynah-ui@2.0.0-beta.15.5",
->>>>>>> 5f6008ed
         "@gerhobbelt/gitignore-parser": "^0.2.0-9",
         "@iarna/toml": "^2.2.5",
         "@vscode/debugprotocol": "^1.57.0",
