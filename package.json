--- conflicted
+++ resolved
@@ -878,11 +878,7 @@
         "@types/sinon": "^7.0.13",
         "@types/tcp-port-used": "^1.0.0",
         "@types/uuid": "^3.4.4",
-<<<<<<< HEAD
-        "@types/vscode": "^1.42.0",
-=======
         "@types/vscode": "1.42.0",
->>>>>>> 5e124643
         "@types/xml2js": "^0.4.3",
         "@typescript-eslint/eslint-plugin": "^2.27.0",
         "@typescript-eslint/eslint-plugin-tslint": "^2.27.0",
