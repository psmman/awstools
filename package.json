{
    "name": "aws-toolkit-vscode",
    "displayName": "AWS Toolkit",
    "description": "Amazon Web Services toolkit for browsing and updating cloud resources",
    "version": "1.30.0-SNAPSHOT",
    "extensionKind": [
        "workspace"
    ],
    "publisher": "amazonwebservices",
    "license": "Apache-2.0",
    "repository": {
        "type": "git",
        "url": "https://github.com/aws/aws-toolkit-vscode"
    },
    "engines": {
        "vscode": "^1.42.0"
    },
    "icon": "resources/aws-icon-256x256.png",
    "bugs": {
        "url": "https://github.com/aws/aws-toolkit-vscode/issues"
    },
    "galleryBanner": {
        "color": "#FF9900",
        "theme": "light"
    },
    "categories": [
        "Debuggers",
        "Other"
    ],
    "keywords": [
        "AWS",
        "Lambda",
        "Serverless"
    ],
    "preview": false,
    "qna": "https://github.com/aws/aws-toolkit-vscode/issues",
    "activationEvents": [
        "onStartupFinished",
        "onDebugResolve:aws-sam",
        "onCommand:aws.login",
        "onCommand:aws.credential.profile.create",
        "onCommand:aws.logout",
        "onCommand:aws.createIssueOnGitHub",
        "onCommand:aws.submitFeedback",
        "onCommand:aws.showRegion",
        "onCommand:aws.hideRegion",
        "onView:aws.explorer",
        "onCommand:aws.deploySamApplication",
        "onCommand:aws.samcli.detect",
        "onCommand:aws.lambda.createNewSamApp",
        "onDebugInitialConfigurations",
        "onCommand:aws.viewLogs",
        "onCommand:aws.quickStart",
        "onCommand:aws.help",
        "onCommand:aws.github",
        "onCommand:aws.previewStateMachine",
        "onCommand:aws.cdk.renderStateMachineGraphFromCommandPalette",
        "onCommand:aws.stepfunctions.createStateMachineFromTemplate",
        "onCommand:aws.stepfunctions.publishStateMachine",
        "onView:aws.cdk.explorer",
        "onCommand:aws.refreshCdkExplorer",
        "onCommand:aws.cdk.renderStateMachineGraph",
        "onCommand:aws.aboutToolkit",
        "onCommand:aws.cloudWatchLogs.viewLogStream",
        "onLanguage:asl",
        "onLanguage:asl-yaml",
        "onLanguage:ssm-json",
        "onLanguage:ssm-yaml",
        "onCommand:aws.ssmDocument.createLocalDocument",
        "onCommand:aws.ssmDocument.openLocalDocument",
        "onCommand:aws.ssmDocument.openLocalDocumentJson",
        "onCommand:aws.ssmDocument.openLocalDocumentYaml",
        "onCommand:aws.ssmDocument.deleteDocument",
        "onCommand:aws.ssmDocument.publishDocument",
        "onCommand:aws.ssmDocument.updateDocumentVersion",
        "onLanguage:javascript",
        "onLanguage:java",
        "onLanguage:python",
        "onLanguage:csharp",
        "onLanguage:yaml",
        "onCommand:aws.launchConfigForm",
        "onCommand:aws.toggleSamCodeLenses",
        "onCommand:aws.addSamDebugConfig",
        "onCommand:aws.s3.uploadFile"
    ],
    "main": "./extensionMain",
    "contributes": {
        "configuration": {
            "type": "object",
            "title": "%AWS.configuration.title%",
            "properties": {
                "aws.profile": {
                    "type": "string",
                    "default": "",
                    "description": "%AWS.configuration.profileDescription%"
                },
                "aws.onDefaultRegionMissing": {
                    "type": "string",
                    "default": "prompt",
                    "markdownDescription": "%AWS.configuration.description.onDefaultRegionMissing%"
                },
                "aws.s3.maxItemsPerPage": {
                    "type": "number",
                    "default": 300,
                    "minimum": 3,
                    "maximum": 1000,
                    "markdownDescription": "%AWS.configuration.description.s3.maxItemsPerPage%"
                },
                "aws.samcli.location": {
                    "type": "string",
                    "scope": "machine",
                    "default": "",
                    "markdownDescription": "%AWS.configuration.description.samcli.location%"
                },
                "aws.samcli.lambda.timeout": {
                    "type": "number",
                    "default": 90000,
                    "markdownDescription": "%AWS.configuration.description.samcli.lambda.timeout%"
                },
                "aws.logLevel": {
                    "type": "string",
                    "default": "info",
                    "enum": [
                        "error",
                        "warn",
                        "info",
                        "verbose",
                        "debug"
                    ],
                    "enumDescriptions": [
                        "Errors Only",
                        "Errors and Warnings",
                        "Errors, Warnings, and Info",
                        "Errors, Warnings, Info, and Verbose",
                        "Errors, Warnings, Info, Verbose, and Debug"
                    ],
                    "markdownDescription": "%AWS.configuration.description.logLevel%",
                    "cloud9": {
                        "cn": {
                            "markdownDescription": "%AWS.configuration.description.logLevel.cn%"
                        }
                    }
                },
                "aws.telemetry": {
                    "type": "boolean",
                    "default": true,
                    "markdownDescription": "%AWS.configuration.description.telemetry%",
                    "cloud9": {
                        "cn": {
                            "markdownDescription": "%AWS.configuration.description.telemetry.cn%"
                        }
                    }
                },
                "aws.stepfunctions.asl.format.enable": {
                    "type": "boolean",
                    "scope": "window",
                    "default": true,
                    "description": "%AWS.stepFunctions.asl.format.enable.desc%"
                },
                "aws.stepfunctions.asl.maxItemsComputed": {
                    "type": "number",
                    "default": 5000,
                    "description": "%AWS.stepFunctions.asl.maxItemsComputed.desc%"
                },
                "aws.ssmDocument.ssm.maxItemsComputed": {
                    "type": "number",
                    "default": 5000,
                    "description": "%AWS.ssmDocument.ssm.maxItemsComputed.desc%"
                },
                "aws.cloudWatchLogs.limit": {
                    "type": "number",
                    "default": 10000,
                    "description": "%AWS.cloudWatchLogs.limit.desc%",
                    "maximum": 10000
                },
                "aws.manuallySelectedBuckets": {
                    "type": "object",
                    "description": "%AWS.samcli.deploy.bucket.recentlyUsed%",
                    "default": []
                },
                "aws.sam.enableCodeLenses": {
                    "type": "boolean",
                    "description": "%AWS.configuration.enableCodeLenses%",
                    "default": true
                }
            }
        },
        "debuggers": [
            {
                "type": "aws-sam",
                "label": "%AWS.configuration.description.awssam.debug.label%",
                "configurationAttributes": {
                    "direct-invoke": {
                        "$schema": "http://json-schema.org/draft-07/schema#",
                        "title": "AwsSamDebuggerConfiguration",
                        "additionalProperties": false,
                        "properties": {
                            "aws": {
                                "title": "AWS Connection",
                                "description": "%AWS.configuration.description.awssam.debug.aws%",
                                "properties": {
                                    "credentials": {
                                        "description": "%AWS.configuration.description.awssam.debug.credentials%",
                                        "type": "string",
                                        "cloud9": {
                                            "cn": {
                                                "description": "%AWS.configuration.description.awssam.debug.credentials.cn%"
                                            }
                                        }
                                    },
                                    "region": {
                                        "description": "%AWS.configuration.description.awssam.debug.region%",
                                        "type": "string"
                                    }
                                },
                                "additionalProperties": false,
                                "type": "object"
                            },
                            "invokeTarget": {
                                "oneOf": [
                                    {
                                        "title": "Template Target Properties",
                                        "description": "%AWS.configuration.description.awssam.debug.invokeTarget%",
                                        "properties": {
                                            "templatePath": {
                                                "description": "%AWS.configuration.description.awssam.debug.templatePath%",
                                                "type": "string"
                                            },
                                            "logicalId": {
                                                "description": "%AWS.configuration.description.awssam.debug.logicalId%",
                                                "type": "string"
                                            },
                                            "target": {
                                                "description": "%AWS.configuration.description.awssam.debug.target%",
                                                "type": "string",
                                                "enum": [
                                                    "template"
                                                ]
                                            }
                                        },
                                        "additionalProperties": false,
                                        "required": [
                                            "templatePath",
                                            "logicalId",
                                            "target"
                                        ],
                                        "type": "object"
                                    },
                                    {
                                        "title": "Code Target Properties",
                                        "description": "%AWS.configuration.description.awssam.debug.invokeTarget%",
                                        "properties": {
                                            "lambdaHandler": {
                                                "description": "%AWS.configuration.description.awssam.debug.lambdaHandler%",
                                                "type": "string"
                                            },
                                            "projectRoot": {
                                                "description": "%AWS.configuration.description.awssam.debug.projectRoot%",
                                                "type": "string"
                                            },
                                            "target": {
                                                "description": "%AWS.configuration.description.awssam.debug.target%",
                                                "type": "string",
                                                "enum": [
                                                    "code"
                                                ]
                                            }
                                        },
                                        "additionalProperties": false,
                                        "required": [
                                            "lambdaHandler",
                                            "projectRoot",
                                            "target"
                                        ],
                                        "type": "object"
                                    },
                                    {
                                        "title": "API Target Properties",
                                        "description": "%AWS.configuration.description.awssam.debug.invokeTarget%",
                                        "properties": {
                                            "templatePath": {
                                                "description": "%AWS.configuration.description.awssam.debug.templatePath%",
                                                "type": "string"
                                            },
                                            "logicalId": {
                                                "description": "%AWS.configuration.description.awssam.debug.logicalId%",
                                                "type": "string"
                                            },
                                            "target": {
                                                "description": "%AWS.configuration.description.awssam.debug.target%",
                                                "type": "string",
                                                "enum": [
                                                    "api"
                                                ]
                                            }
                                        },
                                        "additionalProperties": false,
                                        "required": [
                                            "templatePath",
                                            "logicalId",
                                            "target"
                                        ],
                                        "type": "object"
                                    }
                                ]
                            },
                            "lambda": {
                                "title": "Lambda Properties",
                                "description": "%AWS.configuration.description.awssam.debug.lambda%",
                                "properties": {
                                    "environmentVariables": {
                                        "description": "%AWS.configuration.description.awssam.debug.envvars%",
                                        "additionalProperties": {
                                            "type": [
                                                "string"
                                            ]
                                        },
                                        "type": "object"
                                    },
                                    "payload": {
                                        "description": "%AWS.configuration.description.awssam.debug.event%",
                                        "properties": {
                                            "json": {
                                                "description": "%AWS.configuration.description.awssam.debug.event.json%",
                                                "type": "object"
                                            },
                                            "path": {
                                                "description": "%AWS.configuration.description.awssam.debug.event.path%",
                                                "type": "string"
                                            }
                                        },
                                        "additionalProperties": false,
                                        "type": "object"
                                    },
                                    "memoryMb": {
                                        "description": "%AWS.configuration.description.awssam.debug.memoryMb%",
                                        "type": "number"
                                    },
                                    "runtime": {
                                        "description": "%AWS.configuration.description.awssam.debug.runtime%",
                                        "type": "string"
                                    },
                                    "timeoutSec": {
                                        "description": "%AWS.configuration.description.awssam.debug.timeout%",
                                        "type": "number"
                                    },
                                    "pathMappings": {
                                        "type:": "array",
                                        "items": {
                                            "title": "Path Mapping",
                                            "type": "object",
                                            "properties": {
                                                "localRoot": {
                                                    "type": "string"
                                                },
                                                "remoteRoot": {
                                                    "type": "string"
                                                }
                                            },
                                            "additionalProperties": false,
                                            "required": [
                                                "localRoot",
                                                "remoteRoot"
                                            ]
                                        }
                                    }
                                },
                                "additionalProperties": false,
                                "type": "object"
                            },
                            "sam": {
                                "title": "SAM CLI Properties",
                                "description": "%AWS.configuration.description.awssam.debug.sam%",
                                "properties": {
                                    "buildArguments": {
                                        "description": "%AWS.configuration.description.awssam.debug.buildArguments%",
                                        "type": "array",
                                        "items": {
                                            "type": "string"
                                        }
                                    },
                                    "containerBuild": {
                                        "description": "%AWS.configuration.description.awssam.debug.containerBuild%",
                                        "type": "boolean"
                                    },
                                    "dockerNetwork": {
                                        "description": "%AWS.configuration.description.awssam.debug.dockerNetwork%",
                                        "type": "string"
                                    },
                                    "localArguments": {
                                        "description": "%AWS.configuration.description.awssam.debug.localArguments%",
                                        "type": "array",
                                        "items": {
                                            "type": "string"
                                        }
                                    },
                                    "skipNewImageCheck": {
                                        "description": "%AWS.configuration.description.awssam.debug.skipNewImageCheck%",
                                        "type": "boolean"
                                    },
                                    "template": {
                                        "description": "%AWS.configuration.description.awssam.debug.template%",
                                        "properties": {
                                            "parameters": {
                                                "description": "%AWS.configuration.description.awssam.debug.templateParameters%",
                                                "additionalProperties": {
                                                    "type": [
                                                        "string",
                                                        "number"
                                                    ]
                                                },
                                                "type": "object"
                                            }
                                        },
                                        "type": "object",
                                        "additionalProperties": false
                                    }
                                },
                                "additionalProperties": false,
                                "type": "object"
                            },
                            "api": {
                                "title": "API Gateway Properties",
                                "description": "%AWS.configuration.description.awssam.debug.api%",
                                "properties": {
                                    "path": {
                                        "description": "%AWS.configuration.description.awssam.debug.api.path%",
                                        "type": "string"
                                    },
                                    "httpMethod": {
                                        "description": "%AWS.configuration.description.awssam.debug.api.httpMethod%",
                                        "type": "string",
                                        "enum": [
                                            "delete",
                                            "get",
                                            "head",
                                            "options",
                                            "patch",
                                            "post",
                                            "put",
                                            ""
                                        ]
                                    },
                                    "payload": {
                                        "description": "%AWS.configuration.description.awssam.debug.event%",
                                        "properties": {
                                            "json": {
                                                "description": "%AWS.configuration.description.awssam.debug.event.json%",
                                                "type": "object"
                                            },
                                            "path": {
                                                "description": "%AWS.configuration.description.awssam.debug.event.path%",
                                                "type": "string"
                                            }
                                        },
                                        "additionalProperties": false,
                                        "type": "object"
                                    },
                                    "headers": {
                                        "description": "%AWS.configuration.description.awssam.debug.api.headers%",
                                        "type": "object",
                                        "additionalProperties": {
                                            "type": "string"
                                        }
                                    },
                                    "querystring": {
                                        "description": "%AWS.configuration.description.awssam.debug.api.queryString%",
                                        "type": "string"
                                    },
                                    "stageVariables": {
                                        "description": "%AWS.configuration.description.awssam.debug.api.stageVariables%",
                                        "type": "object",
                                        "additionalProperties": {
                                            "type": "string"
                                        }
                                    },
                                    "clientCertificateId": {
                                        "description": "%AWS.configuration.description.awssam.debug.api.clientCertId%",
                                        "type": "string"
                                    }
                                },
                                "additionalProperties": false,
                                "required": [
                                    "path",
                                    "httpMethod"
                                ],
                                "type": "object"
                            }
                        },
                        "required": [
                            "invokeTarget"
                        ],
                        "type": "object"
                    }
                },
                "configurationSnippets": [
                    {
                        "label": "%AWS.configuration.description.awssam.debug.snippets.lambdaCode.label%",
                        "description": "%AWS.configuration.description.awssam.debug.snippets.lambdaCode.description%",
                        "body": {
                            "type": "aws-sam",
                            "request": "direct-invoke",
                            "name": "${3:Invoke Lambda}",
                            "invokeTarget": {
                                "target": "code",
                                "lambdaHandler": "${1:Function Handler}",
                                "projectRoot": "^\"\\${workspaceFolder}\""
                            },
                            "lambda": {
                                "runtime": "${2:Lambda Runtime}",
                                "payload": {
                                    "json": {}
                                }
                            }
                        },
                        "cloud9": {
                            "cn": {
                                "label": "%AWS.configuration.description.awssam.debug.snippets.lambdaCode.label.cn%",
                                "description": "%AWS.configuration.description.awssam.debug.snippets.lambdaCode.description.cn%"
                            }
                        }
                    },
                    {
                        "label": "%AWS.configuration.description.awssam.debug.snippets.lambdaTemplate.label%",
                        "description": "%AWS.configuration.description.awssam.debug.snippets.lambdaTemplate.description%",
                        "body": {
                            "type": "aws-sam",
                            "request": "direct-invoke",
                            "name": "${3:Invoke Lambda}",
                            "invokeTarget": {
                                "target": "template",
                                "templatePath": "${1:Template Location}",
                                "logicalId": "${2:Function Logical ID}"
                            },
                            "lambda": {
                                "payload": {
                                    "json": {}
                                }
                            }
                        },
                        "cloud9": {
                            "cn": {
                                "label": "%AWS.configuration.description.awssam.debug.snippets.lambdaTemplate.label.cn%",
                                "description": "%AWS.configuration.description.awssam.debug.snippets.lambdaTemplate.description.cn%"
                            }
                        }
                    },
                    {
                        "label": "%AWS.configuration.description.awssam.debug.snippets.api.label%",
                        "description": "%AWS.configuration.description.awssam.debug.snippets.api.description%",
                        "body": {
                            "type": "aws-sam",
                            "request": "direct-invoke",
                            "name": "${5:Invoke Lambda with API Gateway}",
                            "invokeTarget": {
                                "target": "api",
                                "templatePath": "${1:Template Location}",
                                "logicalId": "${2:Function Logical ID}"
                            },
                            "api": {
                                "path": "${3:Path}",
                                "httpMethod": "${4:Method}",
                                "payload": {
                                    "json": {}
                                }
                            }
                        },
                        "cloud9": {
                            "cn": {
                                "label": "%AWS.configuration.description.awssam.debug.snippets.api.label.cn%",
                                "description": "%AWS.configuration.description.awssam.debug.snippets.api.description.cn%"
                            }
                        }
                    }
                ]
            }
        ],
        "viewsContainers": {
            "activitybar": [
                {
                    "id": "aws-explorer",
                    "title": "%AWS.title%",
                    "icon": "media/aws-logo.svg",
                    "cloud9": {
                        "cn": {
                            "title": "%AWS.title.cn%",
                            "icon": "media/aws-cn-logo.svg"
                        }
                    }
                }
            ]
        },
        "views": {
            "aws-explorer": [
                {
                    "id": "aws.explorer",
                    "name": "%AWS.lambda.explorerTitle%"
                },
                {
                    "id": "aws.cdk.explorer",
                    "name": "%AWS.cdk.explorerTitle%",
                    "when": "!isCloud9"
                }
            ]
        },
        "menus": {
            "commandPalette": [
                {
                    "command": "aws.apig.copyUrl",
                    "when": "false"
                },
                {
                    "command": "aws.apig.invokeRemoteRestApi",
                    "when": "false"
                },
                {
                    "command": "aws.deleteCloudFormation",
                    "when": "false"
                },
                {
                    "command": "aws.downloadStateMachineDefinition",
                    "when": "false"
                },
                {
                    "command": "aws.ecr.createRepository",
                    "when": "false"
                },
                {
                    "command": "aws.executeStateMachine",
                    "when": "false"
                },
                {
                    "command": "aws.copyArn",
                    "when": "false"
                },
                {
                    "command": "aws.copyName",
                    "when": "false"
                },
                {
                    "command": "aws.downloadSchemaItemCode",
                    "when": "false"
                },
                {
                    "command": "aws.deleteLambda",
                    "when": "false"
                },
                {
                    "command": "aws.downloadLambda",
                    "when": "false"
                },
                {
                    "command": "aws.uploadLambda",
                    "when": "false"
                },
                {
                    "command": "aws.invokeLambda",
                    "when": "false"
                },
                {
                    "command": "aws.viewSchemaItem",
                    "when": "false"
                },
                {
                    "command": "aws.searchSchema",
                    "when": "false"
                },
                {
                    "command": "aws.searchSchemaPerRegistry",
                    "when": "false"
                },
                {
                    "command": "aws.refreshAwsExplorer",
                    "when": "false"
                },
                {
                    "command": "aws.refreshCdkExplorer",
                    "when": "false"
                },
                {
                    "command": "aws.ssmDocument.openLocalDocument",
                    "when": "false"
                },
                {
                    "command": "aws.ssmDocument.openLocalDocumentJson",
                    "when": "false"
                },
                {
                    "command": "aws.ssmDocument.openLocalDocumentYaml",
                    "when": "false"
                },
                {
                    "command": "aws.ssmDocument.deleteDocument",
                    "when": "false"
                },
                {
                    "command": "aws.ssmDocument.updateDocumentVersion",
                    "when": "false"
                },
                {
                    "command": "aws.copyLogStreamName",
                    "when": "resourceScheme == awsCloudWatchLogs"
                },
                {
                    "command": "aws.saveCurrentLogStreamContent",
                    "when": "resourceScheme == awsCloudWatchLogs"
                },
                {
                    "command": "aws.cloudWatchLogs.viewLogStream",
                    "when": "false"
                },
                {
                    "command": "aws.ecr.deleteRepository",
                    "when": "false"
                },
                {
                    "command": "aws.ecr.copyTagUri",
                    "when": "false"
                },
                {
                    "command": "aws.ecr.copyRepositoryUri",
                    "when": "false"
                },
                {
                    "command": "aws.ecr.deleteTag",
                    "when": "false"
                },
                {
                    "command": "aws.s3.copyPath",
                    "when": "false"
                },
                {
                    "command": "aws.s3.createBucket",
                    "when": "false"
                },
                {
                    "command": "aws.s3.createFolder",
                    "when": "false"
                },
                {
                    "command": "aws.s3.deleteBucket",
                    "when": "false"
                },
                {
                    "command": "aws.s3.deleteFile",
                    "when": "false"
                },
                {
                    "command": "aws.s3.downloadFileAs",
                    "when": "false"
                },
                {
                    "command": "aws.s3.uploadFileToParent",
                    "when": "false"
                },
                {
                    "command": "aws.stepfunctions.createStateMachineFromTemplate",
                    "when": "!isCloud9"
                },
                {
                    "command": "aws.stepfunctions.publishStateMachine",
                    "when": "!isCloud9"
                },
                {
                    "command": "aws.ssmDocument.createLocalDocument",
                    "when": "!isCloud9"
                },
                {
                    "command": "aws.ssmDocument.publishDocument",
                    "when": "!isCloud9"
                },
                {
                    "command": "aws.previewStateMachine",
                    "when": "!isCloud9"
                },
                {
                    "command": "aws.cdk.renderStateMachineGraphFromCommandPalette",
                    "when": "!isCloud9"
                },
                {
                    "command": "aws.cdk.help",
                    "when": "!isCloud9"
                },
                {
                    "command": "aws.apprunner.startDeployment",
                    "when": "false"
                },
                {
                    "command": "aws.apprunner.createService",
                    "when": "false"
                },
                {
                    "command": "aws.apprunner.pauseService",
                    "when": "false"
                },
                {
                    "command": "aws.apprunner.resumeService",
                    "when": "false"
                },
                {
                    "command": "aws.apprunner.copyServiceUrl",
                    "when": "false"
                },
                {
                    "command": "aws.apprunner.open",
                    "when": "false"
                },
                {
                    "command": "aws.apprunner.deleteService",
                    "when": "false"
                },
                {
                    "command": "aws.apprunner.createServiceFromEcr",
                    "when": "false"
                }
            ],
            "editor/title": [
                {
                    "command": "aws.previewStateMachine",
                    "when": "(editorLangId == asl || editorLangId == asl-yaml) && !isCloud9",
                    "group": "navigation"
                },
                {
                    "command": "aws.cdk.renderStateMachineGraphFromCommandPalette",
                    "when": "!isCloud9",
                    "group": "navigation"
                },
                {
                    "command": "aws.saveCurrentLogStreamContent",
                    "when": "resourceScheme == awsCloudWatchLogs",
                    "group": "navigation"
                },
                {
                    "command": "aws.ssmDocument.publishDocument",
                    "when": "editorLangId =~ /^(ssm-yaml|ssm-json)$/",
                    "group": "navigation"
                }
            ],
            "editor/title/context": [
                {
                    "command": "aws.copyLogStreamName",
                    "when": "resourceScheme == awsCloudWatchLogs",
                    "group": "1_cutcopypaste@1"
                }
            ],
            "view/title": [
                {
                    "command": "aws.submitFeedback",
                    "when": "view == aws.explorer",
                    "group": "navigation@6"
                },
                {
                    "command": "aws.refreshAwsExplorer",
                    "when": "view == aws.explorer",
                    "group": "navigation@5"
                },
                {
                    "command": "aws.login",
                    "when": "view == aws.explorer",
                    "group": "1_account@1"
                },
                {
                    "command": "aws.showRegion",
                    "when": "view == aws.explorer",
                    "group": "2_region@1"
                },
                {
                    "command": "aws.hideRegion",
                    "when": "view == aws.explorer",
                    "group": "2_region@2"
                },
                {
                    "command": "aws.lambda.createNewSamApp",
                    "when": "view == aws.explorer",
                    "group": "3_lambda@1"
                },
                {
                    "command": "aws.deploySamApplication",
                    "when": "view == aws.explorer",
                    "group": "3_lambda@2"
                },
                {
                    "command": "aws.quickStart",
                    "when": "view == aws.explorer",
                    "group": "y_toolkitMeta@1"
                },
                {
                    "command": "aws.help",
                    "when": "view == aws.explorer || !aws.explorer.visible && view =~ /^aws/",
                    "group": "y_toolkitMeta@2"
                },
                {
                    "command": "aws.github",
                    "when": "view == aws.explorer || !aws.explorer.visible && view =~ /^aws/",
                    "group": "y_toolkitMeta@3"
                },
                {
                    "command": "aws.createIssueOnGitHub",
                    "when": "view == aws.explorer || !aws.explorer.visible && view =~ /^aws/",
                    "group": "y_toolkitMeta@4"
                },
                {
                    "command": "aws.submitFeedback",
                    "when": "view == aws.explorer || !aws.explorer.visible && view =~ /^aws/",
                    "group": "y_toolkitMeta@5"
                },
                {
                    "command": "aws.aboutToolkit",
                    "when": "view == aws.explorer || !aws.explorer.visible && view =~ /^aws/",
                    "group": "z_about@1"
                },
                {
                    "command": "aws.refreshCdkExplorer",
                    "when": "view == aws.cdk.explorer",
                    "group": "navigation@5"
                },
                {
                    "command": "aws.cdk.help",
                    "when": "view == aws.cdk.explorer",
                    "group": "z_externalLinks@1"
                }
            ],
            "explorer/context": [
                {
                    "command": "aws.deploySamApplication",
                    "when": "isFileSystemResource == true && resourceFilename =~ /^template\\.(json|yml|yaml)$/",
                    "group": "z_aws@1"
                }
            ],
            "view/item/context": [
                {
                    "command": "aws.apig.invokeRemoteRestApi",
                    "when": "view == aws.explorer && viewItem =~ /^(awsApiGatewayNode)$/",
                    "group": "0@1"
                },
                {
                    "command": "aws.ecr.createRepository",
                    "when": "view == aws.explorer && viewItem == awsEcrNode",
                    "group": "inline@1"
                },
                {
                    "command": "aws.s3.downloadFileAs",
                    "when": "view == aws.explorer && viewItem == awsS3FileNode",
                    "group": "inline@1"
                },
                {
                    "command": "aws.s3.createBucket",
                    "when": "view == aws.explorer && viewItem == awsS3Node",
                    "group": "inline@1"
                },
                {
                    "command": "aws.s3.createFolder",
                    "when": "view == aws.explorer && viewItem =~ /^(awsS3BucketNode|awsS3FolderNode)$/",
                    "group": "inline@1"
                },
                {
                    "command": "aws.ssmDocument.openLocalDocument",
                    "when": "view == aws.explorer && viewItem =~ /^(awsDocumentItemNode|awsDocumentItemNodeWriteable)$/",
                    "group": "inline@1"
                },
                {
                    "command": "aws.s3.uploadFile",
                    "when": "view == aws.explorer && viewItem =~ /^(awsS3BucketNode|awsS3FolderNode)$/",
                    "group": "inline@2"
                },
                {
                    "command": "aws.lambda.createNewSamApp",
                    "when": "view == aws.explorer && viewItem == awsLambdaNode",
                    "group": "0@1"
                },
                {
                    "command": "aws.deploySamApplication",
                    "when": "view == aws.explorer && viewItem == awsLambdaNode || viewItem == awsRegionNode || viewItem == awsCloudFormationRootNode",
                    "group": "1@1"
                },
                {
                    "command": "aws.ecr.copyTagUri",
                    "when": "view == aws.explorer && viewItem == awsEcrTagNode",
                    "group": "2@1"
                },
                {
                    "command": "aws.ecr.deleteTag",
                    "when": "view == aws.explorer && viewItem == awsEcrTagNode",
                    "group": "3@1"
                },
                {
                    "command": "aws.ecr.copyRepositoryUri",
                    "when": "view == aws.explorer && viewItem == awsEcrRepositoryNode",
                    "group": "2@1"
                },
                {
                    "command": "aws.ecr.createRepository",
                    "when": "view == aws.explorer && viewItem == awsEcrNode",
                    "group": "0@1"
                },
                {
                    "command": "aws.ecr.deleteRepository",
                    "when": "view == aws.explorer && viewItem == awsEcrRepositoryNode",
                    "group": "3@1"
                },
                {
                    "command": "aws.invokeLambda",
                    "when": "view == aws.explorer && viewItem =~ /^(awsRegionFunctionNode|awsRegionFunctionNodeDownloadable|awsCloudFormationFunctionNode)$/",
                    "group": "0@1"
                },
                {
                    "command": "aws.downloadLambda",
                    "when": "view == aws.explorer && viewItem =~ /^(awsRegionFunctionNode|awsRegionFunctionNodeDownloadable)$/",
                    "group": "0@2"
                },
                {
                    "command": "aws.uploadLambda",
                    "when": "view == aws.explorer && viewItem =~ /^(awsRegionFunctionNode|awsRegionFunctionNodeDownloadable)$/",
                    "group": "1@1"
                },
                {
                    "command": "aws.deleteLambda",
                    "when": "view == aws.explorer && viewItem =~ /^(awsRegionFunctionNode|awsRegionFunctionNodeDownloadable)$/",
                    "group": "4@1"
                },
                {
                    "command": "aws.deleteCloudFormation",
                    "when": "view == aws.explorer && viewItem == awsCloudFormationNode",
                    "group": "3@5"
                },
                {
                    "command": "aws.searchSchema",
                    "when": "view == aws.explorer && viewItem == awsSchemasNode && !isCloud9",
                    "group": "0@1"
                },
                {
                    "command": "aws.searchSchemaPerRegistry",
                    "when": "view == aws.explorer && viewItem == awsRegistryItemNode && !isCloud9",
                    "group": "0@1"
                },
                {
                    "command": "aws.viewSchemaItem",
                    "when": "view == aws.explorer && viewItem == awsSchemaItemNode && !isCloud9",
                    "group": "0@1"
                },
                {
                    "command": "aws.downloadStateMachineDefinition",
                    "when": "view == aws.explorer && viewItem == awsStateMachineNode && !isCloud9",
                    "group": "0@1"
                },
                {
                    "command": "aws.renderStateMachineGraph",
                    "when": "view == aws.explorer && viewItem == awsStateMachineNode && !isCloud9",
                    "group": "0@2"
                },
                {
<<<<<<< HEAD
                    "command": "aws.cdk.renderStateMachineGraph",
                    "when": "view == aws.cdk.explorer && viewItem == awsCdkStateMachineNode",
                    "group": "inline@1"
                },
                {
                    "command": "aws.cdk.renderStateMachineGraph",
                    "when": "view == aws.cdk.explorer && viewItem == awsCdkStateMachineNode",
                    "group": "0@1"
=======
                    "command": "aws.executeStateMachine",
                    "when": "view == aws.explorer && viewItem == awsStateMachineNode && !isCloud9",
                    "group": "0@3"
>>>>>>> 6755c681
                },
                {
                    "command": "aws.s3.createBucket",
                    "when": "view == aws.explorer && viewItem == awsS3Node",
                    "group": "0@1"
                },
                {
                    "command": "aws.s3.downloadFileAs",
                    "when": "view == aws.explorer && viewItem == awsS3FileNode",
                    "group": "0@1"
                },
                {
                    "command": "aws.s3.uploadFile",
                    "when": "view == aws.explorer && viewItem =~ /^(awsS3BucketNode|awsS3FolderNode)$/",
                    "group": "0@1"
                },
                {
                    "command": "aws.s3.uploadFileToParent",
                    "when": "view == aws.explorer && viewItem == awsS3FileNode",
                    "group": "1@1"
                },
                {
                    "command": "aws.s3.createFolder",
                    "when": "view == aws.explorer && viewItem =~ /^(awsS3BucketNode|awsS3FolderNode)$/",
                    "group": "1@1"
                },
                {
                    "command": "aws.copyName",
                    "when": "view == aws.explorer && viewItem =~ /^(awsRegionFunctionNode|awsRegionFunctionNodeDownloadable|awsCloudFormationFunctionNode|awsStateMachineNode|awsCloudFormationNode|awsS3BucketNode|awsS3FolderNode|awsS3FileNode|awsApiGatewayNode)$|^awsAppRunnerServiceNode/",
                    "group": "2@1"
                },
                {
                    "command": "aws.copyArn",
                    "when": "view == aws.explorer && viewItem =~ /^(awsRegionFunctionNode|awsRegionFunctionNodeDownloadable|awsCloudFormationFunctionNode|awsStateMachineNode|awsCloudFormationNode|awsCloudWatchLogNode|awsS3BucketNode|awsS3FolderNode|awsS3FileNode|awsApiGatewayNode|awsEcrRepositoryNode)$|^awsAppRunnerServiceNode/",
                    "group": "2@2"
                },
                {
                    "command": "aws.apig.copyUrl",
                    "when": "view == aws.explorer && viewItem =~ /^(awsApiGatewayNode)$/",
                    "group": "2@0"
                },
                {
                    "command": "aws.s3.copyPath",
                    "when": "view == aws.explorer && viewItem =~ /^(awsS3FolderNode|awsS3FileNode)$/",
                    "group": "2@3"
                },
                {
                    "command": "aws.s3.presignedURL",
                    "when": "view == aws.explorer && viewItem =~ /^(awsS3FileNode)$/",
                    "group": "2@4"
                },
                {
                    "command": "aws.s3.deleteBucket",
                    "when": "view == aws.explorer && viewItem == awsS3BucketNode",
                    "group": "3@1"
                },
                {
                    "command": "aws.s3.deleteFile",
                    "when": "view == aws.explorer && viewItem == awsS3FileNode",
                    "group": "3@1"
                },
                {
                    "command": "aws.downloadSchemaItemCode",
                    "when": "view == aws.explorer && viewItem == awsSchemaItemNode && !isCloud9",
                    "group": "1@1"
                },
                {
                    "command": "aws.hideRegion",
                    "group": "0@1",
                    "when": "view == aws.explorer && viewItem == awsRegionNode"
                },
                {
                    "command": "aws.cloudWatchLogs.viewLogStream",
                    "group": "0@1",
                    "when": "view == aws.explorer && viewItem == awsCloudWatchLogNode"
                },
                {
                    "command": "aws.ssmDocument.openLocalDocumentYaml",
                    "group": "0@1",
                    "when": "view == aws.explorer && viewItem =~ /^(awsDocumentItemNode|awsDocumentItemNodeWriteable)$/"
                },
                {
                    "command": "aws.ssmDocument.openLocalDocumentJson",
                    "group": "0@2",
                    "when": "view == aws.explorer && viewItem =~ /^(awsDocumentItemNode|awsDocumentItemNodeWriteable)$/"
                },
                {
                    "command": "aws.ssmDocument.updateDocumentVersion",
                    "group": "2@1",
                    "when": "view == aws.explorer && viewItem == awsDocumentItemNodeWriteable"
                },
                {
                    "command": "aws.ssmDocument.deleteDocument",
                    "group": "3@2",
                    "when": "view == aws.explorer && viewItem == awsDocumentItemNodeWriteable"
                },
                {
                    "command": "aws.apprunner.createServiceFromEcr",
                    "group": "0@2",
                    "when": "view == aws.explorer && viewItem =~ /awsEcrTagNode|awsEcrRepositoryNode/"
                },
                {
                    "command": "aws.apprunner.startDeployment",
                    "group": "0@1",
                    "when": "view == aws.explorer && viewItem == awsAppRunnerServiceNode.RUNNING"
                },
                {
                    "command": "aws.apprunner.createService",
                    "group": "0@2",
                    "when": "view == aws.explorer && viewItem == awsAppRunnerNode"
                },
                {
                    "command": "aws.apprunner.pauseService",
                    "group": "0@3",
                    "when": "view == aws.explorer && viewItem == awsAppRunnerServiceNode.RUNNING"
                },
                {
                    "command": "aws.apprunner.resumeService",
                    "group": "0@3",
                    "when": "view == aws.explorer && viewItem == awsAppRunnerServiceNode.PAUSED"
                },
                {
                    "command": "aws.apprunner.copyServiceUrl",
                    "group": "1@1",
                    "when": "view == aws.explorer && viewItem == awsAppRunnerServiceNode.RUNNING"
                },
                {
                    "command": "aws.apprunner.open",
                    "group": "1@2",
                    "when": "view == aws.explorer && viewItem == awsAppRunnerServiceNode.RUNNING"
                },
                {
                    "command": "aws.apprunner.deleteService",
                    "group": "3@1",
                    "when": "view == aws.explorer && viewItem =~ /awsAppRunnerServiceNode.[RUNNING|PAUSED|CREATE_FAILED]/"
                }
            ]
        },
        "commands": [
            {
                "command": "aws.launchConfigForm",
                "title": "%AWS.command.launchConfigForm.title%",
                "category": "%AWS.title%",
                "cloud9": {
                    "cn": {
                        "category": "%AWS.title.cn%"
                    }
                }
            },
            {
                "command": "aws.apig.copyUrl",
                "title": "%AWS.command.apig.copyUrl%",
                "category": "%AWS.title%",
                "cloud9": {
                    "cn": {
                        "category": "%AWS.title.cn%"
                    }
                }
            },
            {
                "command": "aws.apig.invokeRemoteRestApi",
                "title": "%AWS.command.apig.invokeRemoteRestApi%",
                "category": "%AWS.title%",
                "cloud9": {
                    "cn": {
                        "category": "%AWS.title.cn%",
                        "title": "%AWS.command.apig.invokeRemoteRestApi.cn%"
                    }
                }
            },
            {
                "command": "aws.lambda.createNewSamApp",
                "title": "%AWS.command.createNewSamApp%",
                "category": "%AWS.title%",
                "cloud9": {
                    "cn": {
                        "category": "%AWS.title.cn%"
                    }
                }
            },
            {
                "command": "aws.login",
                "title": "%AWS.command.login%",
                "category": "%AWS.title%",
                "cloud9": {
                    "cn": {
                        "title": "%AWS.command.login.cn%",
                        "category": "%AWS.title.cn%"
                    }
                }
            },
            {
                "command": "aws.credential.profile.create",
                "title": "%AWS.command.credential.profile.create%",
                "category": "%AWS.title%",
                "cloud9": {
                    "cn": {
                        "category": "%AWS.title.cn%"
                    }
                }
            },
            {
                "command": "aws.logout",
                "title": "%AWS.command.logout%",
                "category": "%AWS.title%",
                "cloud9": {
                    "cn": {
                        "category": "%AWS.title.cn%"
                    }
                }
            },
            {
                "command": "aws.createIssueOnGitHub",
                "title": "%AWS.command.createIssueOnGitHub%",
                "category": "%AWS.title%",
                "cloud9": {
                    "cn": {
                        "category": "%AWS.title.cn%"
                    }
                }
            },
            {
                "command": "aws.cdk.help",
                "title": "%AWS.command.cdk.help%",
                "category": "%AWS.title%",
                "cloud9": {
                    "cn": {
                        "category": "%AWS.title.cn%"
                    }
                }
            },
            {
                "command": "aws.ecr.copyTagUri",
                "title": "%AWS.command.ecr.copyTagUri%",
                "category": "%AWS.title%",
                "cloud9": {
                    "cn": {
                        "category": "%AWS.title.cn%"
                    }
                }
            },
            {
                "command": "aws.ecr.deleteTag",
                "title": "%AWS.command.ecr.deleteTag%",
                "category": "%AWS.title%",
                "cloud9": {
                    "cn": {
                        "category": "%AWS.title.cn%"
                    }
                }
            },
            {
                "command": "aws.ecr.copyRepositoryUri",
                "title": "%AWS.command.ecr.copyRepositoryUri%",
                "category": "%AWS.title%",
                "cloud9": {
                    "cn": {
                        "category": "%AWS.title.cn%"
                    }
                }
            },
            {
                "command": "aws.ecr.createRepository",
                "title": "%AWS.command.ecr.createRepository%",
                "category": "%AWS.title%",
                "icon": {
                    "light": "resources/light/plus.svg",
                    "dark": "resources/dark/plus.svg"
                },
                "cloud9": {
                    "cn": {
                        "category": "%AWS.title.cn%"
                    }
                }
            },
            {
                "command": "aws.ecr.deleteRepository",
                "title": "%AWS.command.ecr.deleteRepository%",
                "category": "%AWS.title%",
                "cloud9": {
                    "cn": {
                        "category": "%AWS.title.cn%"
                    }
                }
            },
            {
                "command": "aws.showRegion",
                "title": "%AWS.command.showRegion%",
                "category": "%AWS.title%",
                "cloud9": {
                    "cn": {
                        "category": "%AWS.title.cn%"
                    }
                }
            },
            {
                "command": "aws.hideRegion",
                "title": "%AWS.command.hideRegion%",
                "category": "%AWS.title%",
                "cloud9": {
                    "cn": {
                        "category": "%AWS.title.cn%"
                    }
                }
            },
            {
                "command": "aws.s3.presignedURL",
                "title": "%AWS.command.s3.presignedURL%",
                "category": "%AWS.title%"
            },
            {
                "command": "aws.s3.copyPath",
                "title": "%AWS.command.s3.copyPath%",
                "category": "%AWS.title%",
                "cloud9": {
                    "cn": {
                        "category": "%AWS.title.cn%"
                    }
                }
            },
            {
                "command": "aws.s3.downloadFileAs",
                "title": "%AWS.command.s3.downloadFileAs%",
                "category": "%AWS.title%",
                "icon": "$(cloud-download)",
                "cloud9": {
                    "cn": {
                        "category": "%AWS.title.cn%"
                    }
                }
            },
            {
                "command": "aws.s3.uploadFile",
                "title": "%AWS.command.s3.uploadFile%",
                "category": "%AWS.title%",
                "icon": "$(cloud-upload)",
                "cloud9": {
                    "cn": {
                        "category": "%AWS.title.cn%"
                    }
                }
            },
            {
                "command": "aws.s3.uploadFileToParent",
                "title": "%AWS.command.s3.uploadFileToParent%",
                "category": "%AWS.title%",
                "cloud9": {
                    "cn": {
                        "category": "%AWS.title.cn%"
                    }
                }
            },
            {
                "command": "aws.s3.createFolder",
                "title": "%AWS.command.s3.createFolder%",
                "category": "%AWS.title%",
                "icon": "$(new-folder)",
                "cloud9": {
                    "cn": {
                        "category": "%AWS.title.cn%"
                    }
                }
            },
            {
                "command": "aws.s3.createBucket",
                "title": "%AWS.command.s3.createBucket%",
                "category": "%AWS.title%",
                "icon": {
                    "light": "resources/light/s3/create-bucket.svg",
                    "dark": "resources/dark/s3/create-bucket.svg"
                },
                "cloud9": {
                    "cn": {
                        "category": "%AWS.title.cn%"
                    }
                }
            },
            {
                "command": "aws.s3.deleteBucket",
                "title": "%AWS.generic.promptDelete%",
                "category": "%AWS.title%",
                "cloud9": {
                    "cn": {
                        "category": "%AWS.title.cn%"
                    }
                }
            },
            {
                "command": "aws.s3.deleteFile",
                "title": "%AWS.generic.promptDelete%",
                "category": "%AWS.title%",
                "cloud9": {
                    "cn": {
                        "category": "%AWS.title.cn%"
                    }
                }
            },
            {
                "command": "aws.invokeLambda",
                "title": "%AWS.command.invokeLambda%",
                "category": "%AWS.title%",
                "cloud9": {
                    "cn": {
                        "title": "%AWS.command.invokeLambda.cn%",
                        "category": "%AWS.title.cn%"
                    }
                }
            },
            {
                "command": "aws.downloadLambda",
                "title": "%AWS.command.downloadLambda%",
                "category": "%AWS.title%",
                "enablement": "viewItem == awsRegionFunctionNodeDownloadable",
                "cloud9": {
                    "cn": {
                        "category": "%AWS.title.cn%"
                    }
                }
            },
            {
                "command": "aws.uploadLambda",
                "title": "%AWS.command.uploadLambda%",
                "category": "%AWS.title%",
                "enablement": "viewItem =~ /^(awsRegionFunctionNode|awsRegionFunctionNodeDownloadable)$/",
                "cloud9": {
                    "cn": {
                        "category": "%AWS.title.cn%"
                    }
                }
            },
            {
                "command": "aws.deleteLambda",
                "title": "%AWS.generic.promptDelete%",
                "category": "%AWS.title%",
                "cloud9": {
                    "cn": {
                        "category": "%AWS.title.cn%"
                    }
                }
            },
            {
                "command": "aws.deploySamApplication",
                "title": "%AWS.command.deploySamApplication%",
                "category": "%AWS.title%",
                "cloud9": {
                    "cn": {
                        "category": "%AWS.title.cn%"
                    }
                }
            },
            {
                "command": "aws.submitFeedback",
                "title": "%AWS.command.submitFeedback%",
                "category": "%AWS.title%",
                "icon": {
                    "dark": "third-party/resources/from-vscode/dark/feedback.svg",
                    "light": "third-party/resources/from-vscode/light/feedback.svg"
                },
                "cloud9": {
                    "cn": {
                        "category": "%AWS.title.cn%"
                    }
                }
            },
            {
                "command": "aws.refreshAwsExplorer",
                "title": "%AWS.command.refreshAwsExplorer%",
                "category": "%AWS.title%",
                "icon": {
                    "dark": "third-party/resources/from-vscode-icons/dark/refresh.svg",
                    "light": "third-party/resources/from-vscode-icons/light/refresh.svg"
                }
            },
            {
                "command": "aws.samcli.detect",
                "title": "%AWS.command.samcli.detect%",
                "category": "%AWS.title%",
                "cloud9": {
                    "cn": {
                        "category": "%AWS.title.cn%"
                    }
                }
            },
            {
                "command": "aws.deleteCloudFormation",
                "title": "%AWS.command.deleteCloudFormation%",
                "category": "%AWS.title%",
                "cloud9": {
                    "cn": {
                        "category": "%AWS.title.cn%"
                    }
                }
            },
            {
                "command": "aws.downloadStateMachineDefinition",
                "title": "%AWS.command.downloadStateMachineDefinition%",
                "category": "%AWS.title%",
                "cloud9": {
                    "cn": {
                        "category": "%AWS.title.cn%"
                    }
                }
            },
            {
                "command": "aws.executeStateMachine",
                "title": "%AWS.command.executeStateMachine%",
                "category": "%AWS.title%",
                "cloud9": {
                    "cn": {
                        "category": "%AWS.title.cn%"
                    }
                }
            },
            {
<<<<<<< HEAD
                "command": "aws.cdk.renderStateMachineGraph",
                "title": "%AWS.command.cdk.renderStateMachineGraph%",
                "category": "AWS",
                "icon": {
                    "light": "resources/light/stepfunctions/preview.svg",
                    "dark": "resources/dark/stepfunctions/preview.svg"
=======
                "command": "aws.renderStateMachineGraph",
                "title": "%AWS.command.renderStateMachineGraph%",
                "category": "%AWS.title%",
                "cloud9": {
                    "cn": {
                        "category": "%AWS.title.cn%"
                    }
>>>>>>> 6755c681
                }
            },
            {
                "command": "aws.copyArn",
                "title": "%AWS.command.copyArn%",
                "category": "%AWS.title%",
                "cloud9": {
                    "cn": {
                        "category": "%AWS.title.cn%"
                    }
                }
            },
            {
                "command": "aws.copyName",
                "title": "%AWS.command.copyName%",
                "category": "%AWS.title%",
                "cloud9": {
                    "cn": {
                        "category": "%AWS.title.cn%"
                    }
                }
            },
            {
                "command": "aws.viewSchemaItem",
                "title": "%AWS.command.viewSchemaItem%",
                "category": "%AWS.title%",
                "cloud9": {
                    "cn": {
                        "category": "%AWS.title.cn%"
                    }
                }
            },
            {
                "command": "aws.searchSchema",
                "title": "%AWS.command.searchSchema%",
                "category": "%AWS.title%",
                "cloud9": {
                    "cn": {
                        "category": "%AWS.title.cn%"
                    }
                }
            },
            {
                "command": "aws.searchSchemaPerRegistry",
                "title": "%AWS.command.searchSchemaPerRegistry%",
                "category": "%AWS.title%",
                "cloud9": {
                    "cn": {
                        "category": "%AWS.title.cn%"
                    }
                }
            },
            {
                "command": "aws.downloadSchemaItemCode",
                "title": "%AWS.command.downloadSchemaItemCode%",
                "category": "%AWS.title%",
                "cloud9": {
                    "cn": {
                        "category": "%AWS.title.cn%"
                    }
                }
            },
            {
                "command": "aws.viewLogs",
                "title": "%AWS.command.viewLogs%",
                "category": "%AWS.title%"
            },
            {
                "command": "aws.help",
                "title": "%AWS.command.help%",
                "category": "%AWS.title%",
                "cloud9": {
                    "cn": {
                        "category": "%AWS.title.cn%"
                    }
                }
            },
            {
                "command": "aws.github",
                "title": "%AWS.command.github%",
                "category": "%AWS.title%",
                "cloud9": {
                    "cn": {
                        "category": "%AWS.title.cn%"
                    }
                }
            },
            {
                "command": "aws.quickStart",
                "title": "%AWS.command.quickStart%",
                "category": "%AWS.title%",
                "cloud9": {
                    "cn": {
                        "category": "%AWS.title.cn%"
                    }
                }
            },
            {
                "command": "aws.refreshCdkExplorer",
                "title": "%AWS.command.refreshCdkExplorer%",
                "category": "%AWS.title%",
                "icon": {
                    "dark": "third-party/resources/from-vscode-icons/dark/refresh.svg",
                    "light": "third-party/resources/from-vscode-icons/light/refresh.svg"
                },
                "cloud9": {
                    "cn": {
                        "category": "%AWS.title.cn%"
                    }
                }
            },
            {
                "command": "aws.stepfunctions.createStateMachineFromTemplate",
                "title": "%AWS.command.stepFunctions.createStateMachineFromTemplate%",
                "category": "%AWS.title%",
                "cloud9": {
                    "cn": {
                        "category": "%AWS.title.cn%"
                    }
                }
            },
            {
                "command": "aws.stepfunctions.publishStateMachine",
                "title": "%AWS.command.stepFunctions.publishStateMachine%",
                "category": "%AWS.title%",
                "cloud9": {
                    "cn": {
                        "category": "%AWS.title.cn%"
                    }
                }
            },
            {
                "command": "aws.previewStateMachine",
                "title": "%AWS.command.stepFunctions.previewStateMachine%",
                "category": "%AWS.title%",
                "icon": {
                    "light": "resources/light/stepfunctions/preview.svg",
                    "dark": "resources/dark/stepfunctions/preview.svg"
                },
                "cloud9": {
                    "cn": {
                        "category": "%AWS.title.cn%"
                    }
                }
            },
            {
                "command": "aws.cdk.renderStateMachineGraphFromCommandPalette",
                "title": "%AWS.command.cdk.previewStateMachine%",
                "category": "AWS",
                "icon": {
                    "light": "resources/light/stepfunctions/preview.svg",
                    "dark": "resources/dark/stepfunctions/preview.svg"
                }
            },
            {
                "command": "aws.aboutToolkit",
                "title": "%AWS.command.aboutToolkit%",
                "category": "%AWS.title%"
            },
            {
                "command": "aws.cloudWatchLogs.viewLogStream",
                "title": "%AWS.command.viewLogStream%",
                "category": "%AWS.title%",
                "cloud9": {
                    "cn": {
                        "category": "%AWS.title.cn%"
                    }
                }
            },
            {
                "command": "aws.ssmDocument.createLocalDocument",
                "title": "%AWS.command.ssmDocument.createLocalDocument%",
                "category": "%AWS.title%",
                "cloud9": {
                    "cn": {
                        "category": "%AWS.title.cn%"
                    }
                }
            },
            {
                "command": "aws.ssmDocument.openLocalDocument",
                "title": "%AWS.command.ssmDocument.openLocalDocument%",
                "category": "%AWS.title%",
                "icon": "$(cloud-download)",
                "cloud9": {
                    "cn": {
                        "category": "%AWS.title.cn%"
                    }
                }
            },
            {
                "command": "aws.ssmDocument.openLocalDocumentJson",
                "title": "%AWS.command.ssmDocument.openLocalDocumentJson%",
                "category": "%AWS.title%",
                "cloud9": {
                    "cn": {
                        "category": "%AWS.title.cn%"
                    }
                }
            },
            {
                "command": "aws.ssmDocument.openLocalDocumentYaml",
                "title": "%AWS.command.ssmDocument.openLocalDocumentYaml%",
                "category": "%AWS.title%",
                "cloud9": {
                    "cn": {
                        "category": "%AWS.title.cn%"
                    }
                }
            },
            {
                "command": "aws.ssmDocument.deleteDocument",
                "title": "%AWS.command.ssmDocument.deleteDocument%",
                "category": "%AWS.title%",
                "cloud9": {
                    "cn": {
                        "category": "%AWS.title.cn%"
                    }
                }
            },
            {
                "command": "aws.ssmDocument.publishDocument",
                "title": "%AWS.command.ssmDocument.publishDocument%",
                "category": "%AWS.title%",
                "icon": "$(cloud-upload)",
                "cloud9": {
                    "cn": {
                        "category": "%AWS.title.cn%"
                    }
                }
            },
            {
                "command": "aws.ssmDocument.updateDocumentVersion",
                "title": "%AWS.command.ssmDocument.updateDocumentVersion%",
                "category": "%AWS.title%",
                "cloud9": {
                    "cn": {
                        "category": "%AWS.title.cn%"
                    }
                }
            },
            {
                "command": "aws.copyLogStreamName",
                "title": "%AWS.command.copyLogStreamName%",
                "category": "%AWS.title%",
                "icon": "$(files)",
                "cloud9": {
                    "cn": {
                        "category": "%AWS.title.cn%"
                    }
                }
            },
            {
                "command": "aws.saveCurrentLogStreamContent",
                "title": "%AWS.command.saveCurrentLogStreamContent%",
                "category": "%AWS.title%",
                "icon": "$(save-as)",
                "cloud9": {
                    "cn": {
                        "category": "%AWS.title.cn%"
                    }
                }
            },
            {
                "command": "aws.addSamDebugConfig",
                "title": "%AWS.command.addSamDebugConfig%",
                "category": "%AWS.title%",
                "cloud9": {
                    "cn": {
                        "category": "%AWS.title.cn%"
                    }
                }
            },
            {
                "command": "aws.toggleSamCodeLenses",
                "title": "%AWS.command.toggleSamCodeLenses%",
                "category": "%AWS.title%",
                "cloud9": {
                    "cn": {
                        "category": "%AWS.title.cn%"
                    }
                }
            },
            {
                "command": "aws.apprunner.createService",
                "title": "%AWS.command.apprunner.createService%",
                "category": "%AWS.title%",
                "cloud9": {
                    "cn": {
                        "category": "%AWS.title.cn%"
                    }
                }
            },
            {
                "command": "aws.apprunner.createServiceFromEcr",
                "title": "%AWS.command.apprunner.createServiceFromEcr%",
                "category": "%AWS.title%",
                "cloud9": {
                    "cn": {
                        "category": "%AWS.title.cn%"
                    }
                }
            },
            {
                "command": "aws.apprunner.pauseService",
                "title": "%AWS.command.apprunner.pauseService%",
                "category": "%AWS.title%",
                "cloud9": {
                    "cn": {
                        "category": "%AWS.title.cn%"
                    }
                }
            },
            {
                "command": "aws.apprunner.resumeService",
                "title": "%AWS.command.apprunner.resumeService%",
                "category": "AWS",
                "cloud9": {
                    "cn": {
                        "category": "%AWS.title.cn%"
                    }
                }
            },
            {
                "command": "aws.apprunner.copyServiceUrl",
                "title": "%AWS.command.apprunner.copyServiceUrl%",
                "category": "%AWS.title%",
                "cloud9": {
                    "cn": {
                        "category": "%AWS.title.cn%"
                    }
                }
            },
            {
                "command": "aws.apprunner.open",
                "title": "%AWS.command.apprunner.open%",
                "category": "%AWS.title%",
                "cloud9": {
                    "cn": {
                        "category": "%AWS.title.cn%"
                    }
                }
            },
            {
                "command": "aws.apprunner.deleteService",
                "title": "%AWS.generic.promptDelete%",
                "category": "%AWS.title%",
                "cloud9": {
                    "cn": {
                        "category": "%AWS.title.cn%"
                    }
                }
            },
            {
                "command": "aws.apprunner.startDeployment",
                "title": "%AWS.command.apprunner.startDeployment%",
                "category": "%AWS.title%",
                "cloud9": {
                    "cn": {
                        "category": "%AWS.title.cn%"
                    }
                }
            }
        ],
        "jsonValidation": [
            {
                "fileMatch": ".aws/templates.json",
                "url": "./dist/src/templates/templates.json"
            },
            {
                "fileMatch": "*ecs-task-def.json",
                "url": "https://ecs-intellisense.s3-us-west-2.amazonaws.com/task-definition/schema.json"
            }
        ],
        "languages": [
            {
                "id": "asl",
                "extensions": [
                    ".asl.json",
                    ".asl"
                ],
                "aliases": [
                    "Amazon States Language"
                ]
            },
            {
                "id": "asl-yaml",
                "aliases": [
                    "Amazon States Language (YAML)"
                ],
                "extensions": [
                    ".asl.yaml",
                    ".asl.yml"
                ]
            },
            {
                "id": "ssm-json",
                "extensions": [
                    ".ssm.json"
                ],
                "aliases": [
                    "AWS Systems Manager Document (JSON)"
                ]
            },
            {
                "id": "ssm-yaml",
                "extensions": [
                    ".ssm.yaml",
                    ".ssm.yml"
                ],
                "aliases": [
                    "AWS Systems Manager Document (YAML)"
                ]
            }
        ],
        "keybindings": [
            {
                "command": "aws.previewStateMachine",
                "key": "ctrl+shift+v",
                "mac": "cmd+shift+v",
                "when": "editorTextFocus && (editorLangId == asl || editorLangId == asl-yaml) && !isCloud9"
            }
        ],
        "grammars": [
            {
                "language": "asl",
                "scopeName": "source.asl",
                "path": "./syntaxes/ASL.tmLanguage"
            },
            {
                "language": "asl-yaml",
                "scopeName": "source.asl.yaml",
                "path": "./syntaxes/asl-yaml.tmLanguage.json"
            },
            {
                "language": "ssm-json",
                "scopeName": "source.ssmjson",
                "path": "./syntaxes/SSMJSON.tmLanguage"
            },
            {
                "language": "ssm-yaml",
                "scopeName": "source.ssmyaml",
                "path": "./syntaxes/SSMYAML.tmLanguage"
            }
        ],
        "resourceLabelFormatters": [
            {
                "scheme": "awsCloudWatchLogs",
                "formatting": {
                    "label": "${path}",
                    "separator": "\\"
                }
            }
        ],
        "walkthroughs": [
            {
                "id": "getStarted",
                "title": "%AWS.walkthrough.gettingStarted.title%",
                "description": "%AWS.walkthrough.gettingStarted.description%",
                "steps": [
                    {
                        "id": "connect",
                        "title": "%AWS.walkthrough.gettingStarted.connect%",
                        "media": {
                            "markdown": "resources/walkthrough/setup-connect.md"
                        },
                        "completionEvents": [
                            "onContext:config.aws.profile"
                        ]
                    },
                    {
                        "id": "changeRegions",
                        "title": "%AWS.walkthrough.gettingStarted.changeRegions%",
                        "media": {
                            "markdown": "resources/walkthrough/setup-region.md"
                        },
                        "completionEvents": [
                            "onCommand:aws.showRegion",
                            "onCommand:aws.hideRegion"
                        ]
                    },
                    {
                        "id": "setupToolchain",
                        "title": "%AWS.walkthrough.gettingStarted.setupToolchain%",
                        "media": {
                            "markdown": "resources/walkthrough/setup-toolchain.md"
                        }
                    }
                ]
            }
        ]
    },
    "scripts": {
        "prepare": "husky install",
        "vscode:prepublish": "npm run clean && npm run lint && webpack --mode production && npm run buildScripts",
        "bundleDeps": "node ./build-scripts/bundleDeps.js",
        "clean": "node ./build-scripts/clean.js dist",
        "generateNonCodeFiles": "ts-node ./build-scripts/generateNonCodeFiles.ts",
        "reset": "node ./build-scripts/clean.js dist node_modules && npm install",
        "copyNonCodeFiles": "node ./build-scripts/copyNonCodeFiles.js",
        "copyExtensionMain": "node ./build-scripts/copyExtensionMain.js",
        "copyDistFiles": "ts-node ./build-scripts/copyDistFiles.ts",
        "buildScripts": "npm run bundleDeps && npm run copyExtensionMain && npm run copyDistFiles && npm run copyNonCodeFiles && npm run generateNonCodeFiles",
        "compile": "webpack --mode development && npm run buildScripts",
        "recompile": "npm run clean && npm run compile",
        "watch": "npm run buildScripts && tsc -watch -p ./",
        "postinstall": "ts-node ./build-scripts/generateServiceClient.ts && npm run generateTelemetry && npm run generateConfigurationAttributes",
        "testCompile": "tsc -p ./ && npm run buildScripts",
        "test": "npm run testCompile && ts-node ./test-scripts/test.ts",
        "integrationTest": "npm run testCompile && ts-node ./test-scripts/integrationTest.ts",
        "lint": "eslint -c .eslintrc.js --ext .ts .",
        "lintfix": "eslint -c .eslintrc.js --fix --ext .ts .",
        "package": "ts-node ./build-scripts/package.ts",
        "install-plugin": "vsce package -o aws-toolkit-vscode-test.vsix && code --install-extension aws-toolkit-vscode-test.vsix",
        "generateTelemetry": "node node_modules/@aws-toolkits/telemetry/lib/generateTelemetry.js --extraInput=src/shared/telemetry/vscodeTelemetry.json --output=src/shared/telemetry/telemetry.gen.ts",
        "generateConfigurationAttributes": "ts-node ./build-scripts/generateConfigurationAttributes.ts",
        "newChange": "ts-node ./build-scripts/newChange.ts",
        "createRelease": "ts-node ./build-scripts/createRelease.ts"
    },
    "devDependencies": {
        "@aws-toolkits/telemetry": "1.0.11",
        "@sinonjs/fake-timers": "^7.0.5",
        "@types/adm-zip": "^0.4.34",
        "@types/async-lock": "^1.1.3",
        "@types/bytes": "^3.1.0",
        "@types/cross-spawn": "^6.0.0",
        "@types/fs-extra": "^9.0.11",
        "@types/glob": "^7.1.1",
        "@types/js-yaml": "^4.0.1",
        "@types/lodash": "^4.14.136",
        "@types/marked": "^0.6.5",
        "@types/mime-types": "^2.1.0",
        "@types/mocha": "^7.0.2",
        "@types/node": "^10.14.22",
        "@types/readline-sync": "^1.4.3",
        "@types/request": "^2.47.1",
        "@types/semver": "^7.3.6",
        "@types/sinon": "^10.0.0",
        "@types/sinonjs__fake-timers": "^6.0.2",
        "@types/tcp-port-used": "^1.0.0",
        "@types/uuid": "^8.3.1",
        "@types/vscode": "1.42.0",
        "@types/vscode-webview": "^1.57.0",
        "@types/xml2js": "^0.4.8",
        "@typescript-eslint/eslint-plugin": "^4.24.0",
        "@typescript-eslint/parser": "^4.29.2",
        "circular-dependency-plugin": "^5.2.2",
        "decache": "^4.4.0",
        "esbuild-loader": "2.13.1",
        "eslint": "^7.28.0",
        "eslint-config-prettier": "8.3",
        "eslint-plugin-header": "^3.1.1",
        "eslint-plugin-no-null": "^1.0.2",
        "glob": "^7.1.7",
        "husky": "^6.0.0",
        "istanbul": "^0.4.5",
        "json-schema-to-typescript": "^8.2.0",
        "marked": "^2.1.3",
        "mocha": "^7.1.1",
        "mocha-junit-reporter": "^2.0.0",
        "mocha-multi-reporters": "^1.5.1",
        "prettier": "^2.3.2",
        "prettier-plugin-sh": "^0.7.1",
        "pretty-quick": "^3.1.0",
        "readline-sync": "^1.4.9",
        "remap-istanbul": "^0.12.0",
        "sinon": "^11.1.1",
        "source-map-support": "^0.5.19",
        "ts-mockito": "^2.5.0",
        "ts-node": "^9.1.1",
        "umd-compat-loader": "^2.1.2",
        "vsce": "^1.93.0",
        "vscode-nls-dev": "^3.3.1",
        "vscode-test": "^1.5.2",
        "webpack": "^5.38.1",
        "webpack-cli": "^4.7.2"
    },
    "dependencies": {
        "@aws-sdk/client-sso": "^3.16.0",
        "@aws-sdk/client-sso-oidc": "^3.16.0",
        "@aws-sdk/credential-provider-ini": "^3.27.0",
        "@aws-sdk/credential-provider-process": "^3.15.0",
        "@aws-sdk/credential-provider-sso": "^3.16.0",
        "adm-zip": "^0.4.13",
        "amazon-states-language-service": "^1.6.4",
        "async-lock": "^1.3.0",
        "aws-sdk": "^2.960.0",
        "aws-ssm-document-language-service": "^1.0.0",
        "bytes": "^3.1.0",
        "cross-spawn": "^7.0.3",
        "fs-extra": "^10.0.0",
        "handlebars": "^4.7.7",
        "immutable": "^4.0.0-rc.12",
        "js-yaml": "^4.1.0",
        "jsonc-parser": "^2.0.2",
        "lodash": "^4.17.21",
        "mime-types": "^2.1.32",
        "moment": "^2.29.1",
        "portfinder": "^1.0.25",
        "request": "^2.88.0",
        "semver": "^7.3.5",
        "sleep-promise": "^9.1.0",
        "strip-ansi": "^5.2.0",
        "tcp-port-used": "^1.0.1",
        "typescript": "^4.3.4",
        "uuid": "^8.3.2",
        "vscode-languageclient": "^6.1.4",
        "vscode-languageserver": "^6.1.1",
        "vscode-languageserver-textdocument": "^1.0.1",
        "vscode-nls": "^4.1.1",
        "vue": "^2.6.14",
        "winston": "^3.2.1",
        "winston-transport": "^4.3.0",
        "xml2js": "^0.4.19",
        "yaml": "^1.9.2",
        "yaml-cfn": "^0.3.1"
    },
    "prettier": {
        "printWidth": 120,
        "trailingComma": "es5",
        "tabWidth": 4,
        "singleQuote": true,
        "semi": false,
        "bracketSpacing": true,
        "arrowParens": "avoid",
        "endOfLine": "lf"
    }
}<|MERGE_RESOLUTION|>--- conflicted
+++ resolved
@@ -1049,7 +1049,6 @@
                     "group": "0@2"
                 },
                 {
-<<<<<<< HEAD
                     "command": "aws.cdk.renderStateMachineGraph",
                     "when": "view == aws.cdk.explorer && viewItem == awsCdkStateMachineNode",
                     "group": "inline@1"
@@ -1058,11 +1057,11 @@
                     "command": "aws.cdk.renderStateMachineGraph",
                     "when": "view == aws.cdk.explorer && viewItem == awsCdkStateMachineNode",
                     "group": "0@1"
-=======
+                },
+                {
                     "command": "aws.executeStateMachine",
                     "when": "view == aws.explorer && viewItem == awsStateMachineNode && !isCloud9",
                     "group": "0@3"
->>>>>>> 6755c681
                 },
                 {
                     "command": "aws.s3.createBucket",
@@ -1577,14 +1576,15 @@
                 }
             },
             {
-<<<<<<< HEAD
                 "command": "aws.cdk.renderStateMachineGraph",
                 "title": "%AWS.command.cdk.renderStateMachineGraph%",
                 "category": "AWS",
                 "icon": {
                     "light": "resources/light/stepfunctions/preview.svg",
                     "dark": "resources/dark/stepfunctions/preview.svg"
-=======
+                 } 
+            },
+            {
                 "command": "aws.renderStateMachineGraph",
                 "title": "%AWS.command.renderStateMachineGraph%",
                 "category": "%AWS.title%",
@@ -1592,7 +1592,6 @@
                     "cn": {
                         "category": "%AWS.title.cn%"
                     }
->>>>>>> 6755c681
                 }
             },
             {
