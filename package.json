{
    "name": "aws-toolkit-vscode",
    "displayName": "AWS Toolkit",
    "description": "An extension for working with Amazon Web Services",
    "version": "1.16.0-SNAPSHOT",
    "publisher": "amazonwebservices",
    "license": "Apache-2.0",
    "repository": {
        "type": "git",
        "url": "https://github.com/aws/aws-toolkit-vscode"
    },
    "engines": {
        "vscode": "^1.42.0"
    },
    "icon": "resources/aws-icon-256x256.png",
    "bugs": {
        "url": "https://github.com/aws/aws-toolkit-vscode/issues"
    },
    "galleryBanner": {
        "color": "#FF9900",
        "theme": "light"
    },
    "categories": [
        "Debuggers",
        "Other"
    ],
    "keywords": [
        "AWS",
        "Lambda",
        "Serverless"
    ],
    "preview": false,
    "qna": "https://github.com/aws/aws-toolkit-vscode/issues",
    "activationEvents": [
        "onStartupFinished",
        "onDebugResolve:aws-sam",
        "onCommand:aws.login",
        "onCommand:aws.credential.profile.create",
        "onCommand:aws.logout",
        "onCommand:aws.createIssueOnGitHub",
        "onCommand:aws.submitFeedback",
        "onCommand:aws.showRegion",
        "onCommand:aws.hideRegion",
        "onView:aws.explorer",
        "onCommand:aws.deploySamApplication",
        "onCommand:aws.samcli.detect",
        "onCommand:aws.lambda.createNewSamApp",
        "onDebugInitialConfigurations",
        "onCommand:aws.viewLogs",
        "onCommand:aws.quickStart",
        "onCommand:aws.help",
        "onCommand:aws.github",
        "onCommand:aws.previewStateMachine",
        "onCommand:aws.stepfunctions.createStateMachineFromTemplate",
        "onCommand:aws.stepfunctions.publishStateMachine",
        "onView:aws.cdk.explorer",
        "onCommand:aws.refreshCdkExplorer",
        "onCommand:aws.aboutToolkit",
        "onCommand:aws.cloudWatchLogs.viewLogStream",
        "onLanguage:asl",
        "onLanguage:asl-yaml",
        "onLanguage:ssm-json",
        "onLanguage:ssm-yaml",
        "onCommand:aws.ssmDocument.createLocalDocument",
        "onCommand:aws.ssmDocument.openLocalDocument",
        "onCommand:aws.ssmDocument.openLocalDocumentJson",
        "onCommand:aws.ssmDocument.openLocalDocumentYaml",
        "onCommand:aws.ssmDocument.deleteDocument",
        "onCommand:aws.ssmDocument.publishDocument",
        "onCommand:aws.ssmDocument.updateDocumentVersion",
        "onLanguage:javascript",
        "onLanguage:python",
        "onLanguage:csharp",
        "onLanguage:yaml"
    ],
    "main": "./extensionMain",
    "contributes": {
        "configuration": {
            "type": "object",
            "title": "%AWS.configuration.title%",
            "properties": {
                "aws.profile": {
                    "type": "string",
                    "default": "",
                    "description": "%AWS.configuration.profileDescription%"
                },
                "aws.onDefaultRegionMissing": {
                    "type": "string",
                    "default": "prompt",
                    "markdownDescription": "%AWS.configuration.description.onDefaultRegionMissing%"
                },
                "aws.s3.maxItemsPerPage": {
                    "type": "number",
                    "default": 300,
                    "minimum": 3,
                    "maximum": 1000,
                    "markdownDescription": "%AWS.configuration.description.s3.maxItemsPerPage%"
                },
                "aws.samcli.location": {
                    "type": "string",
                    "scope": "machine",
                    "default": "",
                    "markdownDescription": "%AWS.configuration.description.samcli.location%"
                },
                "aws.samcli.debug.attach.retry.maximum": {
                    "type": "number",
                    "default": 30,
                    "description": "%AWS.configuration.description.samcli.debug.attach.retry.maximum%"
                },
                "aws.samcli.debug.attach.timeout.millis": {
                    "type": "number",
                    "default": 30000,
                    "markdownDescription": "%AWS.configuration.description.samcli.debug.attach.timeout%"
                },
                "aws.cdk.explorer.enabled": {
                    "type": "boolean",
                    "default": true,
                    "description": "%AWS.configuration.description.cdk.explorer.enabled%"
                },
                "aws.logLevel": {
                    "type": "string",
                    "default": "info",
                    "enum": [
                        "error",
                        "warn",
                        "info",
                        "verbose",
                        "debug"
                    ],
                    "enumDescriptions": [
                        "Errors Only",
                        "Errors and Warnings",
                        "Errors, Warnings, and Info",
                        "Errors, Warnings, Info, and Verbose",
                        "Errors, Warnings, Info, Verbose, and Debug"
                    ],
                    "markdownDescription": "%AWS.configuration.description.logLevel%"
                },
                "aws.telemetry": {
                    "type": "boolean",
                    "default": true,
                    "markdownDescription": "%AWS.configuration.description.telemetry%"
                },
                "aws.stepfunctions.asl.format.enable": {
                    "type": "boolean",
                    "scope": "window",
                    "default": true,
                    "description": "%AWS.stepFunctions.asl.format.enable.desc%"
                },
                "aws.stepfunctions.asl.maxItemsComputed": {
                    "type": "number",
                    "default": 5000,
                    "description": "%AWS.stepFunctions.asl.maxItemsComputed.desc%"
                },
                "aws.ssmDocument.ssm.maxItemsComputed": {
                    "type": "number",
                    "default": 5000,
                    "description": "%AWS.ssmDocument.ssm.maxItemsComputed.desc%"
                },
                "aws.cloudwatchLogs.limit": {
                    "type": "number",
                    "default": 10000,
                    "description": "%aws.cloudWatchLogs.limit.desc%",
                    "maximum": 10000
                }
            }
        },
        "debuggers": [
            {
                "type": "aws-sam",
                "label": "%AWS.configuration.description.awssam.debug.label%",
                "configurationAttributes": {
                    "direct-invoke": {
                        "$schema": "http://json-schema.org/draft-07/schema#",
                        "title": "AwsSamDebuggerConfiguration",
                        "additionalProperties": false,
                        "properties": {
                            "aws": {
                                "title": "AWS Connection",
                                "description": "%AWS.configuration.description.awssam.debug.aws%",
                                "properties": {
                                    "credentials": {
                                        "description": "%AWS.configuration.description.awssam.debug.credentials%",
                                        "type": "string"
                                    },
                                    "region": {
                                        "description": "%AWS.configuration.description.awssam.debug.region%",
                                        "type": "string"
                                    }
                                },
                                "additionalProperties": false,
                                "type": "object"
                            },
                            "invokeTarget": {
                                "oneOf": [
                                    {
                                        "title": "Template Target Properties",
                                        "description": "%AWS.configuration.description.awssam.debug.invokeTarget%",
                                        "properties": {
                                            "templatePath": {
                                                "description": "%AWS.configuration.description.awssam.debug.templatePath%",
                                                "type": "string"
                                            },
                                            "logicalId": {
                                                "description": "%AWS.configuration.description.awssam.debug.logicalId%",
                                                "type": "string"
                                            },
                                            "target": {
                                                "description": "%AWS.configuration.description.awssam.debug.target%",
                                                "type": "string",
                                                "enum": [
                                                    "template"
                                                ]
                                            }
                                        },
                                        "additionalProperties": false,
                                        "required": [
                                            "templatePath",
                                            "logicalId",
                                            "target"
                                        ],
                                        "type": "object"
                                    },
                                    {
                                        "title": "Code Target Properties",
                                        "description": "%AWS.configuration.description.awssam.debug.invokeTarget%",
                                        "properties": {
                                            "lambdaHandler": {
                                                "description": "%AWS.configuration.description.awssam.debug.lambdaHandler%",
                                                "type": "string"
                                            },
                                            "projectRoot": {
                                                "description": "%AWS.configuration.description.awssam.debug.projectRoot%",
                                                "type": "string"
                                            },
                                            "target": {
                                                "description": "%AWS.configuration.description.awssam.debug.target%",
                                                "type": "string",
                                                "enum": [
                                                    "code"
                                                ]
                                            }
                                        },
                                        "additionalProperties": false,
                                        "required": [
                                            "lambdaHandler",
                                            "projectRoot",
                                            "target"
                                        ],
                                        "type": "object"
                                    },
                                    {
                                        "title": "API Target Properties",
                                        "description": "%AWS.configuration.description.awssam.debug.invokeTarget%",
                                        "properties": {
                                            "templatePath": {
                                                "description": "%AWS.configuration.description.awssam.debug.templatePath%",
                                                "type": "string"
                                            },
                                            "logicalId": {
                                                "description": "%AWS.configuration.description.awssam.debug.logicalId%",
                                                "type": "string"
                                            },
                                            "target": {
                                                "description": "%AWS.configuration.description.awssam.debug.target%",
                                                "type": "string",
                                                "enum": [
                                                    "api"
                                                ]
                                            }
                                        },
                                        "additionalProperties": false,
                                        "required": [
                                            "templatePath",
                                            "logicalId",
                                            "target"
                                        ],
                                        "type": "object"
                                    }
                                ]
                            },
                            "lambda": {
                                "title": "Lambda Properties",
                                "description": "%AWS.configuration.description.awssam.debug.lambda%",
                                "properties": {
                                    "environmentVariables": {
                                        "description": "%AWS.configuration.description.awssam.debug.envvars%",
                                        "additionalProperties": {
                                            "type": [
                                                "string"
                                            ]
                                        },
                                        "type": "object"
                                    },
                                    "payload": {
                                        "description": "%AWS.configuration.description.awssam.debug.event%",
                                        "properties": {
                                            "json": {
                                                "description": "%AWS.configuration.description.awssam.debug.event.json%",
                                                "type": "object"
                                            },
                                            "path": {
                                                "description": "%AWS.configuration.description.awssam.debug.event.path%",
                                                "type": "string"
                                            }
                                        },
                                        "additionalProperties": false,
                                        "type": "object"
                                    },
                                    "memoryMb": {
                                        "description": "%AWS.configuration.description.awssam.debug.memoryMb%",
                                        "type": "number"
                                    },
                                    "runtime": {
                                        "description": "%AWS.configuration.description.awssam.debug.runtime%",
                                        "type": "string"
                                    },
                                    "timeoutSec": {
                                        "description": "%AWS.configuration.description.awssam.debug.timeout%",
                                        "type": "number"
                                    }
                                },
                                "additionalProperties": false,
                                "type": "object"
                            },
                            "sam": {
                                "title": "SAM CLI Properties",
                                "description": "%AWS.configuration.description.awssam.debug.sam%",
                                "properties": {
                                    "buildArguments": {
                                        "description": "%AWS.configuration.description.awssam.debug.buildArguments%",
                                        "type": "array",
                                        "items": {
                                            "type": "string"
                                        }
                                    },
                                    "containerBuild": {
                                        "description": "%AWS.configuration.description.awssam.debug.containerBuild%",
                                        "type": "boolean"
                                    },
                                    "dockerNetwork": {
                                        "description": "%AWS.configuration.description.awssam.debug.dockerNetwork%",
                                        "type": "string"
                                    },
                                    "localArguments": {
                                        "description": "%AWS.configuration.description.awssam.debug.localArguments%",
                                        "type": "array",
                                        "items": {
                                            "type": "string"
                                        }
                                    },
                                    "skipNewImageCheck": {
                                        "description": "%AWS.configuration.description.awssam.debug.skipNewImageCheck%",
                                        "type": "boolean"
                                    },
                                    "template": {
                                        "description": "%AWS.configuration.description.awssam.debug.template%",
                                        "properties": {
                                            "parameters": {
                                                "description": "%AWS.configuration.description.awssam.debug.templateParameters%",
                                                "additionalProperties": {
                                                    "type": [
                                                        "string",
                                                        "number"
                                                    ]
                                                },
                                                "type": "object"
                                            }
                                        },
                                        "type": "object",
                                        "additionalProperties": false
                                    }
                                },
                                "additionalProperties": false,
                                "type": "object"
                            },
                            "api": {
                                "title": "API Gateway Properties",
                                "description": "%AWS.configuration.description.awssam.debug.api%",
                                "properties": {
                                    "path": {
                                        "description": "%AWS.configuration.description.awssam.debug.api.path%",
                                        "type": "string"
                                    },
                                    "httpMethod": {
                                        "description": "%AWS.configuration.description.awssam.debug.api.httpMethod%",
                                        "type": "string",
                                        "enum": [
                                            "delete",
                                            "get",
                                            "head",
                                            "options",
                                            "patch",
                                            "post",
                                            "put"
                                        ]
                                    },
                                    "payload": {
                                        "description": "%AWS.configuration.description.awssam.debug.event%",
                                        "properties": {
                                            "json": {
                                                "description": "%AWS.configuration.description.awssam.debug.event.json%",
                                                "additionalProperties": {
                                                    "type": [
                                                        "string",
                                                        "number",
                                                        "boolean"
                                                    ]
                                                },
                                                "type": "object"
                                            },
                                            "path": {
                                                "description": "%AWS.configuration.description.awssam.debug.event.path%",
                                                "type": "string"
                                            }
                                        },
                                        "additionalProperties": false,
                                        "type": "object"
                                    },
                                    "headers": {
                                        "description": "%AWS.configuration.description.awssam.debug.api.headers%",
                                        "type": "array",
                                        "items": {
                                            "type": "string"
                                        }
                                    },
                                    "querystring": {
                                        "description": "%AWS.configuration.description.awssam.debug.api.queryString%",
                                        "type": "string"
                                    },
                                    "stageVariables": {
                                        "description": "%AWS.configuration.description.awssam.debug.api.stageVariables%",
                                        "type": "object",
                                        "additionalProperties": {
                                            "type": "string"
                                        }
                                    },
                                    "clientCertificateId": {
                                        "description": "%AWS.configuration.description.awssam.debug.api.clientCertId%",
                                        "type": "string"
                                    }
                                },
                                "additionalProperties": false,
                                "required": [
                                    "path",
                                    "httpMethod"
                                ],
                                "type": "object"
                            }
                        },
                        "required": [
                            "invokeTarget"
                        ],
                        "type": "object"
                    }
                },
                "configurationSnippets": [
                    {
                        "label": "%AWS.configuration.description.awssam.debug.snippets.lambdaCode.label%",
                        "description": "%AWS.configuration.description.awssam.debug.snippets.lambdaCode.description%",
                        "body": {
                            "type": "aws-sam",
                            "request": "direct-invoke",
                            "name": "${3:Invoke Lambda}",
                            "invokeTarget": {
                                "target": "code",
                                "lambdaHandler": "${1:Function Handler}",
                                "projectRoot": "^\"\\${workspaceFolder}\""
                            },
                            "lambda": {
                                "runtime": "${2:Lambda Runtime}",
                                "payload": {
                                    "json": {}
                                }
                            }
                        }
                    },
                    {
                        "label": "%AWS.configuration.description.awssam.debug.snippets.lambdaTemplate.label%",
                        "description": "%AWS.configuration.description.awssam.debug.snippets.lambdaTemplate.description%",
                        "body": {
                            "type": "aws-sam",
                            "request": "direct-invoke",
                            "name": "${3:Invoke Lambda}",
                            "invokeTarget": {
                                "target": "template",
                                "templatePath": "${1:Template Location}",
                                "logicalId": "${2:Function Logical ID}"
                            },
                            "lambda": {
                                "payload": {
                                    "json": {}
                                }
                            }
                        }
                    },
                    {
                        "label": "%AWS.configuration.description.awssam.debug.snippets.api.label%",
                        "description": "%AWS.configuration.description.awssam.debug.snippets.api.description%",
                        "body": {
                            "type": "aws-sam",
                            "request": "direct-invoke",
                            "name": "${5:Invoke Lambda with API Gateway}",
                            "invokeTarget": {
                                "target": "api",
                                "templatePath": "${1:Template Location}",
                                "logicalId": "${2:Function Logical ID}"
                            },
                            "api": {
                                "path": "${3:Path}",
                                "httpMethod": "${4:Method}",
                                "payload": {
                                    "json": {}
                                }
                            }
                        }
                    }
                ]
            }
        ],
        "viewsContainers": {
            "activitybar": [
                {
                    "id": "aws-explorer",
                    "title": "%AWS.title%",
                    "icon": "media/aws-logo.svg"
                }
            ]
        },
        "views": {
            "aws-explorer": [
                {
                    "id": "aws.explorer",
                    "name": "%AWS.lambda.explorerTitle%"
                }
            ],
            "explorer": [
                {
                    "id": "aws.cdk.explorer",
                    "name": "%AWS.cdk.explorerTitle%",
                    "when": "config.aws.cdk.explorer.enabled"
                }
            ]
        },
        "menus": {
            "commandPalette": [
                {
                    "command": "aws.apig.copyUrl",
                    "when": "false"
                },
                {
                    "command": "aws.apig.invokeRemoteRestApi",
                    "when": "false"
                },
                {
                    "command": "aws.deleteCloudFormation",
                    "when": "false"
                },
                {
                    "command": "aws.downloadStateMachineDefinition",
                    "when": "false"
                },
                {
                    "command": "aws.executeStateMachine",
                    "when": "false"
                },
                {
                    "command": "aws.copyArn",
                    "when": "false"
                },
                {
                    "command": "aws.copyName",
                    "when": "false"
                },
                {
                    "command": "aws.downloadSchemaItemCode",
                    "when": "false"
                },
                {
                    "command": "aws.deleteLambda",
                    "when": "false"
                },
                {
                    "command": "aws.importLambda",
                    "when": "false"
                },
                {
                    "command": "aws.uploadLambda",
                    "when": "false"
                },
                {
                    "command": "aws.invokeLambda",
                    "when": "false"
                },
                {
                    "command": "aws.viewSchemaItem",
                    "when": "false"
                },
                {
                    "command": "aws.searchSchema",
                    "when": "false"
                },
                {
                    "command": "aws.searchSchemaPerRegistry",
                    "when": "false"
                },
                {
                    "command": "aws.refreshAwsExplorer",
                    "when": "false"
                },
                {
                    "command": "aws.refreshCdkExplorer",
                    "when": "false"
                },
                {
                    "command": "aws.cdk.provideFeedback",
                    "when": "false"
                },
                {
                    "command": "aws.showErrorDetails",
                    "when": "false"
                },
                {
                    "command": "aws.ssmDocument.openLocalDocument",
                    "when": "false"
                },
                {
                    "command": "aws.ssmDocument.openLocalDocumentJson",
                    "when": "false"
                },
                {
                    "command": "aws.ssmDocument.openLocalDocumentYaml",
                    "when": "false"
                },
                {
                    "command": "aws.ssmDocument.deleteDocument",
                    "when": "false"
                },
                {
                    "command": "aws.ssmDocument.updateDocumentVersion",
                    "when": "false"
                },
                {
                    "command": "aws.copyLogStreamName",
                    "when": "resourceScheme == awsCloudWatchLogs"
                },
                {
                    "command": "aws.saveCurrentLogStreamContent",
                    "when": "resourceScheme == awsCloudWatchLogs"
                },
                {
                    "command": "aws.cloudWatchLogs.viewLogStream",
                    "when": "false"
                },
                {
                    "command": "aws.s3.copyPath",
                    "when": "false"
                },
                {
                    "command": "aws.s3.createBucket",
                    "when": "false"
                },
                {
                    "command": "aws.s3.createFolder",
                    "when": "false"
                },
                {
                    "command": "aws.s3.deleteBucket",
                    "when": "false"
                },
                {
                    "command": "aws.s3.deleteFile",
                    "when": "false"
                },
                {
                    "command": "aws.s3.downloadFileAs",
                    "when": "false"
                },
                {
                    "command": "aws.s3.uploadFile",
                    "when": "false"
                },
                {
                    "command": "aws.s3.uploadFileToParent",
                    "when": "false"
                }
            ],
            "editor/title": [
                {
                    "command": "aws.previewStateMachine",
                    "when": "editorLangId == asl || editorLangId == asl-yaml",
                    "group": "navigation"
                },
                {
                    "command": "aws.saveCurrentLogStreamContent",
                    "when": "resourceScheme == awsCloudWatchLogs",
                    "group": "navigation"
                },
                {
                    "command": "aws.ssmDocument.publishDocument",
                    "when": "editorLangId =~ /^(ssm-yaml|ssm-json)$/",
                    "group": "navigation"
                }
            ],
            "editor/title/context": [
                {
                    "command": "aws.copyLogStreamName",
                    "when": "resourceScheme == awsCloudWatchLogs",
                    "group": "1_cutcopypaste@1"
                }
            ],
            "view/title": [
                {
                    "command": "aws.submitFeedback",
                    "when": "view == aws.explorer",
                    "group": "navigation@6"
                },
                {
                    "command": "aws.refreshAwsExplorer",
                    "when": "view == aws.explorer",
                    "group": "navigation@5"
                },
                {
                    "command": "aws.login",
                    "when": "view == aws.explorer",
                    "group": "1_account@1"
                },
                {
                    "command": "aws.showRegion",
                    "when": "view == aws.explorer",
                    "group": "2_region@1"
                },
                {
                    "command": "aws.hideRegion",
                    "when": "view == aws.explorer",
                    "group": "2_region@2"
                },
                {
                    "command": "aws.lambda.createNewSamApp",
                    "when": "view == aws.explorer",
                    "group": "3_lambda@1"
                },
                {
                    "command": "aws.deploySamApplication",
                    "when": "view == aws.explorer",
                    "group": "3_lambda@2"
                },
                {
                    "command": "aws.quickStart",
                    "when": "view == aws.explorer",
                    "group": "y_quickStart@1"
                },
                {
                    "command": "aws.help",
                    "when": "view == aws.explorer",
                    "group": "z_externalLinks@1"
                },
                {
                    "command": "aws.github",
                    "when": "view == aws.explorer",
                    "group": "z_externalLinks@2"
                },
                {
                    "command": "aws.createIssueOnGitHub",
                    "when": "view == aws.explorer",
                    "group": "z_externalLinks@3"
                },
                {
                    "command": "aws.submitFeedback",
                    "when": "view == aws.explorer",
                    "group": "z_externalLinks@4"
                },
                {
                    "command": "aws.refreshCdkExplorer",
                    "when": "view == aws.cdk.explorer",
                    "group": "navigation@5"
                },
                {
                    "command": "aws.cdk.help",
                    "when": "view == aws.cdk.explorer",
                    "group": "z_externalLinks@2"
                },
                {
                    "command": "aws.cdk.provideFeedback",
                    "when": "view == aws.cdk.explorer",
                    "group": "z_externalLinks@3"
                },
                {
                    "command": "aws.aboutToolkit",
                    "when": "view == aws.explorer",
                    "group": "zz_about@1"
                }
            ],
            "view/item/context": [
                {
                    "command": "aws.apig.invokeRemoteRestApi",
                    "when": "view == aws.explorer && viewItem =~ /^(awsApiGatewayNode)$/",
                    "group": "0@1"
                },
                {
                    "command": "aws.s3.downloadFileAs",
                    "when": "view == aws.explorer && viewItem == awsS3FileNode",
                    "group": "inline@1"
                },
                {
                    "command": "aws.s3.createBucket",
                    "when": "view == aws.explorer && viewItem == awsS3Node",
                    "group": "inline@1"
                },
                {
                    "command": "aws.s3.createFolder",
                    "when": "view == aws.explorer && viewItem =~ /^(awsS3BucketNode|awsS3FolderNode)$/",
                    "group": "inline@1"
                },
                {
                    "command": "aws.ssmDocument.openLocalDocument",
                    "when": "view == aws.explorer && viewItem =~ /^(awsDocumentItemNode|awsDocumentItemNodeWriteable)$/",
                    "group": "inline@1"
                },
                {
                    "command": "aws.s3.uploadFile",
                    "when": "view == aws.explorer && viewItem =~ /^(awsS3BucketNode|awsS3FolderNode)$/",
                    "group": "inline@2"
                },
                {
                    "command": "aws.lambda.createNewSamApp",
                    "when": "view == aws.explorer && viewItem == awsLambdaNode",
                    "group": "0@1"
                },
                {
                    "command": "aws.deploySamApplication",
                    "when": "view == aws.explorer && viewItem == awsLambdaNode || viewItem == awsRegionNode || viewItem == awsCloudFormationRootNode",
                    "group": "1@1"
                },
                {
                    "command": "aws.invokeLambda",
                    "when": "view == aws.explorer && viewItem =~ /^(awsRegionFunctionNode|awsRegionFunctionNodeImportable|awsCloudFormationFunctionNode)$/",
                    "group": "0@1"
                },
                {
                    "command": "aws.importLambda",
                    "when": "view == aws.explorer && viewItem =~ /^(awsRegionFunctionNode|awsRegionFunctionNodeImportable)$/",
                    "group": "0@2"
                },
                {
                    "command": "aws.uploadLambda",
                    "when": "view == aws.explorer && viewItem =~ /^(awsRegionFunctionNode|awsRegionFunctionNodeImportable)$/",
                    "group": "1@1"
                },
                {
                    "command": "aws.deleteLambda",
                    "when": "view == aws.explorer && viewItem =~ /^(awsRegionFunctionNode|awsRegionFunctionNodeImportable)$/",
                    "group": "4@1"
                },
                {
                    "command": "aws.deleteCloudFormation",
                    "when": "view == aws.explorer && viewItem == awsCloudFormationNode",
                    "group": "3@5"
                },
                {
                    "command": "aws.searchSchema",
                    "when": "view == aws.explorer && viewItem == awsSchemasNode",
                    "group": "0@1"
                },
                {
                    "command": "aws.searchSchemaPerRegistry",
                    "when": "view == aws.explorer && viewItem == awsRegistryItemNode",
                    "group": "0@1"
                },
                {
                    "command": "aws.viewSchemaItem",
                    "when": "view == aws.explorer && viewItem == awsSchemaItemNode",
                    "group": "0@1"
                },
                {
                    "command": "aws.downloadStateMachineDefinition",
                    "when": "view == aws.explorer && viewItem == awsStateMachineNode",
                    "group": "0@1"
                },
                {
                    "command": "aws.executeStateMachine",
                    "when": "view == aws.explorer && viewItem == awsStateMachineNode",
                    "group": "0@2"
                },
                {
                    "command": "aws.s3.createBucket",
                    "when": "view == aws.explorer && viewItem == awsS3Node",
                    "group": "0@1"
                },
                {
                    "command": "aws.s3.downloadFileAs",
                    "when": "view == aws.explorer && viewItem == awsS3FileNode",
                    "group": "0@1"
                },
                {
                    "command": "aws.s3.uploadFile",
                    "when": "view == aws.explorer && viewItem =~ /^(awsS3BucketNode|awsS3FolderNode)$/",
                    "group": "0@1"
                },
                {
                    "command": "aws.s3.uploadFileToParent",
                    "when": "view == aws.explorer && viewItem == awsS3FileNode",
                    "group": "1@1"
                },
                {
                    "command": "aws.s3.createFolder",
                    "when": "view == aws.explorer && viewItem =~ /^(awsS3BucketNode|awsS3FolderNode)$/",
                    "group": "1@1"
                },
                {
                    "command": "aws.copyName",
                    "when": "view == aws.explorer && viewItem =~ /^(awsRegionFunctionNode|awsRegionFunctionNodeImportable|awsCloudFormationFunctionNode|awsStateMachineNode|awsCloudFormationNode|awsS3BucketNode|awsS3FolderNode|awsS3FileNode|awsApiGatewayNode)$/",
                    "group": "2@1"
                },
                {
                    "command": "aws.copyArn",
                    "when": "view == aws.explorer && viewItem =~ /^(awsRegionFunctionNode|awsRegionFunctionNodeImportable|awsCloudFormationFunctionNode|awsStateMachineNode|awsCloudFormationNode|awsCloudWatchLogNode|awsS3BucketNode|awsS3FolderNode|awsS3FileNode|awsApiGatewayNode)$/",
                    "group": "2@2"
                },
                {
                    "command": "aws.apig.copyUrl",
                    "when": "view == aws.explorer && viewItem =~ /^(awsApiGatewayNode)$/",
                    "group": "2@0"
                },
                {
                    "command": "aws.s3.copyPath",
                    "when": "view == aws.explorer && viewItem =~ /^(awsS3FolderNode|awsS3FileNode)$/",
                    "group": "2@3"
                },
                {
                    "command": "aws.s3.deleteBucket",
                    "when": "view == aws.explorer && viewItem == awsS3BucketNode",
                    "group": "3@1"
                },
                {
                    "command": "aws.s3.deleteFile",
                    "when": "view == aws.explorer && viewItem == awsS3FileNode",
                    "group": "3@1"
                },
                {
                    "command": "aws.downloadSchemaItemCode",
                    "when": "view == aws.explorer && viewItem == awsSchemaItemNode",
                    "group": "1@1"
                },
                {
                    "command": "aws.showErrorDetails",
                    "when": "view == aws.explorer && viewItem == awsErrorNode",
                    "group": "0@5"
                },
                {
                    "command": "aws.hideRegion",
                    "group": "0@1",
                    "when": "view == aws.explorer && viewItem == awsRegionNode"
                },
                {
                    "command": "aws.cloudWatchLogs.viewLogStream",
                    "group": "0@1",
                    "when": "view == aws.explorer && viewItem == awsCloudWatchLogNode"
                },
                {
                    "command": "aws.ssmDocument.openLocalDocumentYaml",
                    "group": "0@1",
                    "when": "view == aws.explorer && viewItem =~ /^(awsDocumentItemNode|awsDocumentItemNodeWriteable)$/"
                },
                {
                    "command": "aws.ssmDocument.openLocalDocumentJson",
                    "group": "0@2",
                    "when": "view == aws.explorer && viewItem =~ /^(awsDocumentItemNode|awsDocumentItemNodeWriteable)$/"
                },
                {
                    "command": "aws.ssmDocument.updateDocumentVersion",
                    "group": "2@1",
                    "when": "view == aws.explorer && viewItem == awsDocumentItemNodeWriteable"
                },
                {
                    "command": "aws.ssmDocument.deleteDocument",
                    "group": "3@2",
                    "when": "view == aws.explorer && viewItem == awsDocumentItemNodeWriteable"
                }
            ]
        },
        "commands": [
            {
                "command": "aws.apig.copyUrl",
                "title": "%AWS.command.apig.copyUrl%",
                "category": "AWS"
            },
            {
                "command": "aws.apig.invokeRemoteRestApi",
                "title": "%AWS.command.apig.invokeRemoteRestApi%",
                "category": "AWS"
            },
            {
                "command": "aws.lambda.createNewSamApp",
                "title": "%AWS.command.createNewSamApp%",
                "category": "AWS"
            },
            {
                "command": "aws.login",
                "title": "%AWS.command.login%",
                "category": "AWS"
            },
            {
                "command": "aws.credential.profile.create",
                "title": "%AWS.command.credential.profile.create%",
                "category": "AWS"
            },
            {
                "command": "aws.logout",
                "title": "%AWS.command.logout%",
                "category": "AWS"
            },
            {
                "command": "aws.createIssueOnGitHub",
                "title": "%AWS.command.createIssueOnGitHub%",
                "category": "AWS"
            },
            {
                "command": "aws.cdk.provideFeedback",
                "title": "%AWS.command.cdk.provideFeedback%",
                "category": "AWS"
            },
            {
                "command": "aws.cdk.help",
                "title": "%AWS.command.cdk.help%",
                "category": "AWS"
            },
            {
                "command": "aws.showRegion",
                "title": "%AWS.command.showRegion%",
                "category": "AWS"
            },
            {
                "command": "aws.hideRegion",
                "title": "%AWS.command.hideRegion%",
                "category": "AWS"
            },
            {
                "command": "aws.s3.copyPath",
                "title": "%AWS.command.s3.copyPath%",
                "category": "AWS"
            },
            {
                "command": "aws.s3.downloadFileAs",
                "title": "%AWS.command.s3.downloadFileAs%",
                "category": "AWS",
                "icon": "$(cloud-download)"
            },
            {
                "command": "aws.s3.uploadFile",
                "title": "%AWS.command.s3.uploadFile%",
                "category": "AWS",
                "icon": "$(cloud-upload)"
            },
            {
                "command": "aws.s3.uploadFileToParent",
                "title": "%AWS.command.s3.uploadFileToParent%",
                "category": "AWS"
            },
            {
                "command": "aws.s3.createFolder",
                "title": "%AWS.command.s3.createFolder%",
                "category": "AWS",
                "icon": "$(new-folder)"
            },
            {
                "command": "aws.s3.createBucket",
                "title": "%AWS.command.s3.createBucket%",
                "category": "AWS",
                "icon": {
                    "light": "resources/light/s3/create-bucket.svg",
                    "dark": "resources/dark/s3/create-bucket.svg"
                }
            },
            {
                "command": "aws.s3.deleteBucket",
                "title": "%AWS.generic.promptDelete%",
                "category": "AWS"
            },
            {
                "command": "aws.s3.deleteFile",
                "title": "%AWS.generic.promptDelete%",
                "category": "AWS"
            },
            {
                "command": "aws.invokeLambda",
                "title": "%AWS.command.invokeLambda%",
                "category": "AWS"
            },
            {
                "command": "aws.importLambda",
                "title": "%AWS.command.importLambda%",
                "category": "AWS",
                "enablement": "viewItem == awsRegionFunctionNodeImportable"
            },
            {
                "command": "aws.uploadLambda",
                "title": "%AWS.command.uploadLambda%",
                "category": "AWS",
                "enablement": "viewItem =~ /^(awsRegionFunctionNode|awsRegionFunctionNodeImportable)$/"
            },
            {
                "command": "aws.deleteLambda",
                "title": "%AWS.generic.promptDelete%",
                "category": "AWS"
            },
            {
                "command": "aws.deploySamApplication",
                "title": "%AWS.command.deploySamApplication%",
                "category": "AWS"
            },
            {
                "command": "aws.submitFeedback",
                "title": "%AWS.command.submitFeedback%",
                "category": "AWS",
                "icon": {
                    "dark": "third-party/resources/from-vscode/dark/feedback.svg",
                    "light": "third-party/resources/from-vscode/light/feedback.svg"
                }
            },
            {
                "command": "aws.refreshAwsExplorer",
                "title": "%AWS.command.refreshAwsExplorer%",
                "category": "AWS",
                "icon": {
                    "dark": "third-party/resources/from-vscode-icons/dark/refresh.svg",
                    "light": "third-party/resources/from-vscode-icons/light/refresh.svg"
                }
            },
            {
                "command": "aws.samcli.detect",
                "title": "%AWS.command.samcli.detect%",
                "category": "AWS"
            },
            {
                "command": "aws.deleteCloudFormation",
                "title": "%AWS.command.deleteCloudFormation%",
                "category": "AWS"
            },
            {
                "command": "aws.downloadStateMachineDefinition",
                "title": "%AWS.command.downloadStateMachineDefinition%",
                "category": "AWS"
            },
            {
                "command": "aws.executeStateMachine",
                "title": "%AWS.command.executeStateMachine%",
                "category": "AWS"
            },
            {
                "command": "aws.copyArn",
                "title": "%AWS.command.copyArn%",
                "category": "AWS"
            },
            {
                "command": "aws.copyName",
                "title": "%AWS.command.copyName%",
                "category": "AWS"
            },
            {
                "command": "aws.viewSchemaItem",
                "title": "%AWS.command.viewSchemaItem%",
                "category": "AWS"
            },
            {
                "command": "aws.searchSchema",
                "title": "%AWS.command.searchSchema%",
                "category": "AWS"
            },
            {
                "command": "aws.searchSchemaPerRegistry",
                "title": "%AWS.command.searchSchemaPerRegistry%",
                "category": "AWS"
            },
            {
                "command": "aws.downloadSchemaItemCode",
                "title": "%AWS.command.downloadSchemaItemCode%",
                "category": "AWS"
            },
            {
                "command": "aws.showErrorDetails",
                "title": "%AWS.command.showErrorDetails%",
                "category": "AWS"
            },
            {
                "command": "aws.viewLogs",
                "title": "%AWS.command.viewLogs%",
                "category": "AWS"
            },
            {
                "command": "aws.help",
                "title": "%AWS.command.help%",
                "category": "AWS"
            },
            {
                "command": "aws.github",
                "title": "%AWS.command.github%",
                "category": "AWS"
            },
            {
                "command": "aws.quickStart",
                "title": "%AWS.command.quickStart%",
                "category": "AWS"
            },
            {
                "command": "aws.refreshCdkExplorer",
                "title": "%AWS.command.refreshCdkExplorer%",
                "category": "AWS",
                "icon": {
                    "dark": "third-party/resources/from-vscode-icons/dark/refresh.svg",
                    "light": "third-party/resources/from-vscode-icons/light/refresh.svg"
                }
            },
            {
                "command": "aws.stepfunctions.createStateMachineFromTemplate",
                "title": "%AWS.command.stepFunctions.createStateMachineFromTemplate%",
                "category": "AWS"
            },
            {
                "command": "aws.stepfunctions.publishStateMachine",
                "title": "%AWS.command.stepFunctions.publishStateMachine%",
                "category": "AWS"
            },
            {
                "command": "aws.previewStateMachine",
                "title": "%AWS.command.stepFunctions.previewStateMachine%",
                "category": "AWS",
                "icon": {
                    "light": "resources/light/stepfunctions/preview.svg",
                    "dark": "resources/dark/stepfunctions/preview.svg"
                }
            },
            {
                "command": "aws.aboutToolkit",
                "title": "%AWS.command.aboutToolkit%",
                "category": "AWS"
            },
            {
                "command": "aws.cloudWatchLogs.viewLogStream",
                "title": "%AWS.command.viewLogStream%",
                "category": "AWS"
            },
            {
                "command": "aws.ssmDocument.createLocalDocument",
                "title": "%AWS.command.ssmDocument.createLocalDocument%",
                "category": "AWS"
            },
            {
                "command": "aws.ssmDocument.openLocalDocument",
                "title": "%AWS.command.ssmDocument.openLocalDocument%",
                "category": "AWS",
                "icon": "$(cloud-download)"
            },
            {
                "command": "aws.ssmDocument.openLocalDocumentJson",
                "title": "%AWS.command.ssmDocument.openLocalDocumentJson%",
                "category": "AWS"
            },
            {
                "command": "aws.ssmDocument.openLocalDocumentYaml",
                "title": "%AWS.command.ssmDocument.openLocalDocumentYaml%",
                "category": "AWS"
            },
            {
                "command": "aws.ssmDocument.deleteDocument",
                "title": "%AWS.command.ssmDocument.deleteDocument%",
                "category": "AWS"
            },
            {
                "command": "aws.ssmDocument.publishDocument",
                "title": "%AWS.command.ssmDocument.publishDocument%",
                "category": "AWS",
                "icon": "$(cloud-upload)"
            },
            {
                "command": "aws.ssmDocument.updateDocumentVersion",
                "title": "%AWS.command.ssmDocument.updateDocumentVersion%",
                "category": "AWS"
            },
            {
                "command": "aws.copyLogStreamName",
                "title": "%AWS.command.copyLogStreamName%",
                "category": "AWS",
                "icon": "$(files)"
            },
            {
                "command": "aws.saveCurrentLogStreamContent",
                "title": "%AWS.command.saveCurrentLogStreamContent%",
                "category": "AWS",
                "icon": "$(save-as)"
            }
        ],
        "jsonValidation": [
            {
                "fileMatch": ".aws/templates.json",
                "url": "./dist/src/templates/templates.json"
            },
            {
                "fileMatch": "*ecs-task-def.json",
                "url": "https://ecs-intellisense.s3-us-west-2.amazonaws.com/task-definition/schema.json"
            }
        ],
        "languages": [
            {
                "id": "asl",
                "extensions": [
                    ".asl.json",
                    ".asl"
                ],
                "aliases": [
                    "Amazon States Language"
                ]
            },
            {
                "id": "asl-yaml",
                "aliases": [
                    "Amazon States Language (YAML)"
                ],
                "extensions": [
                    ".asl.yml",
                    ".asl.yaml"
                ]
            },
            {
                "id": "ssm-json",
                "extensions": [
                    ".ssm.json"
                ],
                "aliases": [
                    "AWS Systems Manager Document (JSON)"
                ]
            },
            {
                "id": "ssm-yaml",
                "extensions": [
                    ".ssm.yaml",
                    ".ssm.yml"
                ],
                "aliases": [
                    "AWS Systems Manager Document (YAML)"
                ]
            }
        ],
        "keybindings": [
            {
                "command": "aws.previewStateMachine",
                "key": "ctrl+shift+v",
                "mac": "cmd+shift+v",
                "when": "editorTextFocus && (editorLangId == asl || editorLangId == asl-yaml)"
            }
        ],
        "grammars": [
            {
                "language": "asl",
                "scopeName": "source.asl",
                "path": "./syntaxes/ASL.tmLanguage"
            },
            {
                "language": "asl-yaml",
                "scopeName": "source.asl.yaml",
                "path": "./syntaxes/asl-yaml.tmLanguage.json"
            },
            {
                "language": "ssm-json",
                "scopeName": "source.ssmjson",
                "path": "./syntaxes/SSMJSON.tmLanguage"
            },
            {
                "language": "ssm-yaml",
                "scopeName": "source.ssmyaml",
                "path": "./syntaxes/SSMYAML.tmLanguage"
            }
        ],
        "resourceLabelFormatters": [
            {
                "scheme": "awsCloudWatchLogs",
                "formatting": {
                    "label": "${path}",
                    "separator": "\\"
                }
            }
        ]
    },
    "scripts": {
        "vscode:prepublish": "npm run clean && npm run lint && webpack --mode production && npm run buildScripts",
        "bundleDeps": "node ./build-scripts/bundleDeps.js",
        "clean": "node ./build-scripts/clean.js dist",
        "generateNonCodeFiles": "ts-node ./build-scripts/generateNonCodeFiles.ts",
        "reset": "node ./build-scripts/clean.js dist node_modules && npm install",
        "copyNonCodeFiles": "node ./build-scripts/copyNonCodeFiles.js",
        "copyExtensionMain": "node ./build-scripts/copyExtensionMain.js",
        "copyDistFiles": "ts-node ./build-scripts/copyDistFiles.ts",
        "buildScripts": "npm run bundleDeps && npm run copyExtensionMain && npm run copyDistFiles && npm run copyNonCodeFiles && npm run generateNonCodeFiles",
        "compile": "webpack --mode development && npm run buildScripts",
        "recompile": "npm run clean && npm run compile",
        "watch": "npm run buildScripts && tsc -watch -p ./",
        "postinstall": "ts-node ./build-scripts/generateServiceClient.ts && npm run generateTelemetry && npm run generateConfigurationAttributes",
        "testCompile": "tsc -p ./ && npm run buildScripts",
        "test": "npm run testCompile && ts-node ./test-scripts/test.ts",
        "integrationTest": "npm run testCompile && ts-node ./test-scripts/integrationTest.ts",
        "lint": "eslint -c .eslintrc.js --ext .ts .",
        "lintfix": "eslint -c .eslintrc.js --fix --ext .ts .",
        "package": "vsce package",
        "packageDebug": "ts-node ./build-scripts/packageDebug.ts",
        "install-plugin": "vsce package -o aws-toolkit-vscode-test.vsix && code --install-extension aws-toolkit-vscode-test.vsix",
        "generateTelemetry": "node node_modules/@aws-toolkits/telemetry/lib/generateTelemetry.js --extraInput=src/shared/telemetry/vscodeTelemetry.json --output=src/shared/telemetry/telemetry.gen.ts",
        "generateConfigurationAttributes": "ts-node ./build-scripts/generateConfigurationAttributes.ts",
        "newChange": "ts-node ./build-scripts/newChange.ts",
        "createRelease": "ts-node ./build-scripts/createRelease.ts"
    },
    "devDependencies": {
        "@aws-toolkits/telemetry": "0.0.69",
        "@types/adm-zip": "^0.4.32",
        "@types/async-lock": "^1.1.0",
        "@types/bytes": "^3.1.0",
        "@types/cross-spawn": "^6.0.0",
        "@types/fs-extra": "^8.0.1",
        "@types/glob": "^7.1.1",
        "@types/js-yaml": "^3.12.0",
        "@types/lodash": "^4.14.136",
        "@types/lolex": "^5.1.0",
        "@types/marked": "^0.6.5",
        "@types/mime-types": "^2.1.0",
        "@types/mocha": "^7.0.2",
        "@types/node": "^10.14.22",
        "@types/request": "^2.47.1",
        "@types/readline-sync": "^1.4.3",
        "@types/semver": "^5.5.0",
        "@types/sinon": "^7.0.13",
        "@types/tcp-port-used": "^1.0.0",
        "@types/uuid": "^3.4.4",
        "@types/vscode": "1.42.0",
        "@types/xml2js": "^0.4.3",
        "@typescript-eslint/eslint-plugin": "^2.27.0",
        "@typescript-eslint/eslint-plugin-tslint": "^2.27.0",
        "@typescript-eslint/parser": "^2.27.0",
        "circular-dependency-plugin": "^5.2.0",
        "decache": "^4.4.0",
        "eslint": "^6.8.0",
        "eslint-config-prettier": "^6.10.1",
        "eslint-plugin-header": "^3.0.0",
        "eslint-plugin-no-null": "^1.0.2",
        "glob": "^7.1.4",
        "husky": "^2.3.0",
        "istanbul": "^0.4.5",
        "json-schema-to-typescript": "^8.2.0",
        "lolex": "^5.1.0",
        "marked": "^0.7.0",
        "mocha": "^7.1.1",
        "mocha-junit-reporter": "^1.23.3",
        "mocha-multi-reporters": "^1.1.7",
<<<<<<< HEAD
        "pretty-quick": "^1.10.0",
=======
        "prettier": "^2.1.2",
        "pretty-quick": "^3.1.0",
>>>>>>> 3932baaf
        "readline-sync": "^1.4.9",
        "remap-istanbul": "^0.12.0",
        "sinon": "^7.4.2",
        "source-map-support": "^0.5.19",
        "terser-webpack-plugin": "^4.2.2",
        "ts-loader": "^6.2.0",
        "ts-mockito": "^2.5.0",
        "ts-node": "^9.0.0",
        "tslint": "^6.1.3",
        "vsce": "^1.81.1",
        "vscode-nls-dev": "^3.3.1",
        "vscode-test": "^1.4.0",
        "webpack": "^4.41.2",
        "webpack-cli": "^3.3.10",
        "umd-compat-loader": "^2.1.2"
    },
    "dependencies": {
        "adm-zip": "^0.4.13",
        "amazon-states-language-service": "^1.6.0",
        "async-lock": "^1.1.3",
        "aws-sdk": "^2.581.0",
        "aws-ssm-document-language-service": "^1.0.0",
        "bytes": "^3.1.0",
        "cloudformation-schema-js-yaml": "^1.0.1",
        "cross-spawn": "^6.0.5",
        "fs-extra": "^9.0.1",
        "handlebars": "^4.7.6",
        "immutable": "^4.0.0-rc.12",
        "js-yaml": "^3.13.1",
        "jsonc-parser": "^2.2.1",
        "lodash": "^4.17.19",
        "mime-types": "^2.1.27",
        "moment": "^2.29.1",
        "portfinder": "^1.0.25",
        "prettier": "^1.19.1",
        "request": "^2.88.0",
        "semver": "^5.6.0",
        "sleep-promise": "^8.0.1",
        "strip-ansi": "^5.2.0",
        "tcp-port-used": "^1.0.1",
        "typescript": "^3.7.2",
<<<<<<< HEAD
        "uuid": "^3.3.2",
        "vscode-json-languageservice": "^3.4.9",
=======
        "uuid": "^8.3.1",
>>>>>>> 3932baaf
        "vscode-languageclient": "^6.1.1",
        "vscode-languageserver": "^6.1.1",
        "vscode-languageserver-textdocument": "^1.0.1",
        "vscode-nls": "^4.1.1",
        "vue": "^2.5.16",
        "winston": "^3.2.1",
        "winston-transport": "^4.3.0",
        "xml2js": "^0.4.19",
        "yaml": "^1.9.2"
    },
    "prettier": {
        "printWidth": 120,
        "trailingComma": "es5",
        "tabWidth": 4,
        "singleQuote": true,
        "semi": false,
        "bracketSpacing": true,
        "arrowParens": "avoid",
        "endOfLine": "lf"
    },
    "husky": {
        "hooks": {
            "pre-commit": "(git secrets --register-aws || (echo 'Please install git-secrets https://github.com/awslabs/git-secrets to check for accidentally commited secrets!' && exit 1)) && git secrets --pre_commit_hook -- \"$@\" && pretty-quick --staged"
        }
    }
}<|MERGE_RESOLUTION|>--- conflicted
+++ resolved
@@ -1449,12 +1449,8 @@
         "mocha": "^7.1.1",
         "mocha-junit-reporter": "^1.23.3",
         "mocha-multi-reporters": "^1.1.7",
-<<<<<<< HEAD
-        "pretty-quick": "^1.10.0",
-=======
         "prettier": "^2.1.2",
         "pretty-quick": "^3.1.0",
->>>>>>> 3932baaf
         "readline-sync": "^1.4.9",
         "remap-istanbul": "^0.12.0",
         "sinon": "^7.4.2",
@@ -1496,12 +1492,7 @@
         "strip-ansi": "^5.2.0",
         "tcp-port-used": "^1.0.1",
         "typescript": "^3.7.2",
-<<<<<<< HEAD
-        "uuid": "^3.3.2",
-        "vscode-json-languageservice": "^3.4.9",
-=======
         "uuid": "^8.3.1",
->>>>>>> 3932baaf
         "vscode-languageclient": "^6.1.1",
         "vscode-languageserver": "^6.1.1",
         "vscode-languageserver-textdocument": "^1.0.1",
