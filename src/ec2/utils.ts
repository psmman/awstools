/*!
 * Copyright Amazon.com, Inc. or its affiliates. All Rights Reserved.
 * SPDX-License-Identifier: Apache-2.0
 */
<<<<<<< HEAD
import { EC2 } from 'aws-sdk'
import { AsyncCollection } from "../shared/utilities/asyncCollection"
import { pageableToCollection } from '../shared/utilities/collectionUtils'

export type Ec2InstanceId = string

export type Ec2Selection = {
    instanceId: Ec2InstanceId
    region: string
}

export function extractInstanceIdsFromReservations(reservations: AsyncCollection<EC2.ReservationList | undefined>): AsyncCollection<string> {
    return reservations
        .flatten()
        .map(instanceList => instanceList?.Instances)
        .flatten()
        .map(instance => instance?.InstanceId)
        .filter(instanceId => instanceId !== undefined)
}

export async function getInstanceIdsFromClient(client: EC2): Promise<AsyncCollection<string>> {
    const requester = async (request: EC2.DescribeInstancesRequest) => 
        client.describeInstances(request).promise() 
        
    const instanceIds = extractInstanceIdsFromReservations(pageableToCollection(requester, {}, 'NextToken', 'Reservations'))
    return instanceIds
=======

import { AsyncCollection } from '../shared/utilities/asyncCollection'
import { DefaultEc2Client } from '../shared/clients/ec2Client'

export async function getInstanceIdsFromRegion(regionCode: string): Promise<AsyncCollection<string>> {
    const client = new DefaultEc2Client(regionCode)
    return client.getInstanceIds()
>>>>>>> d85ec742
}<|MERGE_RESOLUTION|>--- conflicted
+++ resolved
@@ -2,40 +2,16 @@
  * Copyright Amazon.com, Inc. or its affiliates. All Rights Reserved.
  * SPDX-License-Identifier: Apache-2.0
  */
-<<<<<<< HEAD
-import { EC2 } from 'aws-sdk'
-import { AsyncCollection } from "../shared/utilities/asyncCollection"
-import { pageableToCollection } from '../shared/utilities/collectionUtils'
-
-export type Ec2InstanceId = string
-
-export type Ec2Selection = {
-    instanceId: Ec2InstanceId
-    region: string
-}
-
-export function extractInstanceIdsFromReservations(reservations: AsyncCollection<EC2.ReservationList | undefined>): AsyncCollection<string> {
-    return reservations
-        .flatten()
-        .map(instanceList => instanceList?.Instances)
-        .flatten()
-        .map(instance => instance?.InstanceId)
-        .filter(instanceId => instanceId !== undefined)
-}
-
-export async function getInstanceIdsFromClient(client: EC2): Promise<AsyncCollection<string>> {
-    const requester = async (request: EC2.DescribeInstancesRequest) => 
-        client.describeInstances(request).promise() 
-        
-    const instanceIds = extractInstanceIdsFromReservations(pageableToCollection(requester, {}, 'NextToken', 'Reservations'))
-    return instanceIds
-=======
 
 import { AsyncCollection } from '../shared/utilities/asyncCollection'
 import { DefaultEc2Client } from '../shared/clients/ec2Client'
 
+export interface Ec2Selection {
+    instanceId: string
+    region: string
+}
+
 export async function getInstanceIdsFromRegion(regionCode: string): Promise<AsyncCollection<string>> {
     const client = new DefaultEc2Client(regionCode)
     return client.getInstanceIds()
->>>>>>> d85ec742
 }