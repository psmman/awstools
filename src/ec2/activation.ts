--- conflicted
+++ resolved
@@ -5,13 +5,10 @@
 import { ExtContext } from '../shared/extensions'
 import { Commands } from '../shared/vscode/commands2'
 import { telemetry } from '../shared/telemetry/telemetry'
-<<<<<<< HEAD
 import { Ec2InstanceNode } from './explorer/ec2InstanceNode'
 import { copyTextCommand } from '../awsexplorer/commands/copyText'
-=======
 import { Ec2Node } from './explorer/ec2ParentNode'
 import { openRemoteConnection, openTerminal } from './commands'
->>>>>>> bdb0a832
 
 export async function activate(ctx: ExtContext): Promise<void> {
     ctx.extensionContext.subscriptions.push(
@@ -22,13 +19,11 @@
             })
         }),
 
-<<<<<<< HEAD
         Commands.register('aws.ec2.copyInstanceId', async (node: Ec2InstanceNode) => {
             await copyTextCommand(node, 'id')
-=======
+        }),
         Commands.register('aws.ec2.openRemoteConnection', async (node?: Ec2Node) => {
             await (node ? openRemoteConnection(node) : openRemoteConnection(node))
->>>>>>> bdb0a832
         })
     )
 }