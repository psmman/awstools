--- conflicted
+++ resolved
@@ -5,24 +5,16 @@
 import { ExtContext } from '../shared/extensions'
 import { Commands } from '../shared/vscode/commands2'
 import { tryConnect } from './commands'
-<<<<<<< HEAD
+import { telemetry } from '../shared/telemetry/telemetry'
 import { Ec2InstanceNode } from './explorer/ec2InstanceNode'
 
 export async function activate(ctx: ExtContext): Promise<void> {
     ctx.extensionContext.subscriptions.push(
         Commands.register('aws.ec2.connectToInstance', async (node?: Ec2InstanceNode) => {
-            await (node ? tryConnect(node.toSelection()) : tryConnect())
-=======
-import { telemetry } from '../shared/telemetry/telemetry'
-
-export async function activate(ctx: ExtContext): Promise<void> {
-    ctx.extensionContext.subscriptions.push(
-        Commands.register('aws.ec2.connectToInstance', async (param?: unknown) => {
             await telemetry.ec2_connectToInstance.run(async span => {
                 span.record({ ec2ConnectionType: 'ssm' })
-                await tryConnect()
+                await (node ? tryConnect(node.toSelection()) : tryConnect())
             })
->>>>>>> d66f115e
         })
     )
 }