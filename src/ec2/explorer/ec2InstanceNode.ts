/*!
 * Copyright Amazon.com, Inc. or its affiliates. All Rights Reserved.
 * SPDX-License-Identifier: Apache-2.0
 */

import { getNameOfInstance } from '../../shared/clients/ec2Client'
import { AWSResourceNode } from '../../shared/treeview/nodes/awsResourceNode'
import { AWSTreeNodeBase } from '../../shared/treeview/nodes/awsTreeNodeBase'
<<<<<<< HEAD
import { Instance } from '@aws-sdk/client-ec2'
import { Ec2Selection } from '../utils'

=======
import { Ec2Instance } from '../../shared/clients/ec2Client'
import globals from '../../shared/extensionGlobals'
>>>>>>> b58b8f9f
export class Ec2InstanceNode extends AWSTreeNodeBase implements AWSResourceNode {
    public constructor(
        public override readonly regionCode: string,
        private instance: Ec2Instance,
        public override readonly contextValue: string
    ) {
        super('')
        this.update(instance)
    }

    public update(newInstance: Ec2Instance) {
        this.setInstance(newInstance)
        this.label = this.name
        this.tooltip = this.InstanceId
    }

    public setInstance(newInstance: Ec2Instance) {
        this.instance = newInstance
    }

    public toSelection(): Ec2Selection {
        return {
            region: this.regionCode,
            instanceId: this.instanceId,
        }
    }

    public get name(): string {
        return getNameOfInstance(this.instance) ?? 'Unnamed instance'
    }

    public get InstanceId(): string {
        return this.instance.InstanceId!
    }

    public get arn(): string {
        return `arn:aws:ec2:${this.regionCode}:${globals.awsContext.getCredentialAccountId()}:instance/${
            this.InstanceId
        }`
    }
}<|MERGE_RESOLUTION|>--- conflicted
+++ resolved
@@ -6,14 +6,9 @@
 import { getNameOfInstance } from '../../shared/clients/ec2Client'
 import { AWSResourceNode } from '../../shared/treeview/nodes/awsResourceNode'
 import { AWSTreeNodeBase } from '../../shared/treeview/nodes/awsTreeNodeBase'
-<<<<<<< HEAD
-import { Instance } from '@aws-sdk/client-ec2'
-import { Ec2Selection } from '../utils'
-
-=======
 import { Ec2Instance } from '../../shared/clients/ec2Client'
 import globals from '../../shared/extensionGlobals'
->>>>>>> b58b8f9f
+import { Ec2Selection } from '../utils'
 export class Ec2InstanceNode extends AWSTreeNodeBase implements AWSResourceNode {
     public constructor(
         public override readonly regionCode: string,
@@ -37,12 +32,12 @@
     public toSelection(): Ec2Selection {
         return {
             region: this.regionCode,
-            instanceId: this.instanceId,
+            instanceId: this.InstanceId,
         }
     }
 
     public get name(): string {
-        return getNameOfInstance(this.instance) ?? 'Unnamed instance'
+        return getNameOfInstance(this.instance) ?? '(no name)'
     }
 
     public get InstanceId(): string {
