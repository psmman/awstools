/*!
 * Copyright Amazon.com, Inc. or its affiliates. All Rights Reserved.
 * SPDX-License-Identifier: Apache-2.0
 */
import * as vscode from 'vscode'
import { Session } from 'aws-sdk/clients/ssm'
import { IAM } from 'aws-sdk'
import { Ec2Selection } from './utils'
import { getOrInstallCli } from '../shared/utilities/cliUtils'
import { isCloud9 } from '../shared/extensionUtilities'
import { ToolkitError } from '../shared/errors'
import { SsmClient } from '../shared/clients/ssmClient'
import { Ec2Client } from '../shared/clients/ec2Client'

export type Ec2ConnectErrorCode = 'EC2SSMStatus' | 'EC2SSMPermission' | 'EC2SSMConnect' | 'EC2SSMAgentStatus'

import { openRemoteTerminal } from '../shared/remoteSession'
import { DefaultIamClient } from '../shared/clients/iamClient'
import { ErrorInformation } from '../shared/errors'

export class Ec2ConnectionManager {
    private ssmClient: SsmClient
    private ec2Client: Ec2Client
    private iamClient: DefaultIamClient

    private policyDocumentationUri = vscode.Uri.parse(
        'https://docs.aws.amazon.com/systems-manager/latest/userguide/session-manager-getting-started-instance-profile.html'
    )

    private ssmAgentDocumentationUri = vscode.Uri.parse(
        'https://docs.aws.amazon.com/systems-manager/latest/userguide/ssm-agent.html'
    )

    public constructor(readonly regionCode: string) {
        this.ssmClient = this.createSsmSdkClient()
        this.ec2Client = this.createEc2SdkClient()
        this.iamClient = this.createIamSdkClient()
    }

    protected createSsmSdkClient(): SsmClient {
        return new SsmClient(this.regionCode)
    }

    protected createEc2SdkClient(): Ec2Client {
        return new Ec2Client(this.regionCode)
    }

    protected createIamSdkClient(): DefaultIamClient {
        return new DefaultIamClient(this.regionCode)
    }

    public async getAttachedIamRole(instanceId: string): Promise<IAM.Role | undefined> {
        const IamInstanceProfile = await this.ec2Client.getAttachedIamInstanceProfile(instanceId)
        if (IamInstanceProfile && IamInstanceProfile.Arn) {
            const IamRole = await this.iamClient.getIAMRoleFromInstanceProfile(IamInstanceProfile.Arn)
            return IamRole
        }
    }

    public async hasProperPolicies(IamRoleArn: string): Promise<boolean> {
        const attachedPolicies = (await this.iamClient.listAttachedRolePolicies(IamRoleArn)).map(
            policy => policy.PolicyName!
        )
        const requiredPolicies = ['AmazonSSMManagedInstanceCore', 'AmazonSSMManagedEC2InstanceDefaultPolicy']

        return requiredPolicies.length !== 0 && requiredPolicies.every(policy => attachedPolicies.includes(policy))
    }

    public async isInstanceRunning(instanceId: string): Promise<boolean> {
        const instanceStatus = await this.ec2Client.getInstanceStatus(instanceId)
        return instanceStatus == 'running'
    }

    protected throwConnectionError(message: string, selection: Ec2Selection, errorInfo: ErrorInformation) {
        const generalErrorMessage = `Unable to connect to target instance ${selection.instanceId} on region ${selection.region}. `
        throw new ToolkitError(generalErrorMessage + message, errorInfo)
    }

<<<<<<< HEAD
    protected async throwPolicyError(selection: Ec2Selection) {
        const role = await this.ec2Client.getAttachedIamRole(selection.instanceId)

        const baseMessage = 'Ensure an IAM role with the required policies is attached to the instance.'
        const messageExtension =
            role && role.Arn
                ? `Found attached role ${role.Arn}.`
                : `Failed to find role attached to ${selection.instanceId}`
        const fullMessage = `${baseMessage} ${messageExtension}`

        this.throwConnectionError(fullMessage, selection, {
            code: 'EC2SSMPermission',
            documentationUri: this.policyDocumentationUri,
        })
    }

    public async checkForStartSessionError(selection: Ec2Selection): Promise<void> {
        const isInstanceRunning = await this.ec2Client.isInstanceRunning(selection.instanceId)
        const hasProperPolicies = await this.hasProperPolicies(selection.instanceId)
        const isSsmAgentRunning = (await this.ssmClient.getInstanceAgentPingStatus(selection.instanceId)) == 'Online'
=======
    private async checkForInstanceStatusError(selection: Ec2Selection): Promise<void> {
        const isInstanceRunning = await this.isInstanceRunning(selection.instanceId)
>>>>>>> 19043f33

        if (!isInstanceRunning) {
            const message = 'Ensure the target instance is running.'
            this.throwConnectionError(message, selection, { code: 'EC2SSMStatus' })
        }
    }

    private async checkForInstancePermissionsError(selection: Ec2Selection): Promise<void> {
        const IamRole = await this.getAttachedIamRole(selection.instanceId)

        if (!IamRole) {
            const message = `No IAM role attached to instance: ${selection.instanceId}`
            this.throwConnectionError(message, selection, { code: 'EC2SSMPermission' })
        }

        const hasProperPolicies = await this.hasProperPolicies(IamRole!.Arn)

        if (!hasProperPolicies) {
            const message = `Ensure an IAM role with the required policies is attached to the instance. Found attached role: ${
                IamRole!.Arn
            }`
            this.throwConnectionError(message, selection, {
                code: 'EC2SSMPermission',
                documentationUri: this.policyDocumentationUri,
            })
        }
    }

    private async checkForInstanceSsmError(selection: Ec2Selection): Promise<void> {
        const isSsmAgentRunning = (await this.ssmClient.getInstanceAgentPingStatus(selection.instanceId)) == 'Online'

        if (!isSsmAgentRunning) {
            this.throwConnectionError('Is SSM Agent running on the target instance?', selection, {
                code: 'EC2SSMAgentStatus',
                documentationUri: this.ssmAgentDocumentationUri,
            })
        }
    }

    public async checkForStartSessionError(selection: Ec2Selection): Promise<void> {
        await this.checkForInstanceStatusError(selection)

        await this.checkForInstancePermissionsError(selection)

        await this.checkForInstanceSsmError(selection)
    }

    private async openSessionInTerminal(session: Session, selection: Ec2Selection) {
        const ssmPlugin = await getOrInstallCli('session-manager-plugin', !isCloud9)
        const shellArgs = [JSON.stringify(session), selection.region, 'StartSession']
        const terminalOptions = {
            name: selection.region + '/' + selection.instanceId,
            shellPath: ssmPlugin,
            shellArgs: shellArgs,
        }

        await openRemoteTerminal(terminalOptions, () => this.ssmClient.terminateSession(session)).catch(err => {
            throw ToolkitError.chain(err, 'Failed to open ec2 instance.')
        })
    }

    public async attemptToOpenEc2Terminal(selection: Ec2Selection): Promise<void> {
        await this.checkForStartSessionError(selection)
        try {
            const response = await this.ssmClient.startSession(selection.instanceId)
            await this.openSessionInTerminal(response, selection)
        } catch (err: unknown) {
            // Default error if pre-check fails.
            this.throwConnectionError('Unable to connect to target instance. ', selection, {
                code: 'EC2SSMConnect',
                cause: err as Error,
            })
        }
    }
}<|MERGE_RESOLUTION|>--- conflicted
+++ resolved
@@ -76,31 +76,8 @@
         throw new ToolkitError(generalErrorMessage + message, errorInfo)
     }
 
-<<<<<<< HEAD
-    protected async throwPolicyError(selection: Ec2Selection) {
-        const role = await this.ec2Client.getAttachedIamRole(selection.instanceId)
-
-        const baseMessage = 'Ensure an IAM role with the required policies is attached to the instance.'
-        const messageExtension =
-            role && role.Arn
-                ? `Found attached role ${role.Arn}.`
-                : `Failed to find role attached to ${selection.instanceId}`
-        const fullMessage = `${baseMessage} ${messageExtension}`
-
-        this.throwConnectionError(fullMessage, selection, {
-            code: 'EC2SSMPermission',
-            documentationUri: this.policyDocumentationUri,
-        })
-    }
-
-    public async checkForStartSessionError(selection: Ec2Selection): Promise<void> {
-        const isInstanceRunning = await this.ec2Client.isInstanceRunning(selection.instanceId)
-        const hasProperPolicies = await this.hasProperPolicies(selection.instanceId)
-        const isSsmAgentRunning = (await this.ssmClient.getInstanceAgentPingStatus(selection.instanceId)) == 'Online'
-=======
     private async checkForInstanceStatusError(selection: Ec2Selection): Promise<void> {
         const isInstanceRunning = await this.isInstanceRunning(selection.instanceId)
->>>>>>> 19043f33
 
         if (!isInstanceRunning) {
             const message = 'Ensure the target instance is running.'
