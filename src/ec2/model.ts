--- conflicted
+++ resolved
@@ -9,13 +9,8 @@
 import { Ec2Selection } from './utils'
 import { getOrInstallCli } from '../shared/utilities/cliUtils'
 import { isCloud9 } from '../shared/extensionUtilities'
-<<<<<<< HEAD
 import { ToolkitError } from '../shared/errors'
-import { DefaultSsmClient } from '../shared/clients/ssmClient'
-=======
-import { ToolkitError, isAwsError } from '../shared/errors'
 import { SsmClient } from '../shared/clients/ssmClient'
->>>>>>> eecc04b0
 import { showMessageWithUrl } from '../shared/utilities/messages'
 import { Ec2Client } from '../shared/clients/ec2Client'
 
