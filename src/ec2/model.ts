--- conflicted
+++ resolved
@@ -74,8 +74,7 @@
         return requiredPolicies.every(policy => attachedPolicies.includes(policy))
     }
 
-<<<<<<< HEAD
-    public async handleStartSessionError(selection: Ec2Selection, err: AWSError): Promise<string> {
+    public async handleStartSessionError(err: AWSError, selection: Ec2Selection): Promise<string> {
         const isInstanceRunning = await this.ec2Client.isInstanceRunning(selection.instanceId)
         const generalErrorMessage = `Unable to connect to target instance ${selection.instanceId} on region ${selection.region}. `
         const hasProperPolicies = await this.hasProperPolicies(selection.instanceId)
@@ -99,12 +98,6 @@
             }
             return await this.showConnectError('permission', errorParams)
         }
-=======
-    private async handleStartSessionError(err: AWS.AWSError): Promise<void> {
-        const failureMessage =
-            "SSM: Failed to start session with target instance. Common reasons include: \n 1. SSM Agent not installed on instance. \n 2. The required IAM instance profile isn't attached to the instance.  \n 3. Session manager setup is incomplete."
-        await vscode.window.showErrorMessage(failureMessage)
->>>>>>> e3c0bd9e
 
         throw new ToolkitError('Unknown error unencountered when attempting to start session.', err)
     }
@@ -124,22 +117,12 @@
     }
 
     public async attemptEc2Connection(selection: Ec2Selection): Promise<void> {
-<<<<<<< HEAD
-        await this.ssmClient.startSession(selection.instanceId, async (err, data) => {
-            if (err) {
-                await this.handleStartSessionError(selection, err)
-            } else {
-                this.openSessionInTerminal(data, selection)
-            }
-        })
-=======
         const response = await this.ssmClient.startSession(selection.instanceId)
 
         if (response.$response.error) {
-            await this.handleStartSessionError(response.$response.error)
+            await this.handleStartSessionError(response.$response.error, selection)
         } else {
             await this.openSessionInTerminal(response, selection)
         }
->>>>>>> e3c0bd9e
     }
 }