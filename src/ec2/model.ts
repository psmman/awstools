/*!
 * Copyright Amazon.com, Inc. or its affiliates. All Rights Reserved.
 * SPDX-License-Identifier: Apache-2.0
 */
import * as vscode from 'vscode'
import { Session } from 'aws-sdk/clients/ssm'
<<<<<<< HEAD
import { IAM } from 'aws-sdk'
import { ServiceException } from '@aws-sdk/smithy-client'
=======
import { AWSError, IAM } from 'aws-sdk'
>>>>>>> bb1ce256
import { Ec2Selection } from './utils'
import { getOrInstallCli } from '../shared/utilities/cliUtils'
import { isCloud9 } from '../shared/extensionUtilities'
import { ToolkitError } from '../shared/errors'
import { SsmClient } from '../shared/clients/ssmClient'
import { Ec2Client } from '../shared/clients/ec2Client'

<<<<<<< HEAD
export type Ec2ConnectErrorCode = 'EC2SSMStatusError' | 'EC2SSMPermissionError' | 'EC2SSMConnectError'
=======
export type Ec2ConnectErrorCode = 'EC2SSMStatus' | 'EC2SSMPermission' | 'EC2SSMConnect'
>>>>>>> bb1ce256

import { openRemoteTerminal } from '../shared/remoteSession'
import { DefaultIamClient } from '../shared/clients/iamClient'

export class Ec2ConnectionManager {
    private ssmClient: SsmClient
    private ec2Client: Ec2Client
    private iamClient: DefaultIamClient

    public constructor(readonly regionCode: string) {
        this.ssmClient = this.createSsmSdkClient()
        this.ec2Client = this.createEc2SdkClient()
        this.iamClient = this.createIamSdkClient()
    }

    protected createSsmSdkClient(): SsmClient {
        return new SsmClient(this.regionCode)
    }

    protected createEc2SdkClient(): Ec2Client {
        return new Ec2Client(this.regionCode)
    }

    protected createIamSdkClient(): DefaultIamClient {
        return new DefaultIamClient(this.regionCode)
    }

    protected async getAttachedPolicies(instanceId: string): Promise<IAM.attachedPoliciesListType> {
        try {
            const IamRole = await this.ec2Client.getAttachedIamRole(instanceId)
            const iamResponse = await this.iamClient.listAttachedRolePolicies(IamRole!.Arn!)
            return iamResponse.AttachedPolicies!
        } catch (err) {
            return []
        }
    }

    public async hasProperPolicies(instanceId: string): Promise<boolean> {
        const attachedPolicies = (await this.getAttachedPolicies(instanceId)).map(policy => policy.PolicyName!)
        const requiredPolicies = ['AmazonSSMManagedInstanceCore', 'AmazonSSMManagedEC2InstanceDefaultPolicy']

        return requiredPolicies.every(policy => attachedPolicies.includes(policy))
    }

<<<<<<< HEAD
    public async handleStartSessionError(err: ServiceException, selection: Ec2Selection): Promise<string> {
        const isInstanceRunning = await this.ec2Client.isInstanceRunning(selection.instanceId)
=======
    public async handleStartSessionError(err: AWSError, selection: Ec2Selection): Promise<Error> {
        const isInstanceRunning = (await this.ec2Client.getInstanceStatus(selection.instanceId)) == 'running'
>>>>>>> bb1ce256
        const generalErrorMessage = `Unable to connect to target instance ${selection.instanceId} on region ${selection.region}. `
        const hasProperPolicies = await this.hasProperPolicies(selection.instanceId)

        if (!isInstanceRunning) {
            throw new ToolkitError(
                generalErrorMessage +
                    'Ensure the target instance is running and not currently starting, stopping, or stopped.',
<<<<<<< HEAD
                { code: 'EC2SSMStatusError' }
=======
                { code: 'EC2SSMStatus' }
>>>>>>> bb1ce256
            )
        }

        if (!hasProperPolicies) {
            throw new ToolkitError(
<<<<<<< HEAD
                generalErrorMessage + 'Ensure the IAM role attached to the instance has the proper policies.',
                {
                    code: 'EC2SSMPermissionError',
=======
                generalErrorMessage + 'Ensure the IAM role attached to the instance has the required policies.',
                {
                    code: 'EC2SSMPermission',
>>>>>>> bb1ce256
                    documentationUri: vscode.Uri.parse(
                        'https://docs.aws.amazon.com/systems-manager/latest/userguide/session-manager-getting-started-instance-profile.html'
                    ),
                }
            )
        }

<<<<<<< HEAD
        throw new ToolkitError(
            'Ensure SSM is running on target instance. For more information see the documentation.',
            {
                code: 'EC2SSMConnectError',
                documentationUri: vscode.Uri.parse(
                    'https://docs.aws.amazon.com/systems-manager/latest/userguide/session-manager-getting-started.html'
                ),
            }
        )
=======
        throw new ToolkitError('Is SSM running on the target instance?', {
            code: 'EC2SSMConnect',
            documentationUri: vscode.Uri.parse(
                'https://docs.aws.amazon.com/systems-manager/latest/userguide/session-manager-getting-started.html'
            ),
        })
>>>>>>> bb1ce256
    }

    private async openSessionInTerminal(session: Session, selection: Ec2Selection) {
        const ssmPlugin = await getOrInstallCli('session-manager-plugin', !isCloud9)
        const shellArgs = [JSON.stringify(session), selection.region, 'StartSession']
        const terminalOptions = {
            name: selection.region + '/' + selection.instanceId,
            shellPath: ssmPlugin,
            shellArgs: shellArgs,
        }

        await openRemoteTerminal(terminalOptions, () => this.ssmClient.terminateSession(session)).catch(err => {
            throw ToolkitError.chain(err, 'Failed to open ec2 instance.')
        })
    }

    public async attemptEc2Connection(selection: Ec2Selection): Promise<void> {
        try {
            const response = await this.ssmClient.startSession(selection.instanceId)
            await this.openSessionInTerminal(response, selection)
        } catch (err) {
<<<<<<< HEAD
            if (err instanceof ServiceException) {
=======
            if (isAwsError(err)) {
>>>>>>> bb1ce256
                await this.handleStartSessionError(err, selection)
            } else {
                throw err
            }
        }
    }
}<|MERGE_RESOLUTION|>--- conflicted
+++ resolved
@@ -4,12 +4,8 @@
  */
 import * as vscode from 'vscode'
 import { Session } from 'aws-sdk/clients/ssm'
-<<<<<<< HEAD
+import { ServiceException } from '@aws-sdk/smithy-client'
 import { IAM } from 'aws-sdk'
-import { ServiceException } from '@aws-sdk/smithy-client'
-=======
-import { AWSError, IAM } from 'aws-sdk'
->>>>>>> bb1ce256
 import { Ec2Selection } from './utils'
 import { getOrInstallCli } from '../shared/utilities/cliUtils'
 import { isCloud9 } from '../shared/extensionUtilities'
@@ -17,11 +13,7 @@
 import { SsmClient } from '../shared/clients/ssmClient'
 import { Ec2Client } from '../shared/clients/ec2Client'
 
-<<<<<<< HEAD
-export type Ec2ConnectErrorCode = 'EC2SSMStatusError' | 'EC2SSMPermissionError' | 'EC2SSMConnectError'
-=======
 export type Ec2ConnectErrorCode = 'EC2SSMStatus' | 'EC2SSMPermission' | 'EC2SSMConnect'
->>>>>>> bb1ce256
 
 import { openRemoteTerminal } from '../shared/remoteSession'
 import { DefaultIamClient } from '../shared/clients/iamClient'
@@ -66,13 +58,8 @@
         return requiredPolicies.every(policy => attachedPolicies.includes(policy))
     }
 
-<<<<<<< HEAD
-    public async handleStartSessionError(err: ServiceException, selection: Ec2Selection): Promise<string> {
-        const isInstanceRunning = await this.ec2Client.isInstanceRunning(selection.instanceId)
-=======
-    public async handleStartSessionError(err: AWSError, selection: Ec2Selection): Promise<Error> {
+    public async handleStartSessionError(err: ServiceException, selection: Ec2Selection): Promise<Error> {
         const isInstanceRunning = (await this.ec2Client.getInstanceStatus(selection.instanceId)) == 'running'
->>>>>>> bb1ce256
         const generalErrorMessage = `Unable to connect to target instance ${selection.instanceId} on region ${selection.region}. `
         const hasProperPolicies = await this.hasProperPolicies(selection.instanceId)
 
@@ -80,25 +67,15 @@
             throw new ToolkitError(
                 generalErrorMessage +
                     'Ensure the target instance is running and not currently starting, stopping, or stopped.',
-<<<<<<< HEAD
-                { code: 'EC2SSMStatusError' }
-=======
                 { code: 'EC2SSMStatus' }
->>>>>>> bb1ce256
             )
         }
 
         if (!hasProperPolicies) {
             throw new ToolkitError(
-<<<<<<< HEAD
-                generalErrorMessage + 'Ensure the IAM role attached to the instance has the proper policies.',
-                {
-                    code: 'EC2SSMPermissionError',
-=======
                 generalErrorMessage + 'Ensure the IAM role attached to the instance has the required policies.',
                 {
                     code: 'EC2SSMPermission',
->>>>>>> bb1ce256
                     documentationUri: vscode.Uri.parse(
                         'https://docs.aws.amazon.com/systems-manager/latest/userguide/session-manager-getting-started-instance-profile.html'
                     ),
@@ -106,24 +83,12 @@
             )
         }
 
-<<<<<<< HEAD
-        throw new ToolkitError(
-            'Ensure SSM is running on target instance. For more information see the documentation.',
-            {
-                code: 'EC2SSMConnectError',
-                documentationUri: vscode.Uri.parse(
-                    'https://docs.aws.amazon.com/systems-manager/latest/userguide/session-manager-getting-started.html'
-                ),
-            }
-        )
-=======
         throw new ToolkitError('Is SSM running on the target instance?', {
             code: 'EC2SSMConnect',
             documentationUri: vscode.Uri.parse(
                 'https://docs.aws.amazon.com/systems-manager/latest/userguide/session-manager-getting-started.html'
             ),
         })
->>>>>>> bb1ce256
     }
 
     private async openSessionInTerminal(session: Session, selection: Ec2Selection) {
@@ -145,11 +110,7 @@
             const response = await this.ssmClient.startSession(selection.instanceId)
             await this.openSessionInTerminal(response, selection)
         } catch (err) {
-<<<<<<< HEAD
             if (err instanceof ServiceException) {
-=======
-            if (isAwsError(err)) {
->>>>>>> bb1ce256
                 await this.handleStartSessionError(err, selection)
             } else {
                 throw err
