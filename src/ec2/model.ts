--- conflicted
+++ resolved
@@ -117,20 +117,12 @@
     }
 
     public async attemptEc2Connection(selection: Ec2Selection): Promise<void> {
-<<<<<<< HEAD
-        const response = await this.ssmClient.startSession(selection.instanceId)
-
-        if (response.$response.error) {
-            await this.handleStartSessionError(response.$response.error, selection)
-        } else {
-=======
         try {
             const response = await this.ssmClient.startSession(selection.instanceId)
->>>>>>> 53e76b30
             await this.openSessionInTerminal(response, selection)
         } catch (err) {
             if (isAwsError(err)) {
-                await this.handleStartSessionError(err)
+                await this.handleStartSessionError(err, selection)
             } else {
                 throw err
             }
