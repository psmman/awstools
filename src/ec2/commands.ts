/*!
 * Copyright Amazon.com, Inc. or its affiliates. All Rights Reserved.
 * SPDX-License-Identifier: Apache-2.0
 */

import { Ec2InstanceNode } from './explorer/ec2InstanceNode'
import { Ec2Node } from './explorer/ec2ParentNode'
import { Ec2ConnectionManager } from './model'
import { Ec2Prompter, instanceFilter } from './prompter'
import { Ec2Selection } from './prompter'
import { Ec2Client, Ec2Instance } from '../shared/clients/ec2Client'
import { copyToClipboard } from '../shared/utilities/messages'

export async function openTerminal(node?: Ec2Node) {
    const selection = await getSelection(node)

    const connectionManager = new Ec2ConnectionManager(selection.region)
    await connectionManager.attemptToOpenEc2Terminal(selection)
}

export async function openRemoteConnection(node?: Ec2Node) {
<<<<<<< HEAD
    const selection = node instanceof Ec2InstanceNode ? node.toSelection() : await promptUserForEc2Selection()
    const connectionManager = new Ec2ConnectionManager(selection.region)
    await connectionManager.attemptToOpenRemoteConnection(selection)
=======
    const selection = await getSelection(node)
    //const connectionManager = new Ec2ConnectionManager(selection.region)
    console.log(selection)
>>>>>>> c4f44622
}

export async function startInstance(node?: Ec2Node) {
    const prompterFilter = (instance: Ec2Instance) => instance.status !== 'running'
    const selection = await getSelection(node, prompterFilter)
    const client = new Ec2Client(selection.region)
    await client.startInstanceWithCancel(selection.instanceId)
}

export async function stopInstance(node?: Ec2Node) {
    const prompterFilter = (instance: Ec2Instance) => instance.status !== 'stopped'
    const selection = await getSelection(node, prompterFilter)
    const client = new Ec2Client(selection.region)
    await client.stopInstanceWithCancel(selection.instanceId)
}

export async function rebootInstance(node?: Ec2Node) {
    const selection = await getSelection(node)
    const client = new Ec2Client(selection.region)
    await client.rebootInstanceWithCancel(selection.instanceId)
}

async function getSelection(node?: Ec2Node, filter?: instanceFilter): Promise<Ec2Selection> {
    const prompter = new Ec2Prompter(filter)
    const selection = node && node instanceof Ec2InstanceNode ? node.toSelection() : await prompter.promptUser()
    return selection
}

export async function copyInstanceId(instanceId: string): Promise<void> {
    await copyToClipboard(instanceId, 'Id')
}<|MERGE_RESOLUTION|>--- conflicted
+++ resolved
@@ -19,15 +19,9 @@
 }
 
 export async function openRemoteConnection(node?: Ec2Node) {
-<<<<<<< HEAD
-    const selection = node instanceof Ec2InstanceNode ? node.toSelection() : await promptUserForEc2Selection()
+    const selection = await getSelection(node)
     const connectionManager = new Ec2ConnectionManager(selection.region)
     await connectionManager.attemptToOpenRemoteConnection(selection)
-=======
-    const selection = await getSelection(node)
-    //const connectionManager = new Ec2ConnectionManager(selection.region)
-    console.log(selection)
->>>>>>> c4f44622
 }
 
 export async function startInstance(node?: Ec2Node) {
