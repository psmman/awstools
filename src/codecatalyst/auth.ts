/*!
 * Copyright 2022 Amazon.com, Inc. or its affiliates. All Rights Reserved.
 * SPDX-License-Identifier: Apache-2.0
 */

import * as vscode from 'vscode'
import { CodeCatalystClient } from '../shared/clients/codecatalystClient'
import { getIdeProperties, isCloud9 } from '../shared/extensionUtilities'
import {
    Auth,
    isBuilderIdConnection,
    Connection,
    SsoConnection,
    codecatalystScopes,
    hasScopes,
    createBuilderIdConnection,
    createBuilderIdProfile,
    ssoAccountAccessScopes,
} from '../credentials/auth'
import { getSecondaryAuth } from '../credentials/secondaryAuth'
import { getLogger } from '../shared/logger'
import * as localizedText from '../shared/localizedText'
import { ToolkitError } from '../shared/errors'
import { MetricName, MetricShapes, telemetry } from '../shared/telemetry/telemetry'

// Secrets stored on the macOS keychain appear as individual entries for each key
// This is fine so long as the user has only a few accounts. Otherwise this should
// store secrets as a map.
export class CodeCatalystAuthStorage {
    public constructor(private readonly secrets: vscode.SecretStorage) {}

    public async getPat(username: string): Promise<string | undefined> {
        return this.secrets.get(`codecatalyst.pat.${username}`)
    }

    public async storePat(username: string, pat: string): Promise<void> {
        await this.secrets.store(`codecatalyst.pat.${username}`, pat)
    }
}

const defaultScopes = [...ssoAccountAccessScopes, ...codecatalystScopes]
export const isValidCodeCatalystConnection = (conn: Connection): conn is SsoConnection =>
    isBuilderIdConnection(conn) && hasScopes(conn, codecatalystScopes)

export const isUpgradeableConnection = (conn: Connection): conn is SsoConnection =>
    isBuilderIdConnection(conn) && !isValidCodeCatalystConnection(conn)

export class CodeCatalystAuthenticationProvider {
    public readonly onDidChangeActiveConnection = this.secondaryAuth.onDidChangeActiveConnection

    public constructor(
        protected readonly storage: CodeCatalystAuthStorage,
        protected readonly memento: vscode.Memento,
        public readonly auth = Auth.instance,
        public readonly secondaryAuth = getSecondaryAuth(
            auth,
            'codecatalyst',
            'CodeCatalyst',
            isValidCodeCatalystConnection
        )
    ) {}

    public get activeConnection() {
        return this.secondaryAuth.activeConnection
    }

    public get isUsingSavedConnection() {
        return this.secondaryAuth.isUsingSavedConnection
    }

    // Get rid of this? Not sure where to put PAT code.
    public async getPat(client: CodeCatalystClient, username = client.identity.name): Promise<string> {
        const stored = await this.storage.getPat(username)

        if (stored) {
            return stored
        }

        const resp = await client.createAccessToken({ name: 'aws-toolkits-vscode-token' })
        await this.storage.storePat(username, resp.secret)

        return resp.secret
    }

    public async getCredentialsForGit(client: CodeCatalystClient) {
        getLogger().verbose(`codecatalyst (git): attempting to provide credentials`)

        const username = client.identity.name

        try {
            return {
                username,
                password: await this.getPat(client, username),
            }
        } catch (err) {
            getLogger().verbose(`codecatalyst (git): failed to get credentials for user "${username}": %s`, err)
        }
    }

    public async removeSavedConnection() {
        await this.secondaryAuth.removeConnection()
    }

    public async restore() {
        await this.secondaryAuth.restoreConnection()
    }

    public async promptNotConnected(): Promise<SsoConnection> {
        type ConnectionFlowEvent = Partial<MetricShapes[MetricName]> & {
            readonly codecatalyst_connectionFlow: 'Create' | 'Switch' | 'Upgrade' // eslint-disable-line @typescript-eslint/naming-convention
        }

        const conn = (await this.auth.listConnections()).find(isBuilderIdConnection)
<<<<<<< HEAD
        const okItem: vscode.MessageItem = { title: localizedText.ok }
=======
        const isNewUser = conn === undefined
        const continueItem: vscode.MessageItem = { title: localizedText.continueText }
>>>>>>> 0674adce
        const cancelItem: vscode.MessageItem = { title: localizedText.cancel, isCloseAffordance: true }

        if (conn === undefined) {
            // TODO: change to `satisfies` on TS 4.9
            telemetry.record({ codecatalyst_connectionFlow: 'Create' } as ConnectionFlowEvent)

<<<<<<< HEAD
            const message =
                'CodeCatalyst requires an AWS Builder ID connection. Creating a connection opens your browser to login.\n\n Create one now?'
            const resp = await vscode.window.showInformationMessage(message, { modal: true }, okItem, cancelItem)
            if (resp !== okItem) {
=======
            const message = `The ${
                getIdeProperties().company
            } Toolkit extension requires a connection for CodeCatalyst to begin.\n\n Proceed to the browser to allow access?`

            const resp = await vscode.window.showInformationMessage(message, { modal: true }, continueItem, cancelItem)
            if (resp !== continueItem) {
>>>>>>> 0674adce
                throw new ToolkitError('Not connected to CodeCatalyst', { code: 'NoConnection', cancelled: true })
            }

            const newConn = await createBuilderIdConnection(this.auth, defaultScopes)
            if (this.auth.activeConnection?.id !== newConn.id) {
                await this.secondaryAuth.useNewConnection(newConn)
            }

            return newConn
        }

        const upgrade = async () => {
            // TODO: change to `satisfies` on TS 4.9
            telemetry.record({ codecatalyst_connectionFlow: 'Upgrade' } as ConnectionFlowEvent)

            const message =
                'Your AWS Builder ID connection does not have access to CodeCatalyst. Upgrading the connection requires another login.\n\n Upgrade now?'
            const resp = await vscode.window.showInformationMessage(message, { modal: true }, okItem, cancelItem)
            if (resp !== okItem) {
                throw new ToolkitError('Not connected to CodeCatalyst', { code: 'NoConnection', cancelled: true })
            }

            const upgradedConn = await this.auth.updateConnection(
                conn,
                createBuilderIdProfile(Array.from(new Set([...(conn.scopes ?? []), ...codecatalystScopes])))
            )

            return this.auth.reauthenticate(upgradedConn)
        }

        if (isBuilderIdConnection(conn) && this.auth.activeConnection?.id !== conn.id) {
            // TODO: change to `satisfies` on TS 4.9
            telemetry.record({ codecatalyst_connectionFlow: 'Switch' } as ConnectionFlowEvent)

            const resp = await vscode.window.showInformationMessage(
                'CodeCatalyst requires an AWS Builder ID connection.\n\n Switch to it now?',
                { modal: true },
                continueItem,
                cancelItem
            )
            if (resp !== continueItem) {
                throw new ToolkitError('Not connected to CodeCatalyst', { code: 'NoConnection', cancelled: true })
            }

            if (isUpgradeableConnection(conn)) {
                await upgrade()
            }

            await this.secondaryAuth.useNewConnection(conn)

            return conn
        }

        if (isUpgradeableConnection(conn)) {
            return upgrade()
        }

        throw new ToolkitError('Not connected to CodeCatalyst', { code: 'NoConnectionBadState' })
    }

    private static instance: CodeCatalystAuthenticationProvider

    public static fromContext(ctx: Pick<vscode.ExtensionContext, 'secrets' | 'globalState'>) {
        const secrets = isCloud9() ? new SecretMemento(ctx.globalState) : ctx.secrets

        return (this.instance ??= new this(new CodeCatalystAuthStorage(secrets), ctx.globalState))
    }
}

/**
 * `secrets` API polyfill for C9.
 *
 * For development only. Do NOT use this for anything else.
 */
class SecretMemento implements vscode.SecretStorage {
    private readonly onDidChangeEmitter = new vscode.EventEmitter<vscode.SecretStorageChangeEvent>()
    public readonly onDidChange = this.onDidChangeEmitter.event

    public constructor(private readonly memento: vscode.Memento) {}

    public async get(key: string): Promise<string | undefined> {
        return this.getSecrets()[key]
    }

    public async store(key: string, value: string): Promise<void> {
        const current = this.getSecrets()
        await this.memento.update('__secrets', { ...current, [key]: value })
        this.onDidChangeEmitter.fire({ key })
    }

    public async delete(key: string): Promise<void> {
        const current = this.getSecrets()
        delete current[key]
        await this.memento.update('__secrets', current)
        this.onDidChangeEmitter.fire({ key })
    }

    private getSecrets(): Record<string, string | undefined> {
        return this.memento.get('__secrets', {})
    }
}<|MERGE_RESOLUTION|>--- conflicted
+++ resolved
@@ -111,31 +111,20 @@
         }
 
         const conn = (await this.auth.listConnections()).find(isBuilderIdConnection)
-<<<<<<< HEAD
         const okItem: vscode.MessageItem = { title: localizedText.ok }
-=======
-        const isNewUser = conn === undefined
         const continueItem: vscode.MessageItem = { title: localizedText.continueText }
->>>>>>> 0674adce
         const cancelItem: vscode.MessageItem = { title: localizedText.cancel, isCloseAffordance: true }
 
         if (conn === undefined) {
             // TODO: change to `satisfies` on TS 4.9
             telemetry.record({ codecatalyst_connectionFlow: 'Create' } as ConnectionFlowEvent)
 
-<<<<<<< HEAD
-            const message =
-                'CodeCatalyst requires an AWS Builder ID connection. Creating a connection opens your browser to login.\n\n Create one now?'
-            const resp = await vscode.window.showInformationMessage(message, { modal: true }, okItem, cancelItem)
-            if (resp !== okItem) {
-=======
             const message = `The ${
                 getIdeProperties().company
             } Toolkit extension requires a connection for CodeCatalyst to begin.\n\n Proceed to the browser to allow access?`
 
             const resp = await vscode.window.showInformationMessage(message, { modal: true }, continueItem, cancelItem)
             if (resp !== continueItem) {
->>>>>>> 0674adce
                 throw new ToolkitError('Not connected to CodeCatalyst', { code: 'NoConnection', cancelled: true })
             }
 
