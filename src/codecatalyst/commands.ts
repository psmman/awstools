--- conflicted
+++ resolved
@@ -18,11 +18,7 @@
 import { showConfigureDevEnv } from './vue/configure/backend'
 import { showCreateDevEnv } from './vue/create/backend'
 import { CancellationError } from '../shared/utilities/timeoutUtils'
-<<<<<<< HEAD
-import { isAwsError, ToolkitError } from '../shared/errors'
-=======
-import { ToolkitError, errorCode } from '../shared/errors'
->>>>>>> 9936c839
+import { isAwsError, ToolkitError, errorCode } from '../shared/errors'
 import { telemetry } from '../shared/telemetry/telemetry'
 import { showConfirmationMessage } from '../shared/utilities/messages'
 import { AccountStatus } from '../shared/telemetry/telemetryClient'
@@ -145,18 +141,14 @@
 
         await authProvider.restore()
         const conn = authProvider.activeConnection ?? (await authProvider.promptNotConnected())
-<<<<<<< HEAD
-        const client = await createClient(conn).catch(async e => {
+        const validatedConn = await validateConnection(conn, authProvider.auth)
+        const client = await createClient(validatedConn).catch(async e => {
             if (isOnboardingException(e)) {
                 await authProvider.promptOnboarding()
             }
 
             throw e
         })
-=======
-        const validatedConn = await validateConnection(conn, authProvider.auth)
-        const client = await createClient(validatedConn)
->>>>>>> 9936c839
         telemetry.record({ userId: client.identity.id })
 
         return command(client, ...args)
