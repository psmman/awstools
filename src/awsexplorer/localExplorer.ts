/*!
 * Copyright 2022 Amazon.com, Inc. or its affiliates. All Rights Reserved.
 * SPDX-License-Identifier: Apache-2.0
 */

import * as vscode from 'vscode'
<<<<<<< HEAD
import { cdkNode, CdkRootNode } from '../cdk/explorer/rootNode'
=======
>>>>>>> 9b6c8b6c
import { ResourceTreeDataProvider, TreeNode } from '../shared/treeview/resourceTreeDataProvider'
import { isCloud9 } from '../shared/extensionUtilities'
<<<<<<< HEAD
import { codewhispererNode } from '../codewhisperer/explorer/codewhispererNode'
import { telemetry } from '../shared/telemetry/spans'
=======
>>>>>>> 9b6c8b6c

export interface RootNode<T = unknown> extends TreeNode<T> {
    /**
     * An optional event to signal that this node's visibility has changed.
     */
    readonly onDidChangeVisibility?: vscode.Event<void>

    /**
     * Determines whether this node should be rendered in the tree view.
     *
     * If not implemented, it is assumed that the node is always visible.
     */
    canShow?(): Promise<boolean> | boolean
}

/**
 * The 'local' explorer is represented as 'Developer Tools' in the UI. We use a different name within
 * source code to differentiate between _Toolkit developers_ and _Toolkit users_.
 *
 * Components placed under this view do not strictly need to be 'local'. They just need to place greater
 * emphasis on the developer's local development environment.
 */
export function createLocalExplorerView(rootNodes: RootNode[]): vscode.TreeView<TreeNode> {
    const treeDataProvider = new ResourceTreeDataProvider({ getChildren: () => getChildren(rootNodes) })
    const view = vscode.window.createTreeView('aws.developerTools', { treeDataProvider })

<<<<<<< HEAD
    roots.forEach(node => {
        node.onDidChangeVisibility?.(() => treeDataProvider.refresh())
    })

    // Legacy CDK metric, remove this when we add something generic
    const recordExpandCdkOnce = once(() => telemetry.cdk_appExpanded.emit())
    view.onDidExpandElement(e => {
        if (e.element.resource instanceof CdkRootNode) {
            recordExpandCdkOnce()
        }
    })

    // Legacy CDK behavior. Mostly useful for C9 as they do not have inline buttons.
    view.onDidChangeVisibility(({ visible }) => visible && cdkNode.refresh())
=======
    rootNodes.forEach(node => node.onDidChangeVisibility?.(() => treeDataProvider.refresh(node)))
>>>>>>> 9b6c8b6c

    // Cloud9 will only refresh when refreshing the entire tree
    if (isCloud9()) {
        rootNodes.forEach(node => node.onDidChangeChildren?.(() => treeDataProvider.refresh(node)))
    }

    return view
}

async function getChildren(roots: RootNode[]) {
    const nodes: TreeNode[] = []

    for (const node of roots) {
        if (!node.canShow || (await node.canShow())) {
            nodes.push(node)
        }
    }

    return nodes
}<|MERGE_RESOLUTION|>--- conflicted
+++ resolved
@@ -4,17 +4,8 @@
  */
 
 import * as vscode from 'vscode'
-<<<<<<< HEAD
-import { cdkNode, CdkRootNode } from '../cdk/explorer/rootNode'
-=======
->>>>>>> 9b6c8b6c
 import { ResourceTreeDataProvider, TreeNode } from '../shared/treeview/resourceTreeDataProvider'
 import { isCloud9 } from '../shared/extensionUtilities'
-<<<<<<< HEAD
-import { codewhispererNode } from '../codewhisperer/explorer/codewhispererNode'
-import { telemetry } from '../shared/telemetry/spans'
-=======
->>>>>>> 9b6c8b6c
 
 export interface RootNode<T = unknown> extends TreeNode<T> {
     /**
@@ -41,24 +32,7 @@
     const treeDataProvider = new ResourceTreeDataProvider({ getChildren: () => getChildren(rootNodes) })
     const view = vscode.window.createTreeView('aws.developerTools', { treeDataProvider })
 
-<<<<<<< HEAD
-    roots.forEach(node => {
-        node.onDidChangeVisibility?.(() => treeDataProvider.refresh())
-    })
-
-    // Legacy CDK metric, remove this when we add something generic
-    const recordExpandCdkOnce = once(() => telemetry.cdk_appExpanded.emit())
-    view.onDidExpandElement(e => {
-        if (e.element.resource instanceof CdkRootNode) {
-            recordExpandCdkOnce()
-        }
-    })
-
-    // Legacy CDK behavior. Mostly useful for C9 as they do not have inline buttons.
-    view.onDidChangeVisibility(({ visible }) => visible && cdkNode.refresh())
-=======
     rootNodes.forEach(node => node.onDidChangeVisibility?.(() => treeDataProvider.refresh(node)))
->>>>>>> 9b6c8b6c
 
     // Cloud9 will only refresh when refreshing the entire tree
     if (isCloud9()) {
