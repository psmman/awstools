/*!
 * Copyright Amazon.com, Inc. or its affiliates. All Rights Reserved.
 * SPDX-License-Identifier: Apache-2.0
 */

export type AuthFormId =
    | 'credentials'
    | 'builderIdCodeWhisperer'
    | 'builderIdCodeCatalyst'
    | 'identityCenterCodeWhisperer'
    | 'identityCenterExplorer'
    | 'aggregateExplorer'

export const AuthFormDisplayName: Record<AuthFormId, string> = {
    credentials: 'IAM Credentials',
<<<<<<< HEAD
    builderIdCodeCatalyst: 'Builder ID',
    builderIdCodeWhisperer: 'Builder ID',
    identityCenterCodeWhisperer: 'IAM Identity Center',
    identityCenterExplorer: 'IAM Identity Center',
=======
    builderIdCodeCatalyst: 'CodeCatalyst with AWS Builder ID',
    builderIdCodeWhisperer: 'CodeWhisperer with AWS Builder ID',
    identityCenterCodeWhisperer: 'CodeWhisperer with IAM Identity Center',
    identityCenterExplorer: 'AWS Explorer with IAM Identity Center',
>>>>>>> a997df9d
    aggregateExplorer: '',
} as const<|MERGE_RESOLUTION|>--- conflicted
+++ resolved
@@ -13,16 +13,9 @@
 
 export const AuthFormDisplayName: Record<AuthFormId, string> = {
     credentials: 'IAM Credentials',
-<<<<<<< HEAD
-    builderIdCodeCatalyst: 'Builder ID',
-    builderIdCodeWhisperer: 'Builder ID',
-    identityCenterCodeWhisperer: 'IAM Identity Center',
-    identityCenterExplorer: 'IAM Identity Center',
-=======
     builderIdCodeCatalyst: 'CodeCatalyst with AWS Builder ID',
     builderIdCodeWhisperer: 'CodeWhisperer with AWS Builder ID',
     identityCenterCodeWhisperer: 'CodeWhisperer with IAM Identity Center',
     identityCenterExplorer: 'AWS Explorer with IAM Identity Center',
->>>>>>> a997df9d
     aggregateExplorer: '',
 } as const