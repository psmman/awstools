/*!
 * Copyright 2019 Amazon.com, Inc. or its affiliates. All Rights Reserved.
 * SPDX-License-Identifier: Apache-2.0
 */

import * as assert from 'assert'
import { join } from 'path'
import * as vscode from 'vscode'
import { LambdaLocalInvokeParams } from '../shared/codelens/localLambdaRunner'
import { VSCODE_EXTENSION_ID } from '../shared/extensions'
import { activateExtension, expectCodeLenses, getTestWorkspaceFolder } from './integrationTestsUtilities'

const ACTIVATE_EXTENSION_TIMEOUT_MILLIS = 30000
const CODELENS_TEST_TIMEOUT_MILLIS = 10000

const workspaceFolder = getTestWorkspaceFolder()

describe('SAM Local CodeLenses (JS)', async () => {
    // TODO : Extend this test suite out to work for different projects with different file configurations
    before(async function() {
        // tslint:disable-next-line:no-invalid-this
        this.timeout(ACTIVATE_EXTENSION_TIMEOUT_MILLIS)
<<<<<<< HEAD
        await activateExtension(VSCODE_EXTENSION_ID.awstoolkit)
=======
        await activateExtension(EXTENSION_NAME_AWS_TOOLKIT)

        await vscode.workspace.getConfiguration('aws').update('sam.template.depth', 8, false)
>>>>>>> eaf212e0
    })

    it('appear when manifest in subfolder and app is beside manifest', async () => {
        const appRoot = join(workspaceFolder, 'js-plain-sam-app')
        const appCodePath = join(appRoot, 'src', 'app.js')
        const samTemplatePath = join(appRoot, 'template.yaml')
        const expectedHandlerName = 'app.handlerBesidePackageJson'
        const document = await vscode.workspace.openTextDocument(appCodePath)

        const codeLenses = await expectCodeLenses(document.uri)

        assertDebugCodeLensExists(codeLenses, expectedHandlerName, samTemplatePath)
        assertRunCodeLensExists(codeLenses, expectedHandlerName, samTemplatePath)
        assertConfigureCodeLensExists(codeLenses)
    }).timeout(CODELENS_TEST_TIMEOUT_MILLIS)

    it('appear when manifest in root', async () => {
        const appRoot = join(workspaceFolder, 'js-manifest-in-root')
        const appCodePath = join(appRoot, 'src', 'subfolder', 'app.js')
        const samTemplatePath = join(appRoot, 'template.yaml')
        const expectedHandlerName = 'src/subfolder/app.handlerTwoFoldersDeep'
        const document = await vscode.workspace.openTextDocument(appCodePath)

        const codeLenses = await expectCodeLenses(document.uri)

        assertDebugCodeLensExists(codeLenses, expectedHandlerName, samTemplatePath)
        assertRunCodeLensExists(codeLenses, expectedHandlerName, samTemplatePath)
        assertConfigureCodeLensExists(codeLenses)
    }).timeout(CODELENS_TEST_TIMEOUT_MILLIS)

    it('appear when manifest in subfolder and app in subfolder to manifest', async () => {
        const appRoot = join(workspaceFolder, 'js-manifest-in-subfolder')
        const appCodePath = join(appRoot, 'src', 'subfolder', 'app.js')
        const samTemplatePath = join(appRoot, 'template.yaml')
        const expectedHandlerName = 'subfolder/app.handlerInManifestSubfolder'
        const document = await vscode.workspace.openTextDocument(appCodePath)

        const codeLenses = await expectCodeLenses(document.uri)

        assertDebugCodeLensExists(codeLenses, expectedHandlerName, samTemplatePath)
        assertRunCodeLensExists(codeLenses, expectedHandlerName, samTemplatePath)
        assertConfigureCodeLensExists(codeLenses)
    }).timeout(CODELENS_TEST_TIMEOUT_MILLIS)

    it('appear when project is a few folders deep in the workspace', async () => {
        const appRoot = join(workspaceFolder, 'deeper-projects', 'js-plain-sam-app')
        const appCodePath = join(appRoot, 'src', 'app.js')
        const samTemplatePath = join(appRoot, 'template.yaml')
        const expectedHandlerName = 'app.projectDeepInWorkspace'
        const document = await vscode.workspace.openTextDocument(appCodePath)

        const codeLenses = await expectCodeLenses(document.uri)

        assertDebugCodeLensExists(codeLenses, expectedHandlerName, samTemplatePath)
        assertRunCodeLensExists(codeLenses, expectedHandlerName, samTemplatePath)
        assertConfigureCodeLensExists(codeLenses)
    })

    function assertDebugCodeLensExists(
        codeLenses: vscode.CodeLens[],
        expectedHandlerName: string,
        expectedSamTemplatePath: string
    ) {
        const debugCodeLenses = getLocalInvokeCodeLenses(codeLenses).filter(codeLens =>
            hasLocalInvokeArguments(codeLens, expectedHandlerName, expectedSamTemplatePath, true)
        )

        assert.strictEqual(debugCodeLenses.length, 1, 'Debug CodeLens was not found')
    }

    function assertRunCodeLensExists(
        codeLenses: vscode.CodeLens[],
        expectedHandlerName: string,
        expectedSamTemplatePath: string
    ) {
        const debugCodeLenses = getLocalInvokeCodeLenses(codeLenses).filter(codeLens =>
            hasLocalInvokeArguments(codeLens, expectedHandlerName, expectedSamTemplatePath, false)
        )

        assert.strictEqual(debugCodeLenses.length, 1, 'Run CodeLens was not found')
    }

    function getLocalInvokeCodeLenses(codeLenses: vscode.CodeLens[]): vscode.CodeLens[] {
        return codeLenses.filter(
            codeLens =>
                codeLens.command &&
                codeLens.command.command === 'aws.lambda.local.invoke.javascript' &&
                codeLens.command.arguments &&
                codeLens.command.arguments.length === 1
        )
    }

    function hasLocalInvokeArguments(
        codeLens: vscode.CodeLens,
        handlerName: string,
        templatePath: string,
        isDebug: boolean
    ): boolean {
        if (!codeLens.command || !codeLens.command.arguments || codeLens.command.arguments.length !== 1) {
            return false
        }

        const commandArguments = codeLens.command.arguments[0] as LambdaLocalInvokeParams

        return (
            commandArguments.handlerName === handlerName &&
            commandArguments.samTemplate.fsPath === templatePath &&
            commandArguments.isDebug === isDebug
        )
    }

    function assertConfigureCodeLensExists(codeLenses: vscode.CodeLens[]) {
        assert.strictEqual(
            codeLenses.filter(codeLens => codeLens.command && codeLens.command.command === 'aws.configureLambda')
                .length,
            1,
            'The Configure CodeLens could not be found'
        )
    }
})<|MERGE_RESOLUTION|>--- conflicted
+++ resolved
@@ -20,13 +20,9 @@
     before(async function() {
         // tslint:disable-next-line:no-invalid-this
         this.timeout(ACTIVATE_EXTENSION_TIMEOUT_MILLIS)
-<<<<<<< HEAD
         await activateExtension(VSCODE_EXTENSION_ID.awstoolkit)
-=======
-        await activateExtension(EXTENSION_NAME_AWS_TOOLKIT)
 
         await vscode.workspace.getConfiguration('aws').update('sam.template.depth', 8, false)
->>>>>>> eaf212e0
     })
 
     it('appear when manifest in subfolder and app is beside manifest', async () => {
