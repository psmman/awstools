--- conflicted
+++ resolved
@@ -29,52 +29,25 @@
     language: Language
 }
 
-<<<<<<< HEAD
-const runtimes: TestScenario[] = [
+const scenarios: TestScenario[] = [
     // {
     //     runtime: 'nodejs8.10',
-    //     path: 'testProject/hello-world/app.js',
+    //     path: 'hello-world/app.js',
     //     debugSessionType: 'node2',
     //     language: 'javascript'
     // },
     // {
     //     runtime: 'nodejs10.x',
-    //     path: 'testProject/hello-world/app.js',
+    //     path: 'hello-world/app.js',
     //     debugSessionType: 'node2',
     //     language: 'javascript'
     // },
-    // {
-    //     runtime: 'nodejs12.x',
-    //     path: 'testProject/hello-world/app.js',
-    //     debugSessionType: 'node2',
-    //     language: 'javascript'
-    // },
-    { runtime: 'python2.7', path: 'testProject/hello_world/app.py', debugSessionType: 'python', language: 'python' },
-    { runtime: 'python3.6', path: 'testProject/hello_world/app.py', debugSessionType: 'python', language: 'python' },
-    { runtime: 'python3.7', path: 'testProject/hello_world/app.py', debugSessionType: 'python', language: 'python' },
-    { runtime: 'python3.8', path: 'testProject/hello_world/app.py', debugSessionType: 'python', language: 'python' }
-    // { runtime: 'dotnetcore2.1', path: 'testProject/src/HelloWorld/Function.cs', debugSessionType: 'coreclr' }
-=======
-const scenarios: TestScenario[] = [
-    {
-        runtime: 'nodejs8.10',
-        path: 'hello-world/app.js',
-        debugSessionType: 'node2',
-        language: 'javascript'
-    },
-    {
-        runtime: 'nodejs10.x',
-        path: 'hello-world/app.js',
-        debugSessionType: 'node2',
-        language: 'javascript'
-    },
-    { runtime: 'nodejs12.x', path: 'hello-world/app.js', debugSessionType: 'node2', language: 'javascript' }
-    // { runtime: 'python2.7', path: 'hello_world/app.py', debugSessionType: 'python' },
-    // { runtime: 'python3.6', path: 'hello_world/app.py', debugSessionType: 'python' },
-    // { runtime: 'python3.7', path: 'hello_world/app.py', debugSessionType: 'python' },
-    // { runtime: 'python3.8', path: 'hello_world/app.py', debugSessionType: 'python' }
+    // { runtime: 'nodejs12.x', path: 'hello-world/app.js', debugSessionType: 'node2', language: 'javascript' }
+    { runtime: 'python2.7', path: 'hello_world/app.py', debugSessionType: 'python', language: 'python' },
+    { runtime: 'python3.6', path: 'hello_world/app.py', debugSessionType: 'python', language: 'python' },
+    { runtime: 'python3.7', path: 'hello_world/app.py', debugSessionType: 'python', language: 'python' },
+    { runtime: 'python3.8', path: 'hello_world/app.py', debugSessionType: 'python', language: 'python' }
     // { runtime: 'dotnetcore2.1', path: 'src/HelloWorld/Function.cs', debugSessionType: 'coreclr' }
->>>>>>> 1623d5f0
 ]
 
 async function openSamAppFile(applicationPath: string): Promise<vscode.Uri> {
@@ -154,25 +127,13 @@
     console.log('Extensions activated')
 }
 
-<<<<<<< HEAD
 async function configurePythonExtension(): Promise<void> {
     console.log('************************************************************')
     // tslint:disable-next-line:no-null-keyword
-    let config = vscode.workspace.getConfiguration(undefined, null)
-    const pylintEnabled = config.get('python.linting.pylintEnabled')
-    const lintingEnabled = config.get('python.linting.enabled')
-
     const configPy = vscode.workspace.getConfiguration('python')
     await configPy.update('linting.pylintEnabled', false, false)
     await configPy.update('linting.enabled', false, false)
-
-    console.log(`pylintEnabled: ${pylintEnabled}, lintingEnabled: ${lintingEnabled}`)
-
     // tslint:disable-next-line:no-null-keyword
-    config = vscode.workspace.getConfiguration(undefined, null)
-    const pylintEnabled2 = config.get('python.linting.pylintEnabled')
-    const lintingEnabled2 = config.get('python.linting.enabled')
-    console.log(`pylintEnabled: ${pylintEnabled2}, lintingEnabled: ${lintingEnabled2}`)
     console.log('************************************************************')
 }
 
@@ -181,12 +142,9 @@
     // tslint:disable-next-line:no-null-keyword
     const configPy = vscode.workspace.getConfiguration('aws')
     await configPy.update('logLevel', 'verbose', false)
-
     console.log('************************************************************')
 }
 
-describe('SAM Integration Tests', async () => {
-=======
 function configureToolkitLogging() {
     const logger = getLogger()
 
@@ -199,7 +157,6 @@
 }
 
 describe.only('SAM Integration Tests', async () => {
->>>>>>> 1623d5f0
     const samApplicationName = 'testProject'
     let testSuiteRoot: string
 
@@ -208,20 +165,10 @@
         this.timeout(600000)
 
         await activateExtensions()
-<<<<<<< HEAD
         await configureAwsToolkitExtension()
         await configurePythonExtension()
 
-        const l = getLogger()
-        if (l instanceof WinstonToolkitLogger) {
-            console.log('its a logger')
-            l.logToConsole()
-        }
-        // WinstonToolkitLogger
-    })
-=======
         configureToolkitLogging()
->>>>>>> 1623d5f0
 
         testSuiteRoot = await mkdtemp(path.join(projectFolder, 'inttest'))
         console.log('testSuiteRoot: ', testSuiteRoot)
@@ -229,14 +176,7 @@
     })
 
     after(async () => {
-<<<<<<< HEAD
-        tryRemoveProjectFolder()
-
-        // const logs = await readFileAsString(LOG_PATH)
-        // console.log(logs)
-=======
         tryRemoveFolder(testSuiteRoot)
->>>>>>> 1623d5f0
     })
 
     for (const scenario of scenarios) {
@@ -344,12 +284,8 @@
                 it('produces a Debug Local CodeLens', async () => {
                     const codeLens = await getDebugLocalCodeLens(samAppCodeUri, scenario.language)
                     assert.ok(codeLens)
-<<<<<<< HEAD
-                }).timeout(300000)
-=======
                     assertCodeLensReferencesSamTemplate(codeLens, samTemplatePath)
                 })
->>>>>>> 1623d5f0
 
                 it('invokes the Run Local CodeLens', async () => {
                     const codeLens = await getRunLocalCodeLens(samAppCodeUri, scenario.language)
