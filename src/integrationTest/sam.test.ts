/*!
 * Copyright 2019 Amazon.com, Inc. or its affiliates. All Rights Reserved.
 * SPDX-License-Identifier: Apache-2.0
 */

import * as assert from 'assert'
import { Runtime } from 'aws-sdk/clients/lambda'
import { mkdirpSync, mkdtemp, removeSync } from 'fs-extra'
import * as path from 'path'
import * as vscode from 'vscode'
import { DependencyManager } from '../../src/lambda/models/samLambdaRuntime'
import { helloWorldTemplate } from '../../src/lambda/models/samTemplates'
import { getSamCliContext } from '../../src/shared/sam/cli/samCliContext'
import { runSamCliInit, SamCliInitArgs } from '../../src/shared/sam/cli/samCliInit'
import { assertThrowsError } from '../../src/test/shared/utilities/assertUtils'
import { Language } from '../shared/codelens/codeLensUtils'
import { VSCODE_EXTENSION_ID } from '../shared/extensions'
import { fileExists } from '../shared/filesystemUtilities'
import { AddSamDebugConfigurationInput } from '../shared/sam/debugger/commands/addSamDebugConfiguration'
import { findParentProjectFile } from '../shared/utilities/workspaceUtils'
import * as testUtils from './integrationTestsUtilities'
import { setTestTimeout } from './globalSetup.test'
import { waitUntil } from '../shared/utilities/timeoutUtils'
import { AwsSamDebuggerConfiguration } from '../shared/sam/debugger/awsSamDebugConfiguration.gen'
import { ext } from '../shared/extensionGlobals'
import { closeAllEditors } from '../shared/utilities/vsCodeUtils'
import { insertTextIntoFile } from '../shared/utilities/textUtilities'
const projectFolder = testUtils.getTestWorkspaceFolder()

/* Test constants go here */
const CODELENS_TIMEOUT: number = 60000
const CODELENS_RETRY_INTERVAL: number = 200
const DEBUG_TIMEOUT: number = 90000
const NO_DEBUG_SESSION_TIMEOUT: number = 10000
const NO_DEBUG_SESSION_INTERVAL: number = 100

/**
 * These languages are skipped on our minimum supported version
 * For Go and Python this is because the extensions used do not support our minimum
 */
const SKIP_LANGUAGES_ON_MIN = ['python', 'go']

interface TestScenario {
    displayName: string
    runtime: Runtime
    baseImage?: string
    path: string
    debugSessionType: string
    language: Language
    dependencyManager: DependencyManager
}

// When testing additional runtimes, consider pulling the docker container in buildspec\linuxIntegrationTests.yml
// to reduce the chance of automated tests timing out.
const scenarios: TestScenario[] = [
    // zips
    {
        runtime: 'nodejs10.x',
        displayName: 'nodejs10.x (ZIP)',
        path: 'hello-world/app.js',
        debugSessionType: 'pwa-node',
        language: 'javascript',
        dependencyManager: 'npm',
    },
    {
        runtime: 'nodejs12.x',
        displayName: 'nodejs12.x (ZIP)',
        path: 'hello-world/app.js',
        debugSessionType: 'pwa-node',
        language: 'javascript',
        dependencyManager: 'npm',
    },
    {
        runtime: 'nodejs14.x',
        displayName: 'nodejs14.x (ZIP)',
        path: 'hello-world/app.js',
        debugSessionType: 'pwa-node',
        language: 'javascript',
        dependencyManager: 'npm',
    },
    {
        runtime: 'python2.7',
        displayName: 'python2.7 (ZIP)',
        path: 'hello_world/app.py',
        debugSessionType: 'python',
        language: 'python',
        dependencyManager: 'pip',
    },
    {
        runtime: 'python3.6',
        displayName: 'python3.6 (ZIP)',
        path: 'hello_world/app.py',
        debugSessionType: 'python',
        language: 'python',
        dependencyManager: 'pip',
    },
    {
        runtime: 'python3.7',
        displayName: 'python3.7 (ZIP)',
        path: 'hello_world/app.py',
        debugSessionType: 'python',
        language: 'python',
        dependencyManager: 'pip',
    },
    {
        runtime: 'python3.8',
        displayName: 'python3.8 (ZIP)',
        path: 'hello_world/app.py',
        debugSessionType: 'python',
        language: 'python',
        dependencyManager: 'pip',
    },
    {
        runtime: 'java8',
        displayName: 'java8 (Gradle ZIP)',
        path: 'HelloWorldFunction/src/main/java/helloworld/App.java',
        debugSessionType: 'java',
        language: 'java',
        dependencyManager: 'gradle',
    },
    {
        runtime: 'java8.al2',
        displayName: 'java8.al2 (Maven ZIP)',
        path: 'HelloWorldFunction/src/main/java/helloworld/App.java',
        debugSessionType: 'java',
        language: 'java',
        dependencyManager: 'maven',
    },
    {
        runtime: 'java11',
        displayName: 'java11 (Gradle ZIP)',
        path: 'HelloWorldFunction/src/main/java/helloworld/App.java',
        debugSessionType: 'java',
        language: 'java',
        dependencyManager: 'gradle',
    },
    {
        runtime: 'go1.x',
        displayName: 'go1.x (ZIP)',
        path: 'hello-world/main.go',
        debugSessionType: 'delve',
        language: 'go',
        dependencyManager: 'mod',
    },
    // { runtime: 'dotnetcore2.1', path: 'src/HelloWorld/Function.cs', debugSessionType: 'coreclr', language: 'csharp' },
    // { runtime: 'dotnetcore3.1', path: 'src/HelloWorld/Function.cs', debugSessionType: 'coreclr', language: 'csharp' },

    // images
    {
        runtime: 'nodejs10.x',
        displayName: 'nodejs10.x (Image)',
        baseImage: `amazon/nodejs10.x-base`,
        path: 'hello-world/app.js',
        debugSessionType: 'pwa-node',
        language: 'javascript',
        dependencyManager: 'npm',
    },
    {
        runtime: 'nodejs12.x',
        displayName: 'nodejs12.x (Image)',
        baseImage: `amazon/nodejs12.x-base`,
        path: 'hello-world/app.js',
        debugSessionType: 'pwa-node',
        language: 'javascript',
        dependencyManager: 'npm',
    },
    {
        runtime: 'nodejs14.x',
        displayName: 'nodejs14.x (Image)',
        baseImage: `amazon/nodejs14.x-base`,
        path: 'hello-world/app.js',
        debugSessionType: 'pwa-node',
        language: 'javascript',
        dependencyManager: 'npm',
    },
    {
        runtime: 'python3.6',
        displayName: 'python3.6 (Image)',
        baseImage: `amazon/python3.6-base`,
        path: 'hello_world/app.py',
        debugSessionType: 'python',
        language: 'python',
        dependencyManager: 'pip',
    },
    {
        runtime: 'python3.7',
        displayName: 'python3.7 (Image)',
        baseImage: `amazon/python3.7-base`,
        path: 'hello_world/app.py',
        debugSessionType: 'python',
        language: 'python',
        dependencyManager: 'pip',
    },
    {
        runtime: 'go1.x',
        displayName: 'go1.x (Image)',
        baseImage: 'amazon/go1.x-base',
        path: 'hello-world/main.go',
        debugSessionType: 'delve',
        language: 'go',
        dependencyManager: 'mod',
    },
    // {
    //     runtime: 'python3.8',
    //     displayName: 'python3.8 (Image)',
    //     baseImage: `amazon/python3.8-base`,
    //     path: 'hello_world/app.py',
    //     debugSessionType: 'python',
    //     language: 'python',
    //     dependencyManager: 'pip',
    // },
    {
        runtime: 'java8',
        displayName: 'java8 (Maven Image)',
        path: 'HelloWorldFunction/src/main/java/helloworld/App.java',
        baseImage: `amazon/java8-base`,
        debugSessionType: 'java',
        language: 'java',
        dependencyManager: 'maven',
    },
    {
        runtime: 'java8.al2',
        displayName: 'java8.al2 (Gradle Image)',
        path: 'HelloWorldFunction/src/main/java/helloworld/App.java',
        baseImage: `amazon/java8.al2-base`,
        debugSessionType: 'java',
        language: 'java',
        dependencyManager: 'gradle',
    },
    {
        runtime: 'java11',
        displayName: 'java11 (Maven Image)',
        path: 'HelloWorldFunction/src/main/java/helloworld/App.java',
        baseImage: `amazon/java11-base`,
        debugSessionType: 'java',
        language: 'java',
        dependencyManager: 'maven',
    },
    // { runtime: 'dotnetcore2.1', path: 'src/HelloWorld/Function.cs', debugSessionType: 'coreclr', language: 'csharp' },
    // { runtime: 'dotnetcore3.1', path: 'src/HelloWorld/Function.cs', debugSessionType: 'coreclr', language: 'csharp' },
]

async function openSamAppFile(applicationPath: string): Promise<vscode.Uri> {
    const document = await vscode.workspace.openTextDocument(applicationPath)

    return document.uri
}

function tryRemoveFolder(fullPath: string) {
    try {
        removeSync(fullPath)
    } catch (e) {
        console.error(`Failed to remove path ${fullPath}`, e)
    }
}

async function getAddConfigCodeLens(documentUri: vscode.Uri): Promise<vscode.CodeLens[] | undefined> {
    return waitUntil(
        async () => {
            try {
                let codeLenses = await testUtils.getCodeLenses(documentUri)
                if (!codeLenses || codeLenses.length === 0) {
                    return undefined
                }

                // omnisharp spits out some undefined code lenses for some reason, we filter them because they are
                // not shown to the user and do not affect how our extension is working
                codeLenses = codeLenses.filter(codeLens => {
                    if (codeLens.command && codeLens.command.arguments && codeLens.command.arguments.length === 3) {
                        return codeLens.command.command === 'aws.pickAddSamDebugConfiguration'
                    }

                    return false
                })

                if (codeLenses.length > 0) {
                    return codeLenses || []
                }
            } catch (e) {
                console.log(`sam.test.ts: getAddConfigCodeLens(): failed, retrying:\n${e}`)
            }
<<<<<<< HEAD
        } catch (e) {
            console.log(`sam.test.ts: getAddConfigCodeLens() on "${documentUri.fsPath}" failed, retrying:\n${e}`)
        }
    }
=======

            return undefined
        },
        { timeout: CODELENS_TIMEOUT, interval: CODELENS_RETRY_INTERVAL, truthy: false }
    )
>>>>>>> 4084a587
}

/**
 * Returns a string if there is a validation issue, undefined if there is no issue.
 */
function validateSamDebugSession(
    debugSession: vscode.DebugSession,
    expectedName: string,
    expectedRuntime: string
): string | undefined {
    const runtime = (debugSession.configuration as any).runtime
    const name = (debugSession.configuration as any).name
    if (name !== expectedName || runtime !== expectedRuntime) {
        const failMsg =
            `Unexpected DebugSession (expected name="${expectedName}" runtime="${expectedRuntime}"):` +
            `\n${JSON.stringify(debugSession)}`
        return failMsg
    }
}

/**
 * Simulates pressing 'F5' to start debugging. Sets up events to see if debugging was successful
 * or not. Since we are not checking outputs we treat a successful operation as the debug session
 * closing on its own (i.e. the container executable terminated)
 *
 * @param scenario Scenario to run, used for logging information
 * @param scenarioIndex Scenario number, used for logging information
 * @param testConfig Debug configuration to start the debugging with
 * @param testDisposables All events registered by this function are pushed here to be removed later
 * @param sessionLog An array where session logs are stored
 */
async function startDebugger(
    scenario: TestScenario,
    scenarioIndex: number,
    testConfig: vscode.DebugConfiguration,
    testDisposables: vscode.Disposable[],
    sessionLog: string[]
) {
    // Create a Promise that encapsulates our success critera
    const success = new Promise<void>((resolve, reject) => {
        testDisposables.push(
            vscode.debug.onDidTerminateDebugSession(async endedSession => {
                sessionLog.push(`scenario ${scenarioIndex} (END) (runtime=${scenario.runtime}) ${endedSession.name}`)
                const sessionRuntime = (endedSession.configuration as any).runtime
                if (!sessionRuntime) {
                    // It's a coprocess, ignore it.
                    return
                }
                const failMsg = validateSamDebugSession(endedSession, testConfig.name, scenario.runtime)
                if (failMsg) {
                    reject(new Error(failMsg))
                }
                resolve()
                await stopDebugger(`${scenario.runtime} / onDidTerminateDebugSession`)
            })
        )
    })

    // Executes the 'F5' action
    await vscode.debug.startDebugging(undefined, testConfig).then(
        async () => {
            sessionLog.push(
                `scenario ${scenarioIndex} (START) (runtime=${scenario.runtime}) ${
                    vscode.debug.activeDebugSession!.name
                }`
            )

            await testUtils.sleep(400)
            await continueDebugger()
            await testUtils.sleep(400)
            await continueDebugger()
            await testUtils.sleep(400)
            await continueDebugger()

            await success
        },
        err => {
            throw err as Error
        }
    )
}

async function continueDebugger(): Promise<void> {
    await vscode.commands.executeCommand('workbench.action.debug.continue')
}

async function stopDebugger(logMsg: string | undefined): Promise<void> {
    if (logMsg) {
        console.log(`sam.test.ts: stopDebugger(): ${logMsg}`)
    }
    await vscode.commands.executeCommand('workbench.action.debug.stop')
}

async function activateExtensions(): Promise<void> {
    console.log('Activating extensions...')
    await testUtils.activateExtension(VSCODE_EXTENSION_ID.python)
    await testUtils.activateExtension(VSCODE_EXTENSION_ID.go)
    await testUtils.activateExtension(VSCODE_EXTENSION_ID.java)
    console.log('Extensions activated')
}

describe('SAM Integration Tests', async function () {
    const samApplicationName = 'testProject'
    /**
     * Breadcrumbs from each process, printed at end of all scenarios to give
     * us an idea of the timeline.
     */
    const sessionLog: string[] = []
    let javaLanguageSetting: string | undefined
    const config = vscode.workspace.getConfiguration('java')
    let testSuiteRoot: string

    before(async function () {
        javaLanguageSetting = config.get('server.launchMode')
        config.update('server.launchMode', 'Standard')

        await activateExtensions()
        await testUtils.configureAwsToolkitExtension()
        await testUtils.configurePythonExtension()
        await testUtils.configureGoExtension()

        testSuiteRoot = await mkdtemp(path.join(projectFolder, 'inttest'))
        console.log('testSuiteRoot: ', testSuiteRoot)
        mkdirpSync(testSuiteRoot)
    })

    after(async function () {
        tryRemoveFolder(testSuiteRoot)
        // Print a summary of session that were seen by `onDidStartDebugSession`.
        const sessionReport = sessionLog.map(x => `    ${x}`).join('\n')
        config.update('server.launchMode', javaLanguageSetting)
        console.log(`DebugSessions seen in this run:${sessionReport}`)
    })

    for (let scenarioIndex = 0; scenarioIndex < scenarios.length; scenarioIndex++) {
        const scenario = scenarios[scenarioIndex]

        describe(`SAM Application Runtime: ${scenario.displayName}`, async function () {
            let runtimeTestRoot: string

            before(async function () {
                runtimeTestRoot = path.join(testSuiteRoot, scenario.runtime)
                console.log('runtimeTestRoot: ', runtimeTestRoot)
                mkdirpSync(runtimeTestRoot)
            })

            after(async function () {
                // don't clean up after java tests so the java language server doesn't freak out
                if (scenario.language !== 'java') {
                    tryRemoveFolder(runtimeTestRoot)
                }
            })

            function log(o: any) {
                console.log(`sam.test.ts: scenario ${scenarioIndex} (${scenario.displayName}): ${o}`)
            }

            /**
             * This suite cleans up at the end of each test.
             */
            describe('Starting from scratch', async function () {
                let testDir: string

                beforeEach(async function () {
                    testDir = await mkdtemp(path.join(runtimeTestRoot, 'test-'))
                    log(`testDir: ${testDir}`)
                })

                afterEach(async function () {
                    // don't clean up after java tests so the java language server doesn't freak out
                    if (scenario.language !== 'java') {
                        tryRemoveFolder(testDir)
                    }
                })

                it('creates a new SAM Application (happy path)', async function () {
                    await createSamApplication(testDir)

                    // Check for readme file
                    const readmePath = path.join(testDir, samApplicationName, 'README.md')
                    assert.ok(await fileExists(readmePath), `Expected SAM App readme to exist at ${readmePath}`)
                })
            })

            /**
             * This suite makes a sam app that all tests operate on.
             * Cleanup happens at the end of the suite.
             */
            describe(`Starting with a newly created ${scenario.displayName} SAM Application...`, async function () {
                let testDisposables: vscode.Disposable[]

                let testDir: string
                let samAppCodeUri: vscode.Uri
                let appPath: string
                let cfnTemplatePath: string

                before(async function () {
                    testDir = await mkdtemp(path.join(runtimeTestRoot, 'samapp-'))
                    log(`testDir: ${testDir}`)

                    await createSamApplication(testDir)
                    appPath = path.join(testDir, samApplicationName, scenario.path)
                    cfnTemplatePath = path.join(testDir, samApplicationName, 'template.yaml')
                    assert.ok(await fileExists(cfnTemplatePath), `Expected SAM template to exist at ${cfnTemplatePath}`)

                    samAppCodeUri = await openSamAppFile(appPath)
                })

                beforeEach(async function () {
                    testDisposables = []
                    await closeAllEditors()
                })

                afterEach(async function () {
                    testDisposables.forEach(d => d.dispose())
                    await stopDebugger(undefined)
                })

                after(async function () {
                    // don't clean up after java tests so the java language server doesn't freak out
                    if (scenario.language !== 'java') {
                        tryRemoveFolder(testDir)
                    }
                })

                it('produces an error when creating a SAM Application to the same location', async function () {
                    const err = await assertThrowsError(async () => await createSamApplication(testDir))
                    assert(err.message.includes('directory already exists'))
                })

                it('produces an Add Debug Configuration codelens', async function () {
                    if (vscode.version.startsWith('1.42') && SKIP_LANGUAGES_ON_MIN.includes(scenario.language)) {
                        this.skip()
                    }

                    const codeLenses = await getAddConfigCodeLens(samAppCodeUri)
                    assert.ok(codeLenses && codeLenses.length === 2)

                    let manifestFile: RegExp
                    switch (scenario.language) {
                        case 'javascript':
                            manifestFile = /^package\.json$/
                            break
                        case 'python':
                            manifestFile = /^requirements\.txt$/
                            break
                        case 'csharp':
                            manifestFile = /^.*\.csproj$/
                            break
                        case 'go':
                            manifestFile = /^go\.mod$/
                            break
                        case 'java':
                            if (scenario.dependencyManager === 'maven') {
                                manifestFile = /^.*pom\.xml$/
                                break
                            } else if (scenario.dependencyManager === 'gradle') {
                                manifestFile = /^.*build\.gradle$/
                                break
                            }
                            assert.fail(`invalid dependency manager for java: ${scenario.dependencyManager}`)
                            break
                        default:
                            assert.fail('invalid scenario language')
                    }

                    const projectRoot = await findParentProjectFile(samAppCodeUri, manifestFile)
                    assert.ok(projectRoot, 'projectRoot not found')
                    for (const codeLens of codeLenses) {
                        assertCodeLensReferencesHasSameRoot(codeLens, projectRoot!)
                    }
                })

                it('invokes and attaches on debug request (F5)', async function () {
                    if (vscode.version.startsWith('1.42') && SKIP_LANGUAGES_ON_MIN.includes(scenario.language)) {
                        this.skip()
                    }

                    setTestTimeout(this.test?.fullTitle(), DEBUG_TIMEOUT)
                    // Allow previous sessions to go away.
                    const noDebugSession: boolean | undefined = await waitUntil(
                        async () => {
                            if (vscode.debug.activeDebugSession !== undefined) {
                                await stopDebugger(undefined)
                                return false
                            }

                            return true
                        },
                        { timeout: NO_DEBUG_SESSION_TIMEOUT, interval: NO_DEBUG_SESSION_INTERVAL, truthy: true }
                    )

                    assert.strictEqual(
                        noDebugSession,
                        true,
                        `unexpected debug session in progress: ${JSON.stringify(
                            vscode.debug.activeDebugSession,
                            undefined,
                            2
                        )}`
                    )

                    const testConfig = {
                        type: 'aws-sam',
                        request: 'direct-invoke',
                        name: `test-config-${scenarioIndex}`,
                        invokeTarget: {
                            target: 'template',
                            // Resource defined in `src/testFixtures/.../template.yaml`.
                            logicalId: 'HelloWorldFunction',
                            templatePath: cfnTemplatePath,
                        },
                    } as AwsSamDebuggerConfiguration

                    // runtime is optional for ZIP, but required for image-based
                    if (scenario.baseImage) {
                        testConfig.lambda = {
                            runtime: scenario.runtime,
                        }

                        // HACK: set GOPROXY=direct or it will fail to build. https://golang.org/ref/mod#module-proxy
                        // This only applies for our internal systems
                        if (scenario.language === 'go') {
                            const dockerfilePath: string = path.join(path.dirname(appPath), 'Dockerfile')
                            insertTextIntoFile('ENV GOPROXY=direct', dockerfilePath, 1)
                        }
                    }

                    // XXX: force load since template registry seems a bit flakey
                    await ext.templateRegistry.addItemToRegistry(vscode.Uri.file(cfnTemplatePath))

                    await startDebugger(scenario, scenarioIndex, testConfig, testDisposables, sessionLog)
                })
            })
        })

        async function createSamApplication(location: string): Promise<void> {
            const initArguments: SamCliInitArgs = {
                name: samApplicationName,
                location: location,
                dependencyManager: scenario.dependencyManager,
            }
            if (scenario.baseImage) {
                initArguments.baseImage = scenario.baseImage
            } else {
                initArguments.runtime = scenario.runtime
                initArguments.template = helloWorldTemplate
            }
            const samCliContext = getSamCliContext()
            await runSamCliInit(initArguments, samCliContext)
        }

        function assertCodeLensReferencesHasSameRoot(codeLens: vscode.CodeLens, expectedUri: vscode.Uri) {
            assert.ok(codeLens.command, 'CodeLens did not have a command')
            const command = codeLens.command!

            assert.ok(command.arguments, 'CodeLens command had no arguments')
            const commandArguments = command.arguments!

            assert.strictEqual(commandArguments.length, 3, 'CodeLens command had unexpected arg count')
            const params: AddSamDebugConfigurationInput = commandArguments[0]
            assert.ok(params, 'unexpected non-defined command argument')

            assert.strictEqual(path.dirname(params.rootUri.fsPath), path.dirname(expectedUri.fsPath))
        }
    }
})<|MERGE_RESOLUTION|>--- conflicted
+++ resolved
@@ -277,20 +277,13 @@
                     return codeLenses || []
                 }
             } catch (e) {
-                console.log(`sam.test.ts: getAddConfigCodeLens(): failed, retrying:\n${e}`)
+                console.log(`sam.test.ts: getAddConfigCodeLens() on "${documentUri.fsPath}" failed, retrying:\n${e}`)
             }
-<<<<<<< HEAD
-        } catch (e) {
-            console.log(`sam.test.ts: getAddConfigCodeLens() on "${documentUri.fsPath}" failed, retrying:\n${e}`)
-        }
-    }
-=======
 
             return undefined
         },
         { timeout: CODELENS_TIMEOUT, interval: CODELENS_RETRY_INTERVAL, truthy: false }
     )
->>>>>>> 4084a587
 }
 
 /**
