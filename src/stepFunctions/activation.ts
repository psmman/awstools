/*!
 * Copyright 2019 Amazon.com, Inc. or its affiliates. All Rights Reserved.
 * SPDX-License-Identifier: Apache-2.0
 */

import { join } from 'path'
import * as vscode from 'vscode'
import { ext } from '../shared/extensionGlobals'
import { registerCommand } from '../shared/telemetry/telemetryUtils'
import { visualizeStateMachine } from './commands/visualizeStateMachine'

/**
 * Activate Step Functions related functionality for the extension.
 */
export async function activate(extensionContext: vscode.ExtensionContext): Promise<void> {
    await registerStepFunctionCommands(extensionContext)
}

async function registerStepFunctionCommands(extensionContext: vscode.ExtensionContext): Promise<void> {
    initalizeWebviewPaths(extensionContext)

    extensionContext.subscriptions.push(
        registerCommand({
            command: 'aws.renderStateMachine',
            callback: async () => {
<<<<<<< HEAD
                return await visualizeStateMachine(extensionContext.globalState)
            }
=======
                return await visualizeStateMachine()
            },
            telemetryName: 'stepfunctions_renderstatemachine'
>>>>>>> 207840c5
        })
    )
}

function initalizeWebviewPaths(context: vscode.ExtensionContext) {
<<<<<<< HEAD

    // Location for script in body of webview that handles input from user
    // and calls the code to render state machine graph
    ext.visualizationResourcePaths.localWebviewScriptsPath =
        vscode.Uri.file(context.asAbsolutePath(join('media', 'js')))

    ext.visualizationResourcePaths.webviewBodyScript =
        vscode.Uri.file(context.asAbsolutePath(join('media', 'js', 'graphStateMachine.js')))

    // Locations for script and css that render the state machine
    const visualizationLibraryCache = join(context.globalStoragePath, 'visualization')

    ext.visualizationResourcePaths.visualizationLibraryCachePath =
        vscode.Uri.file(visualizationLibraryCache)

    ext.visualizationResourcePaths.visualizationLibraryScript =
        vscode.Uri.file(join(visualizationLibraryCache, 'graph.js'))

    ext.visualizationResourcePaths.visualizationLibraryCSS =
        vscode.Uri.file(join(visualizationLibraryCache,'graph.css'))

    // Locations for an additional stylesheet to add Light/Dark/High-Contrast theme support
    ext.visualizationResourcePaths.stateMachineCustomThemePath =
        vscode.Uri.file(context.asAbsolutePath(join('media', 'css')))

    ext.visualizationResourcePaths.stateMachineCustomThemeCSS =
        vscode.Uri.file(context.asAbsolutePath(join('media', 'css', 'stateMachineRender.css')))
=======
    ext.visualizationResourcePaths.stateMachineThemePath = vscode.Uri.file(context.asAbsolutePath(join('media', 'css')))

    ext.visualizationResourcePaths.stateMachineThemeCSS = vscode.Uri.file(
        context.asAbsolutePath(join('media', 'css', 'stateMachineRender.css'))
    )

    ext.visualizationResourcePaths.localScriptsPath = vscode.Uri.file(context.asAbsolutePath(join('media', 'js')))

    ext.visualizationResourcePaths.webviewScript = vscode.Uri.file(
        context.asAbsolutePath(join('media', 'js', 'graphStateMachine.js'))
    )
>>>>>>> 207840c5
}<|MERGE_RESOLUTION|>--- conflicted
+++ resolved
@@ -23,58 +23,43 @@
         registerCommand({
             command: 'aws.renderStateMachine',
             callback: async () => {
-<<<<<<< HEAD
                 return await visualizeStateMachine(extensionContext.globalState)
-            }
-=======
-                return await visualizeStateMachine()
             },
             telemetryName: 'stepfunctions_renderstatemachine'
->>>>>>> 207840c5
         })
     )
 }
 
 function initalizeWebviewPaths(context: vscode.ExtensionContext) {
-<<<<<<< HEAD
-
     // Location for script in body of webview that handles input from user
     // and calls the code to render state machine graph
-    ext.visualizationResourcePaths.localWebviewScriptsPath =
-        vscode.Uri.file(context.asAbsolutePath(join('media', 'js')))
+    ext.visualizationResourcePaths.localWebviewScriptsPath = vscode.Uri.file(
+        context.asAbsolutePath(join('media', 'js'))
+    )
 
-    ext.visualizationResourcePaths.webviewBodyScript =
-        vscode.Uri.file(context.asAbsolutePath(join('media', 'js', 'graphStateMachine.js')))
+    ext.visualizationResourcePaths.webviewBodyScript = vscode.Uri.file(
+        context.asAbsolutePath(join('media', 'js', 'graphStateMachine.js'))
+    )
 
     // Locations for script and css that render the state machine
     const visualizationLibraryCache = join(context.globalStoragePath, 'visualization')
 
-    ext.visualizationResourcePaths.visualizationLibraryCachePath =
-        vscode.Uri.file(visualizationLibraryCache)
+    ext.visualizationResourcePaths.visualizationLibraryCachePath = vscode.Uri.file(visualizationLibraryCache)
 
-    ext.visualizationResourcePaths.visualizationLibraryScript =
-        vscode.Uri.file(join(visualizationLibraryCache, 'graph.js'))
+    ext.visualizationResourcePaths.visualizationLibraryScript = vscode.Uri.file(
+        join(visualizationLibraryCache, 'graph.js')
+    )
 
-    ext.visualizationResourcePaths.visualizationLibraryCSS =
-        vscode.Uri.file(join(visualizationLibraryCache,'graph.css'))
+    ext.visualizationResourcePaths.visualizationLibraryCSS = vscode.Uri.file(
+        join(visualizationLibraryCache, 'graph.css')
+    )
 
     // Locations for an additional stylesheet to add Light/Dark/High-Contrast theme support
-    ext.visualizationResourcePaths.stateMachineCustomThemePath =
-        vscode.Uri.file(context.asAbsolutePath(join('media', 'css')))
+    ext.visualizationResourcePaths.stateMachineCustomThemePath = vscode.Uri.file(
+        context.asAbsolutePath(join('media', 'css'))
+    )
 
-    ext.visualizationResourcePaths.stateMachineCustomThemeCSS =
-        vscode.Uri.file(context.asAbsolutePath(join('media', 'css', 'stateMachineRender.css')))
-=======
-    ext.visualizationResourcePaths.stateMachineThemePath = vscode.Uri.file(context.asAbsolutePath(join('media', 'css')))
-
-    ext.visualizationResourcePaths.stateMachineThemeCSS = vscode.Uri.file(
+    ext.visualizationResourcePaths.stateMachineCustomThemeCSS = vscode.Uri.file(
         context.asAbsolutePath(join('media', 'css', 'stateMachineRender.css'))
     )
-
-    ext.visualizationResourcePaths.localScriptsPath = vscode.Uri.file(context.asAbsolutePath(join('media', 'js')))
-
-    ext.visualizationResourcePaths.webviewScript = vscode.Uri.file(
-        context.asAbsolutePath(join('media', 'js', 'graphStateMachine.js'))
-    )
->>>>>>> 207840c5
 }