--- conflicted
+++ resolved
@@ -46,109 +46,8 @@
         stateMachines.push(...getStateMachines(child))
     }
 
-<<<<<<< HEAD
-    private readonly SELECT_APPLICATION_ACTION: WizardStep = async () => {
-        const appLocation = this.cdkApplication?.cdkApplocation
-
-        if (!appLocation) {
-            const cdkApplications: TopLevelNodePickItem[] = []
-            cdkApplications.push({
-                label: localize('AWS.cdk.explorerNode.noApps', '[No CDK App Location]'),
-                topLevelNode: undefined,
-            })
-            return WIZARD_GOBACK
-        }
-
-        const appNode = new AppNode(appLocation)
-        const constructNodes = await appNode.getChildren()
-        const cdkApplications: TopLevelNodePickItem[] = constructNodes.map(node => {
-            return {
-                label: node.label || '',
-                topLevelNode: node as ConstructNode,
-            }
-        })
-
-        if (cdkApplications.length === 0) {
-            cdkApplications.push({
-                label: localize(
-                    'AWS.cdk.explorerNode.noApps',
-                    "[No cdk application(s) found in workspace '{0}']",
-                    getCDKAppWorkspaceName(appLocation.cdkJsonPath)
-                ),
-                topLevelNode: undefined,
-            })
-        }
-
-        const quickPick = picker.createQuickPick({
-            options: {
-                ignoreFocusOut: true,
-                title: localize('AWS.message.prompt.selectCDKStateMachine.placeholder', 'Select CDK Application'),
-                step: 2,
-                totalSteps: 3,
-            },
-            buttons: [vscode.QuickInputButtons.Back],
-            items: cdkApplications,
-        })
-
-        const choices = await this.promptUser({
-            picker: quickPick,
-            onDidTriggerButton: (button, resolve) => {
-                if (button === vscode.QuickInputButtons.Back) {
-                    resolve(undefined)
-                }
-            },
-        })
-
-        this.topLevelNode = picker.verifySinglePickerOutput<TopLevelNodePickItem>(choices)
-        if (!this.topLevelNode?.topLevelNode) {
-            return WIZARD_GOBACK
-        }
-        return this.topLevelNode ? wizardContinue(this.SELECT_STATE_MACHINE_ACTION) : WIZARD_GOBACK
-    }
-
-    private readonly SELECT_STATE_MACHINE_ACTION: WizardStep = async () => {
-        const topLevelNode = this.topLevelNode ? this.topLevelNode : undefined
-        const stateMachines: ConstructNodePickItem[] = []
-        const topLevelNodes = await topLevelNode?.topLevelNode?.getChildren()
-
-        if (topLevelNodes && topLevelNodes.length > 0) {
-            topLevelNodes
-                .filter(function (node) {
-                    return node.contextValue === 'awsCdkStateMachineNode'
-                })
-                .map(async node => {
-                    stateMachines.push({
-                        label: node.label ? node.label : '',
-                        stateMachineNode: node as ConstructNode,
-                    })
-                })
-        }
-
-        if (stateMachines.length === 0) {
-            stateMachines.push({
-                label: localize(
-                    'Aws.cdk.explorerNode.app.noStateMachines',
-                    "[No state machine(s) found in cdk application '{0}']",
-                    topLevelNode?.label
-                ),
-                stateMachineNode: undefined,
-            })
-        }
-
-        const quickPick = picker.createQuickPick({
-            options: {
-                ignoreFocusOut: true,
-                title: localize('AWS.message.prompt.selectCDKStateMachine.placeholder', 'Select State Machine'),
-                step: 3,
-                totalSteps: 3,
-            },
-            buttons: [vscode.QuickInputButtons.Back],
-            items: stateMachines,
-        })
-=======
     return stateMachines
 }
->>>>>>> 833ee3df
 
 function createResourcePrompter(location: CdkAppLocation) {
     const items = getApp(location)
@@ -161,14 +60,6 @@
             }))
         )
 
-<<<<<<< HEAD
-        this.stateMachine = picker.verifySinglePickerOutput<ConstructNodePickItem>(choices)
-        if (!this.stateMachine?.stateMachineNode) {
-            return WIZARD_GOBACK
-        }
-        return this.stateMachine ? WIZARD_TERMINATE : WIZARD_GOBACK
-    }
-=======
     return createQuickPick(items, {
         buttons: createCommonButtons(),
         title: localize('AWS.message.prompt.selectCDKStateMachine.placeholder', 'Select State Machine'),
@@ -182,7 +73,6 @@
         },
     })
 }
->>>>>>> 833ee3df
 
 interface State {
     readonly location: CdkAppLocation
