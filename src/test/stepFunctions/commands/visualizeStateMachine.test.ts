--- conflicted
+++ resolved
@@ -134,34 +134,8 @@
 }
 
 describe('StepFunctions VisualizeStateMachine', async function () {
-<<<<<<< HEAD
-    let mockVsCode: MockVSCode
-
     before(function () {
-        mockVsCode = new MockVSCode()
         sinon.stub(StateMachineGraphCache.prototype, 'updateCachedFile').resolves()
-=======
-    const oldWebviewScriptsPath = globals.visualizationResourcePaths.localWebviewScriptsPath
-    const oldWebviewBodyPath = globals.visualizationResourcePaths.webviewBodyScript
-    const oldCachePath = globals.visualizationResourcePaths.visualizationLibraryCachePath
-    const oldScriptPath = globals.visualizationResourcePaths.visualizationLibraryScript
-    const oldCssPath = globals.visualizationResourcePaths.visualizationLibraryCSS
-    const oldThemePath = globals.visualizationResourcePaths.stateMachineCustomThemePath
-    const oldThemeCssPath = globals.visualizationResourcePaths.stateMachineCustomThemeCSS
-
-    before(function () {
-        globals.visualizationResourcePaths.localWebviewScriptsPath = mockUriOne
-        globals.visualizationResourcePaths.visualizationLibraryCachePath = mockUriOne
-        globals.visualizationResourcePaths.stateMachineCustomThemePath = mockUriOne
-        globals.visualizationResourcePaths.webviewBodyScript = mockUriOne
-        globals.visualizationResourcePaths.visualizationLibraryScript = mockUriOne
-        globals.visualizationResourcePaths.visualizationLibraryCSS = mockUriOne
-        globals.visualizationResourcePaths.stateMachineCustomThemeCSS = mockUriOne
-
-        sinon.stub(StateMachineGraphCache.prototype, 'updateCachedFile').callsFake(async options => {
-            return
-        })
->>>>>>> 833ee3df
     })
 
     beforeEach(async function () {
@@ -172,24 +146,8 @@
         aslVisualizationManager = new AslVisualizationManager(fakeExtCtx)
     })
 
-<<<<<<< HEAD
-    afterEach(function () {
-        mockVsCode.closeAll()
-    })
-
     after(function () {
         sinon.restore()
-=======
-    after(function () {
-        sinon.restore()
-        globals.visualizationResourcePaths.localWebviewScriptsPath = oldWebviewScriptsPath
-        globals.visualizationResourcePaths.webviewBodyScript = oldWebviewBodyPath
-        globals.visualizationResourcePaths.visualizationLibraryCachePath = oldCachePath
-        globals.visualizationResourcePaths.visualizationLibraryScript = oldScriptPath
-        globals.visualizationResourcePaths.visualizationLibraryCSS = oldCssPath
-        globals.visualizationResourcePaths.stateMachineCustomThemePath = oldThemePath
-        globals.visualizationResourcePaths.stateMachineCustomThemeCSS = oldThemeCssPath
->>>>>>> 833ee3df
     })
 
     it('Test AslVisualization on setup all properties are correct', function () {
@@ -358,69 +316,4 @@
     public getDisposables(): Disposable[] {
         return this.disposables
     }
-<<<<<<< HEAD
-}
-
-class MockEditor implements vscode.TextEditor {
-    public readonly options = {}
-    public readonly selection = mockSelection
-    public readonly selections = []
-    public readonly visibleRanges = [mockRange]
-    public readonly edit = sinon.spy()
-    public readonly insertSnippet = sinon.spy()
-    public readonly setDecorations = sinon.spy()
-    public readonly hide = sinon.spy()
-    public readonly revealRange = sinon.spy()
-    public readonly show = sinon.spy()
-    public document: vscode.TextDocument
-
-    public constructor(document: vscode.TextDocument) {
-        this.document = document
-    }
-
-    public setDocument(document: vscode.TextDocument): void {
-        this.document = document
-    }
-}
-
-class MockVSCode {
-    public activeEditor: MockEditor | undefined = undefined
-    private documents: Set<vscode.TextDocument> = new Set<vscode.TextDocument>()
-
-    public showTextDocument(documentToShow: vscode.TextDocument): void {
-        let doc = this.getDocument(documentToShow)
-        if (!doc) {
-            this.documents.add(documentToShow)
-            doc = documentToShow
-        }
-        this.updateActiveEditor(doc)
-
-        // Update the return value for the stub with each call to showTextDocument
-        sinon.stub(vscode.window, 'activeTextEditor').value(this.activeEditor)
-    }
-
-    public closeAll(): void {
-        this.activeEditor = undefined
-        this.documents = new Set<vscode.TextDocument>()
-    }
-
-    private getDocument(documentToFind: vscode.TextDocument): vscode.TextDocument | undefined {
-        for (const doc of this.documents) {
-            if (doc.uri.fsPath === documentToFind.uri.fsPath) {
-                return doc
-            }
-        }
-
-        return
-    }
-
-    private updateActiveEditor(document: vscode.TextDocument): void {
-        if (this.activeEditor) {
-            this.activeEditor.setDocument(document)
-        } else {
-            this.activeEditor = new MockEditor(document)
-        }
-    }
-=======
->>>>>>> 833ee3df
 }