/*!
 * Copyright 2018 Amazon.com, Inc. or its affiliates. All Rights Reserved.
 * SPDX-License-Identifier: Apache-2.0
 */

import * as assert from 'assert'
<<<<<<< HEAD

import * as del from 'del'
import * as path from 'path'
import * as vscode from 'vscode'
import { mostRecentVersionKey, pluginVersion } from '../../shared/constants'
import {
    createWelcomeWebview,
    isDifferentVersion,
    safeGet,
    setMostRecentVersion
} from '../../shared/extensionUtilities'
import { writeFile } from '../../shared/filesystem'
import * as filesystemUtilities from '../../shared/filesystemUtilities'
import { FakeExtensionContext } from '../fakeExtensionContext'
=======
import * as del from 'del'
import * as path from 'path'
import * as vscode from 'vscode'
import { createQuickStartWebview, safeGet } from '../../shared/extensionUtilities'
import { writeFile } from '../../shared/filesystem'
import * as filesystemUtilities from '../../shared/filesystemUtilities'
import { FakeExtensionContext } from '../fakeExtensionContext'
import { assertRejects } from './utilities/assertUtils'
>>>>>>> 9e93d798

describe('extensionUtilities', () => {
    describe('safeGet', () => {

        class Blah {
            public someProp?: string

            public constructor(someProp?: string) {
                this.someProp = someProp
            }
        }

        it('can access sub-property', () => {
            assert.strictEqual(safeGet(new Blah('hello!'), x => x.someProp), 'hello!')
            assert.strictEqual(safeGet(new Blah(), x => x.someProp), undefined)
            assert.strictEqual(safeGet(undefined as Blah | undefined, x => x.someProp), undefined)
        })
    })

<<<<<<< HEAD
    describe('createWelcomeWebview', async () => {

        const context = new FakeExtensionContext()
        let filepath: string | undefined

        before(async () => {
            const tempDir = await filesystemUtilities.makeTemporaryToolkitFolder()
=======
    describe('createQuickStartWebview', async () => {

        const context = new FakeExtensionContext()
        let tempDir: string | undefined

        beforeEach(async () => {
            tempDir = await filesystemUtilities.makeTemporaryToolkitFolder()
>>>>>>> 9e93d798
            context.extensionPath = tempDir
        })

        afterEach(async () => {
<<<<<<< HEAD
            if (filepath && await filesystemUtilities.fileExists(filepath)) {
                await del(filepath, { force: true })
            }
        })

        after(async () => {
            await del(context.extensionPath, { force: true })
        })

        it ('returns void if a welcome page doesn\' exist', async () => {
            const webview = await createWelcomeWebview(context, 'irresponsibly-named-file')
            assert.ok(typeof webview !== 'object')
        })

        it ('returns a webview with unaltered text if a valid file is passed without tokens', async () => {
            const filetext = 'this temp welcome page does not have any tokens'
            filepath = 'tokenless'
            await writeFile(path.join(context.extensionPath, filepath), filetext)
            const webview = await createWelcomeWebview(context, filepath)

            assert.ok(typeof webview === 'object')
=======
            if (tempDir) {
                await del(path.join(tempDir, '**'), { force: true })
            }
        })

        it ('throws error if a quick start page doesn\' exist', async () => {
            await assertRejects(async () => {await createQuickStartWebview(context, 'irresponsibly-named-file')})
        })

        it ('returns a webview with unaltered text if a valid file is passed without tokens', async () => {
            const filetext = 'this temp page does not have any tokens'
            const filepath = 'tokenless'
            await writeFile(path.join(context.extensionPath, filepath), filetext)
            const webview = await createQuickStartWebview(context, filepath)

            assert.strictEqual(typeof webview, 'object')
>>>>>>> 9e93d798
            const forcedWebview = webview as vscode.WebviewPanel
            assert.strictEqual(forcedWebview.webview.html, filetext)
        })

        it ('returns a webview with tokens replaced', async () => {
            const token = '!!EXTENSIONROOT!!'
<<<<<<< HEAD
            const basetext = 'this temp welcome page has tokens: '
            const filetext = basetext + token
            filepath = 'tokenless'
            await writeFile(path.join(context.extensionPath, filepath), filetext)
            const webview = await createWelcomeWebview(context, filepath)

            assert.ok(typeof webview === 'object')
=======
            const basetext = 'this temp page has tokens: '
            const filetext = basetext + token
            const filepath = 'tokenless'
            await writeFile(path.join(context.extensionPath, filepath), filetext)
            const webview = await createQuickStartWebview(context, filepath)

            assert.strictEqual(typeof webview, 'object')
>>>>>>> 9e93d798
            const forcedWebview = webview as vscode.WebviewPanel
            assert.strictEqual(forcedWebview.webview.html, `${basetext}vscode-resource:${context.extensionPath}`)
        })
    })
<<<<<<< HEAD

    describe('isDifferentVersion', () => {
        it ('returns false if the version exists, is a semver, and matches the existing version exactly', () => {
            const goodVersion = '1.2.3'
            const extContext = new FakeExtensionContext()
            extContext.globalState.update(mostRecentVersionKey, goodVersion)

            assert.strictEqual(isDifferentVersion(extContext, goodVersion), false)
        })

        it ('returns true if a most recent version isn\'t set', () => {
            const extContext = new FakeExtensionContext()

            assert.ok(isDifferentVersion(extContext))
        })

        it ('returns true if a most recent version isn\'t a valid semver', () => {
            const badVersion = 'this.isnt.right'
            const extContext = new FakeExtensionContext()
            extContext.globalState.update(mostRecentVersionKey, badVersion)

            assert.ok(isDifferentVersion(extContext))
        })

        it ('returns true if a most recent version doesn\'t match the current version', () => {
            const oldVersion = '1.2.3'
            const newVersion = '4.5.6'
            const extContext = new FakeExtensionContext()
            extContext.globalState.update(mostRecentVersionKey, oldVersion)

            assert.ok(isDifferentVersion(extContext, newVersion))
        })
    })

    describe('setMostRecentVersion', () => {
        it ('sets the most recent version', () => {
            const extContext = new FakeExtensionContext()
            setMostRecentVersion(extContext)

            assert.strictEqual(extContext.globalState.get<string>(mostRecentVersionKey), pluginVersion)
        })
    })
=======
>>>>>>> 9e93d798
})<|MERGE_RESOLUTION|>--- conflicted
+++ resolved
@@ -4,14 +4,13 @@
  */
 
 import * as assert from 'assert'
-<<<<<<< HEAD
 
 import * as del from 'del'
 import * as path from 'path'
 import * as vscode from 'vscode'
 import { mostRecentVersionKey, pluginVersion } from '../../shared/constants'
 import {
-    createWelcomeWebview,
+    createQuickStartWebview,
     isDifferentVersion,
     safeGet,
     setMostRecentVersion
@@ -19,16 +18,7 @@
 import { writeFile } from '../../shared/filesystem'
 import * as filesystemUtilities from '../../shared/filesystemUtilities'
 import { FakeExtensionContext } from '../fakeExtensionContext'
-=======
-import * as del from 'del'
-import * as path from 'path'
-import * as vscode from 'vscode'
-import { createQuickStartWebview, safeGet } from '../../shared/extensionUtilities'
-import { writeFile } from '../../shared/filesystem'
-import * as filesystemUtilities from '../../shared/filesystemUtilities'
-import { FakeExtensionContext } from '../fakeExtensionContext'
 import { assertRejects } from './utilities/assertUtils'
->>>>>>> 9e93d798
 
 describe('extensionUtilities', () => {
     describe('safeGet', () => {
@@ -48,15 +38,6 @@
         })
     })
 
-<<<<<<< HEAD
-    describe('createWelcomeWebview', async () => {
-
-        const context = new FakeExtensionContext()
-        let filepath: string | undefined
-
-        before(async () => {
-            const tempDir = await filesystemUtilities.makeTemporaryToolkitFolder()
-=======
     describe('createQuickStartWebview', async () => {
 
         const context = new FakeExtensionContext()
@@ -64,34 +45,10 @@
 
         beforeEach(async () => {
             tempDir = await filesystemUtilities.makeTemporaryToolkitFolder()
->>>>>>> 9e93d798
             context.extensionPath = tempDir
         })
 
         afterEach(async () => {
-<<<<<<< HEAD
-            if (filepath && await filesystemUtilities.fileExists(filepath)) {
-                await del(filepath, { force: true })
-            }
-        })
-
-        after(async () => {
-            await del(context.extensionPath, { force: true })
-        })
-
-        it ('returns void if a welcome page doesn\' exist', async () => {
-            const webview = await createWelcomeWebview(context, 'irresponsibly-named-file')
-            assert.ok(typeof webview !== 'object')
-        })
-
-        it ('returns a webview with unaltered text if a valid file is passed without tokens', async () => {
-            const filetext = 'this temp welcome page does not have any tokens'
-            filepath = 'tokenless'
-            await writeFile(path.join(context.extensionPath, filepath), filetext)
-            const webview = await createWelcomeWebview(context, filepath)
-
-            assert.ok(typeof webview === 'object')
-=======
             if (tempDir) {
                 await del(path.join(tempDir, '**'), { force: true })
             }
@@ -108,22 +65,12 @@
             const webview = await createQuickStartWebview(context, filepath)
 
             assert.strictEqual(typeof webview, 'object')
->>>>>>> 9e93d798
             const forcedWebview = webview as vscode.WebviewPanel
             assert.strictEqual(forcedWebview.webview.html, filetext)
         })
 
         it ('returns a webview with tokens replaced', async () => {
             const token = '!!EXTENSIONROOT!!'
-<<<<<<< HEAD
-            const basetext = 'this temp welcome page has tokens: '
-            const filetext = basetext + token
-            filepath = 'tokenless'
-            await writeFile(path.join(context.extensionPath, filepath), filetext)
-            const webview = await createWelcomeWebview(context, filepath)
-
-            assert.ok(typeof webview === 'object')
-=======
             const basetext = 'this temp page has tokens: '
             const filetext = basetext + token
             const filepath = 'tokenless'
@@ -131,12 +78,10 @@
             const webview = await createQuickStartWebview(context, filepath)
 
             assert.strictEqual(typeof webview, 'object')
->>>>>>> 9e93d798
             const forcedWebview = webview as vscode.WebviewPanel
             assert.strictEqual(forcedWebview.webview.html, `${basetext}vscode-resource:${context.extensionPath}`)
         })
     })
-<<<<<<< HEAD
 
     describe('isDifferentVersion', () => {
         it ('returns false if the version exists, is a semver, and matches the existing version exactly', () => {
@@ -179,6 +124,4 @@
             assert.strictEqual(extContext.globalState.get<string>(mostRecentVersionKey), pluginVersion)
         })
     })
-=======
->>>>>>> 9e93d798
 })