--- conflicted
+++ resolved
@@ -218,26 +218,14 @@
             secondIntervalStart + 12,
         ]
 
-<<<<<<< HEAD
-        const instance = new ExtensionUserActivity(throttleDelay, [...eventsFirst, ...eventsSecond])
-=======
         const instance = new ExtensionUserActivity(throttleDelay, [
             ...firstInvervalMillisUntilFire.map(delayedTriggeredEvent),
             ...secondIntervalMillisUntilFire.map(delayedTriggeredEvent),
         ])
->>>>>>> 19043f33
         instance.onUserActivity(onEventTriggered)
         await sleep(secondIntervalStart + throttleDelay + 1)
 
-<<<<<<< HEAD
-        assert.strictEqual(
-            count,
-            2,
-            'This may be flaky in CI, so we may need to increase the intervals for better tolerance'
-        )
-=======
         assert.strictEqual(count, 2)
->>>>>>> 19043f33
     })
 
     describe('does not fire user activity events in specific scenarios', function () {
