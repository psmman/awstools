/*!
 * Copyright 2018 Amazon.com, Inc. or its affiliates. All Rights Reserved.
 * SPDX-License-Identifier: Apache-2.0
 */

'use strict'

import * as assert from 'assert'
import { TestLogger } from '../../../../shared/loggerUtils'
import { runSamCliDeploy } from '../../../../shared/sam/cli/samCliDeploy'
import { assertThrowsError } from '../../utilities/assertUtils'
import {
    assertArgIsPresent,
    assertArgNotPresent,
    assertArgsContainArgument,
    MockSamCliProcessInvoker
} from './samCliTestUtils'
import {
    assertErrorContainsBadExitMessage,
    assertLogContainsBadExitInformation,
    BadExitCodeSamCliProcessInvoker
} from './testSamCliProcessInvoker'

describe('runSamCliDeploy', async () => {
    let logger: TestLogger
    const fakeProfile = 'profile'
    const fakeRegion = 'region'
    const fakeStackName = 'stackName'
    const fakeTemplateFile = 'template'
    let invokeCount: number

    before(async () => {
        logger = await TestLogger.createTestLogger()
    })

    beforeEach(() => {
        invokeCount = 0
    })

    after(async () => {
        await logger.cleanupLogger()
    })

<<<<<<< HEAD

=======
>>>>>>> 85286ee3
    it('does not include --parameter-overrides if there are no overrides', async () => {
        const invoker = new MockSamCliProcessInvoker(
            args => {
                invokeCount++
                assertArgNotPresent(args, '--parameter-overrides')
            }
        )

        await runSamCliDeploy(
            {
                profile: fakeProfile,
                parameterOverrides: new Map<string, string>(),
                region: fakeRegion,
                stackName: fakeStackName,
<<<<<<< HEAD
                templateFile: fakeTemplateFile
=======
                templateFile: fakeTemplateFile,
>>>>>>> 85286ee3
            },
            invoker
        )

        assert.strictEqual(invokeCount, 1, 'Unexpected invoke count')
    })

    it('includes overrides as a string of key=value pairs', async () => {
        const invoker = new MockSamCliProcessInvoker(
            args => {
                invokeCount++
                assertArgIsPresent(args, '--parameter-overrides')
                const overridesIndex = args.findIndex(arg => arg === '--parameter-overrides')
                assert.strictEqual(overridesIndex > -1, true)
                assert.strictEqual(args.length >= overridesIndex + 3, true)
                assert.strictEqual(args[overridesIndex + 1], 'key1=value1')
                assert.strictEqual(args[overridesIndex + 2], 'key2=value2')
            }
        )

        await runSamCliDeploy(
            {
                profile: fakeProfile,
                parameterOverrides: new Map<string, string>([
                    ['key1', 'value1'],
                    ['key2', 'value2'],
                ]),
                region: fakeRegion,
                stackName: fakeStackName,
                templateFile: fakeTemplateFile,
            },
<<<<<<< HEAD
=======
            invoker
        )

        assert.strictEqual(invokeCount, 1, 'Unexpected invoke count')
    })

    it('includes a template, stack name, region, and profile ', async () => {
        const invoker = new MockSamCliProcessInvoker(
            args => {
                invokeCount++
                assertArgsContainArgument(args, '--template-file', fakeTemplateFile)
                assertArgsContainArgument(args, '--stack-name', fakeStackName)
                assertArgsContainArgument(args, '--region', fakeRegion)
                assertArgsContainArgument(args, '--profile', fakeProfile)
            }
        )

        await runSamCliDeploy(
            {
                profile: fakeProfile,
                parameterOverrides: new Map<string, string>(),
                region: fakeRegion,
                stackName: fakeStackName,
                templateFile: fakeTemplateFile,
            },
>>>>>>> 85286ee3
            invoker
        )

        assert.strictEqual(invokeCount, 1, 'Unexpected invoke count')
    })

<<<<<<< HEAD
    it('includes a template, stack name, region, and profile ', async () => {
        const invoker = new MockSamCliProcessInvoker(
            args => {
                invokeCount++
                assertArgsContainArgument(args, '--template-file', fakeTemplateFile)
                assertArgsContainArgument(args, '--stack-name', fakeStackName)
                assertArgsContainArgument(args, '--region', fakeRegion)
                assertArgsContainArgument(args, '--profile', fakeProfile)
            }
        )

        await runSamCliDeploy(
            {
                profile: fakeProfile,
                parameterOverrides: new Map<string, string>(),
                region: fakeRegion,
                stackName: fakeStackName,
                templateFile: fakeTemplateFile,
            },
            invoker
        )

        assert.strictEqual(invokeCount, 1, 'Unexpected invoke count')
    })

=======
>>>>>>> 85286ee3
    it('throws on unexpected exit code', async () => {
        const badExitCodeProcessInvoker = new BadExitCodeSamCliProcessInvoker({})

        const error = await assertThrowsError(
            async () => {
                await runSamCliDeploy(
                    {
                        profile: fakeProfile,
                        parameterOverrides: new Map<string, string>(),
                        region: fakeRegion,
                        stackName: fakeStackName,
                        templateFile: fakeTemplateFile,
                    },
                    badExitCodeProcessInvoker
                )
            },
            'Expected an error to be thrown'
        )

        assertErrorContainsBadExitMessage(error, badExitCodeProcessInvoker.error.message)
        await assertLogContainsBadExitInformation(logger, badExitCodeProcessInvoker.makeChildProcessResult(), 0)
    })
})<|MERGE_RESOLUTION|>--- conflicted
+++ resolved
@@ -41,17 +41,11 @@
         await logger.cleanupLogger()
     })
 
-<<<<<<< HEAD
-
-=======
->>>>>>> 85286ee3
     it('does not include --parameter-overrides if there are no overrides', async () => {
-        const invoker = new MockSamCliProcessInvoker(
-            args => {
-                invokeCount++
-                assertArgNotPresent(args, '--parameter-overrides')
-            }
-        )
+        const invoker = new MockSamCliProcessInvoker(args => {
+            invokeCount++
+            assertArgNotPresent(args, '--parameter-overrides')
+        })
 
         await runSamCliDeploy(
             {
@@ -59,11 +53,7 @@
                 parameterOverrides: new Map<string, string>(),
                 region: fakeRegion,
                 stackName: fakeStackName,
-<<<<<<< HEAD
                 templateFile: fakeTemplateFile
-=======
-                templateFile: fakeTemplateFile,
->>>>>>> 85286ee3
             },
             invoker
         )
@@ -72,31 +62,24 @@
     })
 
     it('includes overrides as a string of key=value pairs', async () => {
-        const invoker = new MockSamCliProcessInvoker(
-            args => {
-                invokeCount++
-                assertArgIsPresent(args, '--parameter-overrides')
-                const overridesIndex = args.findIndex(arg => arg === '--parameter-overrides')
-                assert.strictEqual(overridesIndex > -1, true)
-                assert.strictEqual(args.length >= overridesIndex + 3, true)
-                assert.strictEqual(args[overridesIndex + 1], 'key1=value1')
-                assert.strictEqual(args[overridesIndex + 2], 'key2=value2')
-            }
-        )
+        const invoker = new MockSamCliProcessInvoker(args => {
+            invokeCount++
+            assertArgIsPresent(args, '--parameter-overrides')
+            const overridesIndex = args.findIndex(arg => arg === '--parameter-overrides')
+            assert.strictEqual(overridesIndex > -1, true)
+            assert.strictEqual(args.length >= overridesIndex + 3, true)
+            assert.strictEqual(args[overridesIndex + 1], 'key1=value1')
+            assert.strictEqual(args[overridesIndex + 2], 'key2=value2')
+        })
 
         await runSamCliDeploy(
             {
                 profile: fakeProfile,
-                parameterOverrides: new Map<string, string>([
-                    ['key1', 'value1'],
-                    ['key2', 'value2'],
-                ]),
+                parameterOverrides: new Map<string, string>([['key1', 'value1'], ['key2', 'value2']]),
                 region: fakeRegion,
                 stackName: fakeStackName,
-                templateFile: fakeTemplateFile,
+                templateFile: fakeTemplateFile
             },
-<<<<<<< HEAD
-=======
             invoker
         )
 
@@ -104,15 +87,13 @@
     })
 
     it('includes a template, stack name, region, and profile ', async () => {
-        const invoker = new MockSamCliProcessInvoker(
-            args => {
-                invokeCount++
-                assertArgsContainArgument(args, '--template-file', fakeTemplateFile)
-                assertArgsContainArgument(args, '--stack-name', fakeStackName)
-                assertArgsContainArgument(args, '--region', fakeRegion)
-                assertArgsContainArgument(args, '--profile', fakeProfile)
-            }
-        )
+        const invoker = new MockSamCliProcessInvoker(args => {
+            invokeCount++
+            assertArgsContainArgument(args, '--template-file', fakeTemplateFile)
+            assertArgsContainArgument(args, '--stack-name', fakeStackName)
+            assertArgsContainArgument(args, '--region', fakeRegion)
+            assertArgsContainArgument(args, '--profile', fakeProfile)
+        })
 
         await runSamCliDeploy(
             {
@@ -120,34 +101,7 @@
                 parameterOverrides: new Map<string, string>(),
                 region: fakeRegion,
                 stackName: fakeStackName,
-                templateFile: fakeTemplateFile,
-            },
->>>>>>> 85286ee3
-            invoker
-        )
-
-        assert.strictEqual(invokeCount, 1, 'Unexpected invoke count')
-    })
-
-<<<<<<< HEAD
-    it('includes a template, stack name, region, and profile ', async () => {
-        const invoker = new MockSamCliProcessInvoker(
-            args => {
-                invokeCount++
-                assertArgsContainArgument(args, '--template-file', fakeTemplateFile)
-                assertArgsContainArgument(args, '--stack-name', fakeStackName)
-                assertArgsContainArgument(args, '--region', fakeRegion)
-                assertArgsContainArgument(args, '--profile', fakeProfile)
-            }
-        )
-
-        await runSamCliDeploy(
-            {
-                profile: fakeProfile,
-                parameterOverrides: new Map<string, string>(),
-                region: fakeRegion,
-                stackName: fakeStackName,
-                templateFile: fakeTemplateFile,
+                templateFile: fakeTemplateFile
             },
             invoker
         )
@@ -155,26 +109,21 @@
         assert.strictEqual(invokeCount, 1, 'Unexpected invoke count')
     })
 
-=======
->>>>>>> 85286ee3
     it('throws on unexpected exit code', async () => {
         const badExitCodeProcessInvoker = new BadExitCodeSamCliProcessInvoker({})
 
-        const error = await assertThrowsError(
-            async () => {
-                await runSamCliDeploy(
-                    {
-                        profile: fakeProfile,
-                        parameterOverrides: new Map<string, string>(),
-                        region: fakeRegion,
-                        stackName: fakeStackName,
-                        templateFile: fakeTemplateFile,
-                    },
-                    badExitCodeProcessInvoker
-                )
-            },
-            'Expected an error to be thrown'
-        )
+        const error = await assertThrowsError(async () => {
+            await runSamCliDeploy(
+                {
+                    profile: fakeProfile,
+                    parameterOverrides: new Map<string, string>(),
+                    region: fakeRegion,
+                    stackName: fakeStackName,
+                    templateFile: fakeTemplateFile
+                },
+                badExitCodeProcessInvoker
+            )
+        }, 'Expected an error to be thrown')
 
         assertErrorContainsBadExitMessage(error, badExitCodeProcessInvoker.error.message)
         await assertLogContainsBadExitInformation(logger, badExitCodeProcessInvoker.makeChildProcessResult(), 0)
