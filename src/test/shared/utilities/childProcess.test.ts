--- conflicted
+++ resolved
@@ -14,7 +14,6 @@
 import { ChildProcess, ChildProcessResult } from '../../../shared/utilities/childProcess'
 
 describe('ChildProcess', async () => {
-
     let tempFolder: string
 
     beforeEach(async () => {
@@ -33,9 +32,7 @@
                 const batchFile = path.join(tempFolder, 'test-script.bat')
                 writeBatchFile(batchFile)
 
-                const childProcess = new ChildProcess(
-                    batchFile
-                )
+                const childProcess = new ChildProcess(batchFile)
 
                 const result = await childProcess.run()
 
@@ -54,9 +51,7 @@
 
                 writeWindowsCommandFile(command)
 
-                const childProcess = new ChildProcess(
-                    command
-                )
+                const childProcess = new ChildProcess(command)
 
                 const result = await childProcess.run()
 
@@ -71,9 +66,7 @@
                 const batchFile = path.join(tempFolder, 'test-script.bat')
                 writeBatchFile(batchFile)
 
-                const childProcess = new ChildProcess(
-                    batchFile
-                )
+                const childProcess = new ChildProcess(batchFile)
 
                 // We want to verify that the error is thrown even if the first
                 // invocation is still in progress, so we don't await the promise.
@@ -88,20 +81,12 @@
 
                 assert.fail('Expected exception, but none was thrown.')
             })
-<<<<<<< HEAD
         } else {
-=======
-        } // END Windows only tests
-
-        if (process.platform !== 'win32') {
->>>>>>> 85286ee3
             it('runs and captures stdout - unix', async () => {
                 const scriptFile = path.join(tempFolder, 'test-script.sh')
                 writeShellFile(scriptFile)
 
-                const childProcess = new ChildProcess(
-                    scriptFile
-                )
+                const childProcess = new ChildProcess(scriptFile)
 
                 const result = await childProcess.run()
 
@@ -116,9 +101,7 @@
                 const scriptFile = path.join(tempFolder, 'test-script.sh')
                 writeShellFile(scriptFile)
 
-                const childProcess = new ChildProcess(
-                    scriptFile
-                )
+                const childProcess = new ChildProcess(scriptFile)
 
                 // We want to verify that the error is thrown even if the first
                 // invocation is still in progress, so we don't await the promise.
@@ -133,11 +116,7 @@
 
                 assert.fail('Expected exception, but none was thrown.')
             })
-<<<<<<< HEAD
-        }
-=======
         } // END Linux only tests
->>>>>>> 85286ee3
 
         it('runs scripts containing a space in the filename and folder', async () => {
             const subfolder: string = path.join(tempFolder, 'sub folder')
@@ -153,9 +132,7 @@
                 writeShellFile(command)
             }
 
-            const childProcess = new ChildProcess(
-                command
-            )
+            const childProcess = new ChildProcess(command)
 
             const result = await childProcess.run()
 
@@ -169,9 +146,7 @@
         it('reports error for missing executable', async () => {
             const batchFile = path.join(tempFolder, 'nonExistentScript')
 
-            const childProcess = new ChildProcess(
-                batchFile
-            )
+            const childProcess = new ChildProcess(batchFile)
 
             const result = await childProcess.run()
 
@@ -184,8 +159,8 @@
             expectedExitCode,
             expectedOutput
         }: {
-            childProcessResult: ChildProcessResult,
-            expectedExitCode: number,
+            childProcessResult: ChildProcessResult
+            expectedExitCode: number
             expectedOutput: string
         }) {
             assert.strictEqual(
@@ -212,7 +187,7 @@
                     onClose: (code, signal) => {
                         assert.strictEqual(code, 0, 'Unexpected close code')
                         resolve()
-                    },
+                    }
                 })
             })
         }
@@ -265,7 +240,6 @@
             it('runs and captures stdout - unix', async () => {
                 const scriptFile = path.join(tempFolder, 'test-script.sh')
                 writeShellFile(scriptFile)
-<<<<<<< HEAD
 
                 const childProcess = new ChildProcess(scriptFile)
 
@@ -289,31 +263,6 @@
                     return
                 }
 
-=======
-
-                const childProcess = new ChildProcess(scriptFile)
-
-                await assertRegularRun(childProcess)
-            })
-
-            it('errs when starting twice - unix', async () => {
-                const scriptFile = path.join(tempFolder, 'test-script.sh')
-                writeShellFile(scriptFile)
-
-                const childProcess = new ChildProcess(scriptFile)
-
-                // We want to verify that the error is thrown even if the first
-                // invocation is still in progress, so we don't await the promise.
-                // tslint:disable-next-line:no-floating-promises
-                childProcess.start({})
-
-                try {
-                    await childProcess.start({})
-                } catch (err) {
-                    return
-                }
-
->>>>>>> 85286ee3
                 assert.fail('Expected exception, but none was thrown.')
             })
         } // END Linux only tests
@@ -339,7 +288,6 @@
 
         it('reports error for missing executable', async () => {
             const batchFile = path.join(tempFolder, 'nonExistentScript')
-<<<<<<< HEAD
 
             const childProcess = new ChildProcess(batchFile)
 
@@ -348,7 +296,7 @@
                     onClose: (code, signal) => {
                         assert.notStrictEqual(code, 0, 'Expected an error close code')
                         resolve()
-                    },
+                    }
                 })
             })
         })
@@ -357,13 +305,11 @@
     describe('kill & killed', async () => {
         if (process.platform === 'win32') {
             // tslint:disable-next-line:max-line-length
-            it ('detects running processes and successfully sends a kill signal to a running process - Windows', async () => {
+            it('detects running processes and successfully sends a kill signal to a running process - Windows', async () => {
                 const batchFile = path.join(tempFolder, 'test-script.bat')
                 writeBatchFileWithDelays(batchFile)
 
-                const childProcess = new ChildProcess(
-                    batchFile
-                )
+                const childProcess = new ChildProcess(batchFile)
 
                 // awaiting this means that the script finishes before it can be killed
                 // worst case scenario, this script will take 2 seconds to run its course
@@ -371,60 +317,49 @@
                 childProcess.run()
                 assert.strictEqual(childProcess.killed, false)
                 childProcess.kill()
-                await new Promise<void>((resolve) => {
-                    setTimeout(
-                        () => {
-                            assert.strictEqual(childProcess.killed, true)
-                            resolve()
-                        },
-                        100
-                    )
-                })
-            })
-
-            it ('can not kill previously killed processes - Windows', async () => {
+                await new Promise<void>(resolve => {
+                    setTimeout(() => {
+                        assert.strictEqual(childProcess.killed, true)
+                        resolve()
+                    }, 100)
+                })
+            })
+
+            it('can not kill previously killed processes - Windows', async () => {
                 const batchFile = path.join(tempFolder, 'test-script.bat')
                 writeBatchFileWithDelays(batchFile)
 
-                const childProcess = new ChildProcess(
-                    batchFile
-                )
+                const childProcess = new ChildProcess(batchFile)
 
                 // awaiting this means that the script finishes before it can be killed
                 // worst case scenario, this script will take 2 seconds to run its course
                 // tslint:disable-next-line: no-floating-promises
                 childProcess.run()
                 childProcess.kill()
-                await new Promise<void>( (resolve) => {
-                    setTimeout(
-                        () => {
-                            assert.strictEqual(childProcess.killed, true)
-                            resolve()
-                        },
-                        100
-                    )
-                })
-                await new Promise<void>( (resolve) => {
-                    setTimeout(
-                        () => {
-                            assert.throws( () => { childProcess.kill() })
-                            resolve()
-                        },
-                        100
-                    )
+                await new Promise<void>(resolve => {
+                    setTimeout(() => {
+                        assert.strictEqual(childProcess.killed, true)
+                        resolve()
+                    }, 100)
+                })
+                await new Promise<void>(resolve => {
+                    setTimeout(() => {
+                        assert.throws(() => {
+                            childProcess.kill()
+                        })
+                        resolve()
+                    }, 100)
                 })
             })
         } // END Windows-only tests
 
         if (process.platform !== 'win32') {
             // tslint:disable-next-line:max-line-length
-            it ('detects running processes and successfully sends a kill signal to a running process - Unix', async () => {
+            it('detects running processes and successfully sends a kill signal to a running process - Unix', async () => {
                 const scriptFile = path.join(tempFolder, 'test-script.sh')
                 writeShellFileWithDelays(scriptFile)
 
-                const childProcess = new ChildProcess(
-                    scriptFile
-                )
+                const childProcess = new ChildProcess(scriptFile)
 
                 // awaiting this means that the script finishes before it can be killed
                 // worst case scenario, this script will take 2 seconds to run its course
@@ -432,152 +367,38 @@
                 childProcess.run()
                 assert.strictEqual(childProcess.killed, false)
                 childProcess.kill()
-                await new Promise<void>((resolve) => {
-                    setTimeout(
-                        () => {
-                            assert.strictEqual(childProcess.killed, true)
-                            resolve()
-                        },
-                        100
-                    )
-                })
-            })
-
-=======
-
-            const childProcess = new ChildProcess(batchFile)
-
-            await new Promise<void>(async (resolve, reject) => {
-                await childProcess.start({
-                    onClose: (code, signal) => {
-                        assert.notStrictEqual(code, 0, 'Expected an error close code')
-                        resolve()
-                    },
-                })
-            })
-        })
-    })
-
-    describe('kill & killed', async () => {
-        if (process.platform === 'win32') {
-            // tslint:disable-next-line:max-line-length
-            it ('detects running processes and successfully sends a kill signal to a running process - Windows', async () => {
-                const batchFile = path.join(tempFolder, 'test-script.bat')
-                writeBatchFileWithDelays(batchFile)
-
-                const childProcess = new ChildProcess(
-                    batchFile
-                )
+                await new Promise<void>(resolve => {
+                    setTimeout(() => {
+                        assert.strictEqual(childProcess.killed, true)
+                        resolve()
+                    }, 100)
+                })
+            })
+
+            it('can not kill previously killed processes - Unix', async () => {
+                const scriptFile = path.join(tempFolder, 'test-script.sh')
+                writeShellFileWithDelays(scriptFile)
+
+                const childProcess = new ChildProcess(scriptFile)
 
                 // awaiting this means that the script finishes before it can be killed
                 // worst case scenario, this script will take 2 seconds to run its course
                 // tslint:disable-next-line: no-floating-promises
                 childProcess.run()
-                assert.strictEqual(childProcess.killed, false)
                 childProcess.kill()
-                await new Promise<void>((resolve) => {
-                    setTimeout(
-                        () => {
-                            assert.strictEqual(childProcess.killed, true)
-                            resolve()
-                        },
-                        100
-                    )
-                })
-            })
-
-            it ('can not kill previously killed processes - Windows', async () => {
-                const batchFile = path.join(tempFolder, 'test-script.bat')
-                writeBatchFileWithDelays(batchFile)
-
-                const childProcess = new ChildProcess(
-                    batchFile
-                )
-
-                // awaiting this means that the script finishes before it can be killed
-                // worst case scenario, this script will take 2 seconds to run its course
-                // tslint:disable-next-line: no-floating-promises
-                childProcess.run()
-                childProcess.kill()
-                await new Promise<void>( (resolve) => {
-                    setTimeout(
-                        () => {
-                            assert.strictEqual(childProcess.killed, true)
-                            resolve()
-                        },
-                        100
-                    )
-                })
-                await new Promise<void>( (resolve) => {
-                    setTimeout(
-                        () => {
-                            assert.throws( () => { childProcess.kill() })
-                            resolve()
-                        },
-                        100
-                    )
-                })
-            })
-        } // END Windows-only tests
-
-        if (process.platform !== 'win32') {
-            // tslint:disable-next-line:max-line-length
-            it ('detects running processes and successfully sends a kill signal to a running process - Unix', async () => {
-                const scriptFile = path.join(tempFolder, 'test-script.sh')
-                writeShellFileWithDelays(scriptFile)
-
-                const childProcess = new ChildProcess(
-                    scriptFile
-                )
-
-                // awaiting this means that the script finishes before it can be killed
-                // worst case scenario, this script will take 2 seconds to run its course
-                // tslint:disable-next-line: no-floating-promises
-                childProcess.run()
-                assert.strictEqual(childProcess.killed, false)
-                childProcess.kill()
-                await new Promise<void>((resolve) => {
-                    setTimeout(
-                        () => {
-                            assert.strictEqual(childProcess.killed, true)
-                            resolve()
-                        },
-                        100
-                    )
-                })
-            })
-
->>>>>>> 85286ee3
-            it ('can not kill previously killed processes - Unix', async () => {
-                const scriptFile = path.join(tempFolder, 'test-script.sh')
-                writeShellFileWithDelays(scriptFile)
-
-                const childProcess = new ChildProcess(
-                    scriptFile
-                )
-
-                // awaiting this means that the script finishes before it can be killed
-                // worst case scenario, this script will take 2 seconds to run its course
-                // tslint:disable-next-line: no-floating-promises
-                childProcess.run()
-                childProcess.kill()
-                await new Promise<void>( (resolve) => {
-                    setTimeout(
-                        () => {
-                            assert.strictEqual(childProcess.killed, true)
-                            resolve()
-                        },
-                        100
-                    )
-                })
-                await new Promise<void>( (resolve) => {
-                    setTimeout(
-                        () => {
-                            assert.throws( () => { childProcess.kill() })
-                            resolve()
-                        },
-                        100
-                    )
+                await new Promise<void>(resolve => {
+                    setTimeout(() => {
+                        assert.strictEqual(childProcess.killed, true)
+                        resolve()
+                    }, 100)
+                })
+                await new Promise<void>(resolve => {
+                    setTimeout(() => {
+                        assert.throws(() => {
+                            childProcess.kill()
+                        })
+                        resolve()
+                    }, 100)
                 })
             })
         } // END Unix-only tests
