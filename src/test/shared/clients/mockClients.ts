/*!
 * Copyright 2018-2019 Amazon.com, Inc. or its affiliates. All Rights Reserved.
 * SPDX-License-Identifier: Apache-2.0
 */
import {
    APIGateway,
    AppRunner,
    CloudControl,
    CloudFormation,
    CloudWatchLogs,
    ECS,
    IAM,
    Iot,
    Lambda,
    Schemas,
    StepFunctions,
    STS,
    SSM,
} from 'aws-sdk'
import { ApiGatewayClient } from '../../../shared/clients/apiGatewayClient'
import { CloudControlClient } from '../../../shared/clients/cloudControlClient'
import { CloudFormationClient } from '../../../shared/clients/cloudFormationClient'
import { CloudWatchLogsClient } from '../../../shared/clients/cloudWatchLogsClient'
import { EcrClient, EcrRepository } from '../../../shared/clients/ecrClient'
import { EcsResourceAndToken, EcsClient } from '../../../shared/clients/ecsClient'
import { IamClient } from '../../../shared/clients/iamClient'
import { LambdaClient } from '../../../shared/clients/lambdaClient'
import { SchemaClient } from '../../../shared/clients/schemaClient'
import { StepFunctionsClient } from '../../../shared/clients/stepFunctionsClient'
import { StsClient } from '../../../shared/clients/stsClient'
import { SsmDocumentClient } from '../../../shared/clients/ssmDocumentClient'
import { IotClient, ListThingCertificatesResponse } from '../../../shared/clients/iotClient'
import { ToolkitClientBuilder } from '../../../shared/clients/toolkitClientBuilder'

import { asyncGenerator } from '../../utilities/collectionUtils'
import { AppRunnerClient } from '../../../shared/clients/apprunnerClient'
import { S3Client } from '../../../shared/clients/s3Client'
import globals from '../../../shared/extensionGlobals'

interface Clients {
    apiGatewayClient: ApiGatewayClient
    cloudControlClient: CloudControlClient
    cloudFormationClient: CloudFormationClient
    cloudWatchLogsClient: CloudWatchLogsClient
    ecrClient: EcrClient
    ecsClient: EcsClient
    iamClient: IamClient
    lambdaClient: LambdaClient
    schemaClient: SchemaClient
    stepFunctionsClient: StepFunctionsClient
    stsClient: StsClient
    iotClient: IotClient
    ssmDocumentClient: SsmDocumentClient
    apprunnerClient: AppRunnerClient
}

export class MockToolkitClientBuilder implements ToolkitClientBuilder {
    private readonly clients: Clients
    public constructor(overrideClients?: Partial<Clients>) {
        this.clients = {
            apiGatewayClient: new MockApiGatewayClient(),
            cloudControlClient: new MockCloudControlClient(),
            cloudFormationClient: new MockCloudFormationClient(),
            cloudWatchLogsClient: new MockCloudWatchLogsClient(),
            ecsClient: new MockEcsClient({}),
            ecrClient: new MockEcrClient({}),
            iamClient: new MockIamClient(),
            lambdaClient: new MockLambdaClient({}),
            schemaClient: new MockSchemaClient(),
            stepFunctionsClient: new MockStepFunctionsClient(),
            stsClient: new MockStsClient({}),
            iotClient: new MockIotClient({}),
            ssmDocumentClient: new MockSsmDocumentClient(),
            apprunnerClient: new MockAppRunnerClient(),
            ...overrideClients,
        }
    }

    public createAppRunnerClient(regionCode: string): AppRunnerClient {
        return this.clients.apprunnerClient
    }

    public createApiGatewayClient(regionCode: string): ApiGatewayClient {
        return this.clients.apiGatewayClient
    }

    public createCloudControlClient(regionCode: string): CloudControlClient {
        return this.clients.cloudControlClient
    }

    public createCloudFormationClient(regionCode: string): CloudFormationClient {
        return this.clients.cloudFormationClient
    }

    public createCloudWatchLogsClient(regionCode: string): CloudWatchLogsClient {
        return this.clients.cloudWatchLogsClient
    }

    public createSchemaClient(regionCode: string): SchemaClient {
        return this.clients.schemaClient
    }

    public createIamClient(): IamClient {
        return this.clients.iamClient
    }

    public createEcrClient(): EcrClient {
        return this.clients.ecrClient
    }

    public createEcsClient(regionCode: string): EcsClient {
        return this.clients.ecsClient
    }

    public createLambdaClient(regionCode: string): LambdaClient {
        return this.clients.lambdaClient
    }

    public createStepFunctionsClient(regionCode: string): StepFunctionsClient {
        return this.clients.stepFunctionsClient
    }

    public createStsClient(regionCode: string): StsClient {
        return this.clients.stsClient
    }

    public createS3Client(regionCode: string): S3Client {
        throw new Error('Not implemented')
    }

    public createSsmClient(regionCode: string): SsmDocumentClient {
        return this.clients.ssmDocumentClient
    }

    public createIotClient(regionCode: string): IotClient {
        return this.clients.iotClient
    }
}

export class MockApiGatewayClient implements ApiGatewayClient {
    public constructor(public readonly regionCode: string = '') {}

    getResourcesForApi(apiId: string): AsyncIterableIterator<APIGateway.Resource> {
        return asyncGenerator([])
    }

    getStages(apiId: string): Promise<APIGateway.Stages> {
        return Promise.resolve({})
    }

    listApis(): AsyncIterableIterator<APIGateway.RestApi> {
        return asyncGenerator([])
    }

    testInvokeMethod(
        apiId: string,
        resourceId: string,
        method: string,
        body: string,
        pathWithQueryString: string | undefined
    ): Promise<APIGateway.TestInvokeMethodResponse> {
        return Promise.resolve({})
    }
}

export class MockCloudFormationClient implements CloudFormationClient {
    public constructor(
        public readonly regionCode: string = '',

        public readonly deleteStack: (name: string) => Promise<void> = async (name: string) => {},

        public readonly listStacks: (statusFilter?: string[]) => AsyncIterableIterator<CloudFormation.StackSummary> = (
            statusFilter?: string[]
        ) => asyncGenerator([]),

        public readonly describeStackResources: (
            name: string
        ) => Promise<CloudFormation.DescribeStackResourcesOutput> = async (name: string) => ({
            StackResources: [],
        }),

        public readonly describeType: (typeName: string) => Promise<CloudFormation.DescribeTypeOutput> = async (
            typeName: string
        ) =>
            ({
                TypeName: '',
            } as CloudFormation.DescribeTypeOutput),

        public readonly listTypes: () => AsyncIterableIterator<CloudFormation.TypeSummary> = () => asyncGenerator([])
    ) {}
}

export class MockCloudControlClient implements CloudControlClient {
    public constructor(
        public readonly regionCode: string = '',

        public readonly createResource: (
            request: CloudControl.CreateResourceInput
        ) => Promise<CloudControl.CreateResourceOutput> = async (request: CloudControl.CreateResourceInput) =>
            ({
                ProgressEvent: '',
            } as CloudControl.CreateResourceOutput),
        public readonly deleteResource: (request: CloudControl.DeleteResourceInput) => Promise<void> = async (
            request: CloudControl.DeleteResourceInput
        ) => {},
        public readonly listResources: (
            request: CloudControl.ListResourcesInput
        ) => Promise<CloudControl.ListResourcesOutput> = async (request: CloudControl.ListResourcesInput) => ({
            TypeName: '',
            ResourceDescriptions: [],
            NextToken: '',
        }),
        public readonly getResource: (
            request: CloudControl.GetResourceInput
        ) => Promise<CloudControl.GetResourceOutput> = async (request: CloudControl.GetResourceInput) =>
            ({
                TypeName: '',
                ResourceDescription: {
                    Identifier: '',
                    ResourceModel: '',
                },
            } as CloudControl.GetResourceOutput),

        public readonly updateResource: (request: CloudControl.UpdateResourceInput) => Promise<void> = async (
            request: CloudControl.UpdateResourceInput
        ) => {}
    ) {}
}

export class MockCloudWatchLogsClient implements CloudWatchLogsClient {
    public constructor(
        public readonly regionCode: string = '',

        public readonly describeLogGroups: (
            request?: CloudWatchLogs.DescribeLogGroupsRequest
        ) => AsyncIterableIterator<CloudWatchLogs.LogGroup> = () => asyncGenerator([]),

        public readonly describeLogStreams: (
            request: CloudWatchLogs.DescribeLogStreamsRequest
        ) => Promise<CloudWatchLogs.DescribeLogStreamsResponse> = async (
            request: CloudWatchLogs.DescribeLogStreamsRequest
        ) => {
            return {}
        },

        public readonly getLogEvents: (
            request: CloudWatchLogs.GetLogEventsRequest
        ) => Promise<CloudWatchLogs.GetLogEventsResponse> = async (request: CloudWatchLogs.GetLogEventsRequest) => {
            return {}
        }
    ) {}
}

export class MockSchemaClient implements SchemaClient {
    public constructor(
        public readonly regionCode: string = '',

        public readonly listRegistries: () => AsyncIterableIterator<Schemas.RegistrySummary> = () => asyncGenerator([]),

        public readonly listSchemas: (registryName: string) => AsyncIterableIterator<Schemas.SchemaSummary> = (
            registryName: string
        ) => asyncGenerator([]),

        public readonly describeSchema: (
            registryName: string,
            schemaName: string,
            schemaVersion?: string
        ) => Promise<Schemas.DescribeSchemaResponse> = async (
            registryName: string,
            schemaName: string,
            schemaVersion?: string
        ) => ({
            Content: '',
        }),

        public readonly getCodeBindingSource: (
            language: string,
            registryName: string,
            schemaName: string,
            version: string
        ) => Promise<Schemas.GetCodeBindingSourceResponse> = async (
            language: string,
            registryName: string,
            schemaName: string,
            version: string
        ) => ({ Body: undefined }),

        public readonly describeCodeBinding: (
            language: string,
            registryName: string,
            schemaName: string,
            version: string
        ) => Promise<Schemas.DescribeCodeBindingResponse> = async (
            language: string,
            registryName: string,
            schemaName: string,
            version: string
        ) => ({ Status: '' }),

        public readonly putCodeBinding: (
            language: string,
            registryName: string,
            schemaName: string,
            version: string
        ) => Promise<Schemas.PutCodeBindingResponse> = async (
            language: string,
            registryName: string,
            schemaName: string,
            version: string
        ) => ({ Status: '' }),

        public readonly listSchemaVersions: (
            registryName: string,
            schemaName: string
        ) => AsyncIterableIterator<Schemas.SchemaVersionSummary> = (registryName: string, schemaName: string) =>
            asyncGenerator([]),

        public readonly searchSchemas: (
            keywords: string,
            registryName: string
        ) => AsyncIterableIterator<Schemas.SearchSchemaSummary> = (keywords: string, registryName: string) =>
            asyncGenerator([])
    ) {}
}

export class MockEcrClient implements EcrClient {
    public readonly regionCode: string
    public readonly describeRepositories: () => AsyncIterableIterator<EcrRepository>
    public readonly describeTags: (repositoryName: string) => AsyncIterableIterator<string>
    public readonly deleteRepository: (repositoryName: string) => Promise<void>
    public readonly deleteTag: (repositoryName: string, tag: string) => Promise<void>
    public readonly createRepository: (repositoryName: string) => Promise<void>

    public constructor({
        regionCode = '',
        describeRepositories = () => asyncGenerator([]),
        describeTags = () => asyncGenerator([]),
        deleteRepository = async () => {},
        deleteTag = async () => {},
        createRepository = async () => {},
    }: {
        regionCode?: string
        describeRepositories?(): AsyncIterableIterator<EcrRepository>
        describeTags?(): AsyncIterableIterator<string>
        deleteRepository?(): Promise<void>
        deleteTag?(): Promise<void>
        createRepository?(): Promise<void>
    }) {
        this.regionCode = regionCode
        this.describeRepositories = describeRepositories
        this.describeTags = describeTags
        this.deleteRepository = deleteRepository
        this.deleteTag = deleteTag
        this.createRepository = createRepository
    }
}

export class MockEcsClient implements EcsClient {
    public readonly regionCode: string
    public readonly getClusters: (nextToken?: string) => Promise<EcsResourceAndToken>
    public readonly getServices: (cluster: string, nextToken?: string) => Promise<EcsResourceAndToken>
<<<<<<< HEAD
    public readonly describeTaskDefinition: (taskDefinition: string) => Promise<ECS.DescribeTaskDefinitionResponse>
    public readonly listTasks: (cluster: string, serviceName: string) => Promise<string[]>
=======
    public readonly getContainerNames: (taskDefinition: string) => Promise<string[]>
    public readonly listTasks: (args: ECS.ListTasksRequest) => Promise<string[]>
>>>>>>> e7300f1f
    public readonly describeTasks: (cluster: string, tasks: string[]) => Promise<ECS.Task[]>
    public readonly updateService: (cluster: string, serviceName: string, enable: boolean) => Promise<void>
    public readonly describeServices: (cluster: string, services: string[]) => Promise<ECS.Service[]>
    public readonly executeCommand: (
        cluster: string,
        container: string,
        task: string,
        command: string
    ) => Promise<ECS.ExecuteCommandResponse>

    public constructor({
        regionCode = '',
        getClusters = async () => ({ resource: [], nextToken: undefined }),
        getServices = async () => ({ resource: [], nextToken: undefined }),
        describeTaskDefinition = async () => ({} as ECS.DescribeTaskDefinitionResponse),
        listTasks = async () => [],
        describeTasks = async () => [],
        updateService = async () => undefined,
        describeServices = async () => [],
        executeCommand = async () => ({} as ECS.ExecuteCommandResponse),
    }: {
        regionCode?: string
        getClusters?(): Promise<EcsResourceAndToken>
        getServices?(): Promise<EcsResourceAndToken>
        describeTaskDefinition?(): Promise<ECS.DescribeTaskDefinitionResponse>
        listTasks?(): Promise<string[]>
        describeTasks?(): Promise<ECS.Task[]>
        updateService?(): Promise<void>
        describeServices?(): Promise<ECS.Service[]>
        executeCommand?(): Promise<ECS.ExecuteCommandResponse>
    }) {
        this.regionCode = regionCode
        this.getClusters = getClusters
        this.getServices = getServices
        this.describeTaskDefinition = describeTaskDefinition
        this.listTasks = listTasks
        this.describeTasks = describeTasks
        this.updateService = updateService
        this.describeServices = describeServices
        this.executeCommand = executeCommand
    }
}

export class MockIamClient implements IamClient {
    public readonly regionCode = ''

    public constructor() {}
    public listRoles(request?: IAM.ListRolesRequest): Promise<IAM.Role[]> {
        throw new Error('Method not implemented.')
    }
    public getRoles(request: IAM.ListRolesRequest = {}): AsyncIterableIterator<IAM.Role> {
        throw new Error('Method not implemented.')
    }
    public createRole(request: IAM.CreateRoleRequest): Promise<IAM.CreateRoleResponse> {
        throw new Error('Method not implemented.')
    }
    public attachRolePolicy(request: IAM.AttachRolePolicyRequest): Promise<void> {
        throw new Error('Method not implemented.')
    }
    public simulatePrincipalPolicy(request: IAM.SimulatePrincipalPolicyRequest): Promise<IAM.SimulatePolicyResponse> {
        throw new Error('Method not implemented.')
    }
}

export class MockLambdaClient implements LambdaClient {
    public readonly regionCode: string
    public readonly deleteFunction: (name: string) => Promise<void>
    public readonly invoke: (name: string, payload?: Lambda._Blob) => Promise<Lambda.InvocationResponse>
    public readonly listFunctions: () => AsyncIterableIterator<Lambda.FunctionConfiguration>
    public readonly getFunction: (name: string) => Promise<Lambda.GetFunctionResponse>
    public readonly updateFunctionCode: (name: string, zipFile: Buffer) => Promise<Lambda.FunctionConfiguration>

    public constructor({
        regionCode = '',
        deleteFunction = async (name: string) => {},
        invoke = async (name: string, payload?: Lambda._Blob) => ({}),
        listFunctions = () => asyncGenerator([]),
        getFunction = async (name: string) => ({}),
        updateFunctionCode = async (name: string, zipFile: Buffer) => ({}),
    }: {
        regionCode?: string
        deleteFunction?(name: string): Promise<void>
        invoke?(name: string, payload?: Lambda._Blob): Promise<Lambda.InvocationResponse>
        listFunctions?(): AsyncIterableIterator<Lambda.FunctionConfiguration>
        getFunction?(name: string): Promise<Lambda.GetFunctionResponse>
        updateFunctionCode?(name: string, zipFile: Buffer): Promise<Lambda.FunctionConfiguration>
    }) {
        this.regionCode = regionCode
        this.deleteFunction = deleteFunction
        this.invoke = invoke
        this.listFunctions = listFunctions
        this.getFunction = getFunction
        this.updateFunctionCode = updateFunctionCode
    }
}

export class MockStepFunctionsClient implements StepFunctionsClient {
    public constructor(
        public readonly regionCode: string = '',

        public readonly listStateMachines: () => AsyncIterableIterator<StepFunctions.StateMachineListItem> = () =>
            asyncGenerator([]),

        public readonly getStateMachineDetails: (
            arn: string
        ) => Promise<StepFunctions.DescribeStateMachineOutput> = async (arn: string) => ({
            stateMachineArn: '',
            roleArn: '',
            name: '',
            definition: '',
            type: '',
            creationDate: new globals.clock.Date(),
        }),

        public readonly executeStateMachine: (
            arn: string,
            input: string
        ) => Promise<StepFunctions.StartExecutionOutput> = async (arn: string, input: string) => ({
            executionArn: '',
            startDate: new globals.clock.Date(),
        }),

        public readonly createStateMachine: (
            params: StepFunctions.CreateStateMachineInput
        ) => Promise<StepFunctions.CreateStateMachineOutput> = async (
            params: StepFunctions.CreateStateMachineInput
        ) => ({
            stateMachineArn: '',
            creationDate: new globals.clock.Date(),
        }),

        public readonly updateStateMachine: (
            params: StepFunctions.UpdateStateMachineInput
        ) => Promise<StepFunctions.UpdateStateMachineOutput> = async (
            params: StepFunctions.UpdateStateMachineInput
        ) => ({
            updateDate: new globals.clock.Date(),
        })
    ) {}
}

export class MockStsClient implements StsClient {
    public readonly regionCode: string
    public readonly getCallerIdentity: () => Promise<STS.GetCallerIdentityResponse>

    public constructor({
        regionCode = '',
        getCallerIdentity = async () => ({}),
    }: {
        regionCode?: string
        getCallerIdentity?(): Promise<STS.GetCallerIdentityResponse>
    }) {
        this.regionCode = regionCode
        this.getCallerIdentity = getCallerIdentity
    }

    assumeRole(request: STS.AssumeRoleRequest): Promise<STS.AssumeRoleResponse> {
        throw new Error('Method not implemented.')
    }
}

export class MockSsmDocumentClient implements SsmDocumentClient {
    public constructor(
        public readonly regionCode: string = '',

        public readonly deleteDocument: (documentName: string) => Promise<SSM.Types.DeleteDocumentResult> = async (
            documentName: string
        ) => ({} as SSM.Types.DeleteDocumentResult),

        public readonly listDocuments: () => AsyncIterableIterator<SSM.DocumentIdentifier> = () => asyncGenerator([]),

        public readonly listDocumentVersions: (
            documentName: string
        ) => AsyncIterableIterator<SSM.Types.DocumentVersionInfo> = (documentName: string) => asyncGenerator([]),

        public readonly describeDocument: (
            documentName: string,
            documentVersion?: string
        ) => Promise<SSM.DescribeDocumentResult> = async (documentName: string, documentVersion?: string) =>
            ({
                Document: {
                    Name: '',
                    DocumentType: '',
                    DocumentFormat: '',
                },
            } as SSM.Types.DescribeDocumentResult),

        public readonly getDocument: (
            documentName: string,
            documentVersion?: string
        ) => Promise<SSM.Types.GetDocumentResult> = async (documentName: string, documentVersion?: string) =>
            ({
                Name: '',
                DocumentType: '',
                Content: '',
                DocumentFormat: '',
            } as SSM.Types.GetDocumentResult),

        public readonly createDocument: (
            request: SSM.Types.CreateDocumentRequest
        ) => Promise<SSM.Types.CreateDocumentResult> = async (request: SSM.Types.CreateDocumentRequest) => ({}),

        public readonly updateDocument: (
            request: SSM.Types.UpdateDocumentRequest
        ) => Promise<SSM.Types.UpdateDocumentResult> = async (request: SSM.Types.UpdateDocumentRequest) => ({}),

        public readonly updateDocumentVersion: (
            documentName: string,
            documentVersion: string
        ) => Promise<SSM.Types.UpdateDocumentDefaultVersionResult> = async (
            documentName: string,
            documentVersion: string
        ) => ({})
    ) {}
}

export class MockIotClient implements IotClient {
    public readonly regionCode: string

    public readonly listThings: () => Promise<Iot.ListThingsResponse>
    public readonly createThing: (request: Iot.CreateThingRequest) => Promise<Iot.CreateThingResponse>
    public readonly deleteThing: (request: Iot.DeleteThingRequest) => Promise<void>
    public readonly listCertificates: (request: Iot.ListCertificatesRequest) => Promise<Iot.ListCertificatesResponse>
    public readonly listThingCertificates: (
        request: Iot.ListThingPrincipalsRequest
    ) => Promise<ListThingCertificatesResponse>
    public readonly createCertificateAndKeys: (
        request: Iot.CreateKeysAndCertificateRequest
    ) => Promise<Iot.CreateKeysAndCertificateResponse>
    public readonly updateCertificate: (request: Iot.UpdateCertificateRequest) => Promise<void>
    public readonly deleteCertificate: (request: Iot.DeleteCertificateRequest) => Promise<void>
    public readonly attachThingPrincipal: (request: Iot.AttachThingPrincipalRequest) => Promise<void>
    public readonly detachThingPrincipal: (request: Iot.DetachThingPrincipalRequest) => Promise<void>
    public readonly listPolicies: (request: Iot.ListPoliciesRequest) => Promise<Iot.ListPoliciesResponse>
    public readonly listPrincipalPolicies: (
        request: Iot.ListPrincipalPoliciesRequest
    ) => Promise<Iot.ListPoliciesResponse>
    public readonly attachPolicy: (request: Iot.AttachPolicyRequest) => Promise<void>
    public readonly detachPolicy: (request: Iot.DetachPolicyRequest) => Promise<void>
    public readonly createPolicy: (request: Iot.CreatePolicyRequest) => Promise<void>
    public readonly deletePolicy: (request: Iot.DeletePolicyRequest) => Promise<void>
    public readonly listThingsForCert: (request: Iot.ListPrincipalThingsRequest) => Promise<string[]>
    public readonly listThingPrincipals: (
        request: Iot.ListThingPrincipalsRequest
    ) => Promise<Iot.ListThingPrincipalsResponse>
    public readonly getEndpoint: () => Promise<string>
    public readonly listPolicyVersions: () => AsyncIterableIterator<Iot.PolicyVersion>
    public readonly createPolicyVersion: (request: Iot.CreatePolicyVersionRequest) => Promise<void>
    public readonly deletePolicyVersion: (request: Iot.DeletePolicyVersionRequest) => Promise<void>
    public readonly setDefaultPolicyVersion: (request: Iot.SetDefaultPolicyVersionRequest) => Promise<void>
    public readonly getPolicyVersion: (request: Iot.GetPolicyVersionRequest) => Promise<Iot.GetPolicyVersionResponse>
    public readonly listPolicyTargets: (request: Iot.ListTargetsForPolicyRequest) => Promise<string[]>

    public constructor({
        regionCode = '',
        listThings = async () => ({ things: [], nextToken: undefined }),
        createThing = async (request: Iot.CreateThingRequest) => ({ thingName: '', thingArn: '' }),
        deleteThing = async (request: Iot.DeleteThingRequest) => {},
        listCertificates = async (request: Iot.ListCertificatesRequest) => ({
            certificates: [],
            nextMarker: undefined,
        }),
        listThingCertificates = async (request: Iot.ListThingPrincipalsRequest) => ({
            certificates: [],
            nextToken: undefined,
        }),
        createCertificateAndKeys = async (request: Iot.CreateKeysAndCertificateRequest) => ({
            certificateId: '',
            certificatePem: '',
            keyPair: {
                PrivateKey: '',
                PublicKey: '',
            },
        }),
        updateCertificate = async (request: Iot.UpdateCertificateRequest) => {},
        deleteCertificate = async (request: Iot.DeleteCertificateRequest) => {},
        attachThingPrincipal = async (request: Iot.AttachThingPrincipalRequest) => {},
        detachThingPrincipal = async (request: Iot.DetachThingPrincipalRequest) => {},
        listPolicies = async (request: Iot.ListPoliciesRequest) => ({ policies: [], nextMarker: undefined }),
        listPrincipalPolicies = async (request: Iot.ListPrincipalPoliciesRequest) => ({
            policies: [],
            nextMarker: undefined,
        }),
        attachPolicy = async (request: Iot.AttachPolicyRequest) => {},
        detachPolicy = async (request: Iot.DetachPolicyRequest) => {},
        createPolicy = async (request: Iot.CreatePolicyRequest) => {},
        deletePolicy = async (request: Iot.DeletePolicyRequest) => {},
        listThingsForCert = async (request: Iot.ListPrincipalThingsRequest) => [],
        listThingPrincipals = async (request: Iot.ListThingPrincipalsRequest) => ({
            principals: [],
            nextToken: undefined,
        }),
        getEndpoint = async () => '',
        listPolicyVersions = () => asyncGenerator([]),
        createPolicyVersion = async (request: Iot.CreatePolicyVersionRequest) => {},
        deletePolicyVersion = async (request: Iot.DeletePolicyVersionRequest) => {},
        setDefaultPolicyVersion = async (request: Iot.SetDefaultPolicyVersionRequest) => {},
        getPolicyVersion = async (request: Iot.GetPolicyVersionRequest) => ({
            policyDocument: '',
        }),
        listPolicyTargets = async (request: Iot.ListTargetsForPolicyRequest) => [],
    }: {
        regionCode?: string
        listThings?(): Promise<Iot.ListThingsResponse>
        createThing?(request: Iot.CreateThingRequest): Promise<Iot.CreateThingResponse>
        deleteThing?(request: Iot.DeleteThingRequest): Promise<void>
        listCertificates?(request: Iot.ListCertificatesRequest): Promise<Iot.ListCertificatesResponse>
        listThingCertificates?(request: Iot.ListThingPrincipalsRequest): Promise<ListThingCertificatesResponse>
        createCertificateAndKeys?(
            request: Iot.CreateKeysAndCertificateRequest
        ): Promise<Iot.CreateKeysAndCertificateResponse>
        updateCertificate?(request: Iot.UpdateCertificateRequest): Promise<void>
        deleteCertificate?(request: Iot.DeleteCertificateRequest): Promise<void>
        attachThingPrincipal?(request: Iot.AttachThingPrincipalRequest): Promise<void>
        detachThingPrincipal?(request: Iot.DetachThingPrincipalRequest): Promise<void>
        listPolicies?(request: Iot.ListPoliciesRequest): Promise<Iot.ListPoliciesResponse>
        listPrincipalPolicies?(request: Iot.ListPrincipalPoliciesRequest): Promise<Iot.ListPoliciesResponse>
        attachPolicy?(request: Iot.AttachPolicyRequest): Promise<void>
        detachPolicy?(request: Iot.DetachPolicyRequest): Promise<void>
        createPolicy?(request: Iot.CreatePolicyRequest): Promise<void>
        deletePolicy?(request: Iot.DeletePolicyRequest): Promise<void>
        listThingsForCert?(request: Iot.ListPrincipalThingsRequest): Promise<string[]>
        listThingPrincipals?(request: Iot.ListThingPrincipalsRequest): Promise<Iot.ListThingPrincipalsResponse>
        getEndpoint?(): Promise<string>
        listPolicyVersions?(): AsyncIterableIterator<Iot.PolicyVersion>
        createPolicyVersion?(request: Iot.CreatePolicyVersionRequest): Promise<void>
        deletePolicyVersion?(request: Iot.DeletePolicyVersionRequest): Promise<void>
        setDefaultPolicyVersion?(request: Iot.SetDefaultPolicyVersionRequest): Promise<void>
        getPolicyVersion?(request: Iot.GetPolicyVersionRequest): Promise<Iot.GetPolicyVersionResponse>
        listPolicyTargets?(request: Iot.ListTargetsForPolicyRequest): Promise<string[]>
    }) {
        this.regionCode = regionCode
        this.listThings = listThings
        this.createThing = createThing
        this.deleteThing = deleteThing
        this.listCertificates = listCertificates
        this.listThingCertificates = listThingCertificates
        this.createCertificateAndKeys = createCertificateAndKeys
        this.updateCertificate = updateCertificate
        this.deleteCertificate = deleteCertificate
        this.attachThingPrincipal = attachThingPrincipal
        this.detachThingPrincipal = detachThingPrincipal
        this.listPolicies = listPolicies
        this.listPrincipalPolicies = listPrincipalPolicies
        this.attachPolicy = attachPolicy
        this.detachPolicy = detachPolicy
        this.createPolicy = createPolicy
        this.deletePolicy = deletePolicy
        this.listThingsForCert = listThingsForCert
        this.listThingPrincipals = listThingPrincipals
        this.getEndpoint = getEndpoint
        this.listPolicyVersions = listPolicyVersions
        this.createPolicyVersion = createPolicyVersion
        this.deletePolicyVersion = deletePolicyVersion
        this.setDefaultPolicyVersion = setDefaultPolicyVersion
        this.getPolicyVersion = getPolicyVersion
        this.listPolicyTargets = listPolicyTargets
    }
}

export class MockAppRunnerClient implements AppRunnerClient {
    public readonly regionCode: string = ''

    public constructor() {}

    public async createService(request: AppRunner.CreateServiceRequest): Promise<AppRunner.CreateServiceResponse> {
        throw new Error('Not implemented')
    }

    public async listServices(request: AppRunner.ListServicesRequest): Promise<AppRunner.ListServicesResponse> {
        throw new Error('Not implemented')
    }

    public async pauseService(request: AppRunner.PauseServiceRequest): Promise<AppRunner.PauseServiceResponse> {
        throw new Error('Not implemented')
    }

    public async resumeService(request: AppRunner.ResumeServiceRequest): Promise<AppRunner.ResumeServiceResponse> {
        throw new Error('Not implemented')
    }

    public async updateService(request: AppRunner.UpdateServiceRequest): Promise<AppRunner.UpdateServiceResponse> {
        throw new Error('Not implemented')
    }

    public async createConnection(
        request: AppRunner.CreateConnectionRequest
    ): Promise<AppRunner.CreateConnectionResponse> {
        throw new Error('Not implemented')
    }

    public async listConnections(
        request: AppRunner.ListConnectionsRequest
    ): Promise<AppRunner.ListConnectionsResponse> {
        throw new Error('Not implemented')
    }

    public async describeService(
        request: AppRunner.DescribeServiceRequest
    ): Promise<AppRunner.DescribeServiceResponse> {
        throw new Error('Not implemented')
    }

    public async startDeployment(
        request: AppRunner.StartDeploymentRequest
    ): Promise<AppRunner.StartDeploymentResponse> {
        throw new Error('Not implemented')
    }

    public async listOperations(request: AppRunner.ListOperationsRequest): Promise<AppRunner.ListOperationsResponse> {
        throw new Error('Not implemented')
    }

    public async deleteService(request: AppRunner.DeleteServiceRequest): Promise<AppRunner.DeleteServiceResponse> {
        throw new Error('Not implemented')
    }
}<|MERGE_RESOLUTION|>--- conflicted
+++ resolved
@@ -359,13 +359,8 @@
     public readonly regionCode: string
     public readonly getClusters: (nextToken?: string) => Promise<EcsResourceAndToken>
     public readonly getServices: (cluster: string, nextToken?: string) => Promise<EcsResourceAndToken>
-<<<<<<< HEAD
     public readonly describeTaskDefinition: (taskDefinition: string) => Promise<ECS.DescribeTaskDefinitionResponse>
-    public readonly listTasks: (cluster: string, serviceName: string) => Promise<string[]>
-=======
-    public readonly getContainerNames: (taskDefinition: string) => Promise<string[]>
     public readonly listTasks: (args: ECS.ListTasksRequest) => Promise<string[]>
->>>>>>> e7300f1f
     public readonly describeTasks: (cluster: string, tasks: string[]) => Promise<ECS.Task[]>
     public readonly updateService: (cluster: string, serviceName: string, enable: boolean) => Promise<void>
     public readonly describeServices: (cluster: string, services: string[]) => Promise<ECS.Service[]>
