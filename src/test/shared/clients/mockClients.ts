--- conflicted
+++ resolved
@@ -45,11 +45,8 @@
     schemaClient: SchemaClient
     stepFunctionsClient: StepFunctionsClient
     stsClient: StsClient
-<<<<<<< HEAD
     ssmDocumentClient: SsmDocumentClient
-=======
     s3Client: S3Client
->>>>>>> 56446bdb
 }
 
 export class MockToolkitClientBuilder implements ToolkitClientBuilder {
@@ -64,11 +61,8 @@
             schemaClient: new MockSchemaClient(),
             stepFunctionsClient: new MockStepFunctionsClient(),
             stsClient: new MockStsClient({}),
-<<<<<<< HEAD
             ssmDocumentClient: new MockSsmDocumentClient(),
-=======
             s3Client: new MockS3Client({}),
->>>>>>> 56446bdb
             ...overrideClients,
         }
     }
@@ -105,13 +99,12 @@
         return this.clients.stsClient
     }
 
-<<<<<<< HEAD
     public createSsmClient(regionCode: string): SsmDocumentClient {
         return this.clients.ssmDocumentClient
-=======
+    }
+
     public createS3Client(regionCode: string): S3Client {
         return this.clients.s3Client
->>>>>>> 56446bdb
     }
 }
 
@@ -354,7 +347,6 @@
     }
 }
 
-<<<<<<< HEAD
 export class MockSsmDocumentClient implements SsmDocumentClient {
     public constructor(
         public readonly regionCode: string = '',
@@ -388,7 +380,7 @@
             request: SSM.Types.UpdateDocumentRequest
         ) => Promise<SSM.Types.UpdateDocumentResult> = async (request: SSM.Types.UpdateDocumentRequest) => ({})
     ) {}
-=======
+}
 export class MockS3Client implements S3Client {
     public readonly regionCode: string
 
@@ -448,5 +440,4 @@
         this.deleteObjects = deleteObjects
         this.deleteBucket = deleteBucket
     }
->>>>>>> 56446bdb
 }