--- conflicted
+++ resolved
@@ -102,11 +102,7 @@
     public createSsmClient(regionCode: string): SsmDocumentClient {
         return this.clients.ssmDocumentClient
     }
-<<<<<<< HEAD
-    
-=======
-
->>>>>>> 790a21a1
+
     public createS3Client(regionCode: string): S3Client {
         return this.clients.s3Client
     }
@@ -385,10 +381,6 @@
         ) => Promise<SSM.Types.UpdateDocumentResult> = async (request: SSM.Types.UpdateDocumentRequest) => ({})
     ) {}
 }
-<<<<<<< HEAD
-
-=======
->>>>>>> 790a21a1
 export class MockS3Client implements S3Client {
     public readonly regionCode: string
 
