--- conflicted
+++ resolved
@@ -8,24 +8,16 @@
 import { toCollection } from '../../../shared/utilities/asyncCollection'
 import { intoCollection } from '../../../shared/utilities/collectionUtils'
 import { Ec2Client } from '../../../shared/clients/ec2Client'
-<<<<<<< HEAD
-import { Reservation } from '@aws-sdk/client-ec2'
-=======
 import { EC2 } from 'aws-sdk'
->>>>>>> 4535bf37
 
 describe('extractInstancesFromReservations', function () {
     const client = new Ec2Client('')
     it('returns empty when given empty collection', async function () {
         const actualResult = await client
-<<<<<<< HEAD
-            .extractInstancesFromReservations(
-=======
             .getInstancesFromReservations(
->>>>>>> 4535bf37
                 toCollection(async function* () {
                     yield []
-                }) as AsyncCollection<Reservation[]>
+                }) as AsyncCollection<EC2.ReservationList>
             )
             .promise()
 
@@ -33,7 +25,7 @@
     })
 
     it('flattens the reservationList', async function () {
-        const testReservationsList: Reservation[] = [
+        const testReservationsList: EC2.ReservationList = [
             {
                 Instances: [
                     {
@@ -59,17 +51,6 @@
                 ],
             },
         ]
-<<<<<<< HEAD
-        const actualResult = await client
-            .extractInstancesFromReservations(intoCollection([testReservationsList]))
-            .promise()
-        assert.deepStrictEqual(
-            [
-                { instanceId: 'id1', name: 'name1' },
-                { instanceId: 'id2', name: 'name2' },
-                { instanceId: 'id3', name: 'name3' },
-                { instanceId: 'id4', name: 'name4' },
-=======
         const actualResult = await client.getInstancesFromReservations(intoCollection([testReservationsList])).promise()
         assert.deepStrictEqual(
             [
@@ -77,14 +58,13 @@
                 { InstanceId: 'id2', name: 'name2', Tags: [{ Key: 'Name', Value: 'name2' }] },
                 { InstanceId: 'id3', name: 'name3', Tags: [{ Key: 'Name', Value: 'name3' }] },
                 { InstanceId: 'id4', name: 'name4', Tags: [{ Key: 'Name', Value: 'name4' }] },
->>>>>>> 4535bf37
             ],
             actualResult
         )
     }),
         // Unsure if this test case is needed, but the return type in the SDK makes it possible these are unknown/not returned.
         it('handles undefined and missing pieces in the ReservationList.', async function () {
-            const testReservationsList: Reservation[] = [
+            const testReservationsList: EC2.ReservationList = [
                 {
                     Instances: [
                         {
@@ -106,17 +86,11 @@
                 },
             ]
             const actualResult = await client
-<<<<<<< HEAD
-                .extractInstancesFromReservations(intoCollection([testReservationsList]))
-                .promise()
-            assert.deepStrictEqual([{ instanceId: 'id1' }, { instanceId: 'id3', name: 'name3' }], actualResult)
-=======
                 .getInstancesFromReservations(intoCollection([testReservationsList]))
                 .promise()
             assert.deepStrictEqual(
                 [{ InstanceId: 'id1' }, { InstanceId: 'id3', name: 'name3', Tags: [{ Key: 'Name', Value: 'name3' }] }],
                 actualResult
             )
->>>>>>> 4535bf37
         })
 })