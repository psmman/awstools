--- conflicted
+++ resolved
@@ -77,16 +77,11 @@
         regionTester.acceptItem('US West (Oregon)')
         await regionTester.result()
 
-<<<<<<< HEAD
-        //await resp
-        assert.ok(SubmenuPrompter.activePrompter)
-=======
         const logGroupTester2 = createQuickPickTester(
             SubmenuPrompter.activePrompter as Combine<typeof SubmenuPrompter.activePrompter>
         )
         logGroupTester2.acceptItem('group2c')
         await logGroupTester2.result()
         await resp
->>>>>>> a534e489
     })
 })