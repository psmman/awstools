/*!
 * Copyright Amazon.com, Inc. or its affiliates. All Rights Reserved.
 * SPDX-License-Identifier: Apache-2.0
 */

import assert from 'assert'
import { assertTelemetryCurried } from '../../testUtil'
import { resetCodeWhispererGlobalVariables } from '../testUtil'
import { TelemetryHelper } from '../../../codewhisperer/util/telemetryHelper'
import * as CodeWhispererConstants from '../../../codewhisperer/models/constants'
import { CodeWhispererUserGroupSettings } from '../../../codewhisperer/util/userGroupUtil'
import {
    CodewhispererCompletionType,
    CodewhispererSuggestionState,
    CodewhispererUserDecision,
} from '../../../shared/telemetry/telemetry.gen'
<<<<<<< HEAD
import { CompletionRecommendation } from '../../../codewhisperer/models/model'
=======
import { Completion } from '../../../codewhisperer/client/codewhispereruserclient'
import { session } from '../../../codewhisperer/util/codeWhispererSession'
>>>>>>> 16ccd1be

// TODO: improve and move the following test utils to codewhisperer/testUtils.ts
function aUserDecision(
    completionType: CodewhispererCompletionType,
    codewhispererSuggestionIndex: number,
    codewhispererSuggestionState: CodewhispererSuggestionState
): CodewhispererUserDecision {
    return {
        codewhispererCompletionType: completionType,
        codewhispererLanguage: 'python',
        codewhispererRequestId: 'aFakeRequestId',
        codewhispererSessionId: 'aFakeSessionId',
        codewhispererSuggestionIndex: codewhispererSuggestionIndex,
        codewhispererSuggestionReferenceCount: 0,
        codewhispererSuggestionState: codewhispererSuggestionState,
        codewhispererTriggerType: 'OnDemand',
        credentialStartUrl: 'https://www.amazon.com',
        codewhispererUserGroup: 'Control',
    }
}

<<<<<<< HEAD
function aServiceInvocation(): CodewhispererServiceInvocation {
    return {
        codewhispererCursorOffset: 0,
        codewhispererLanguage: 'python',
        codewhispererLineNumber: 0,
        codewhispererRequestId: 'aFakeRequestId',
        codewhispererTriggerType: 'OnDemand',
        codewhispererUserGroup: 'Control',
    }
}

function aCompletion(
    content: string = 'aFakeContent',
    suggestionState: CodewhispererSuggestionState | 'Showed' | undefined = undefined
): CompletionRecommendation {
    return new CompletionRecommendation(
        {
            content: content,
        },
        suggestionState
    )
=======
function aCompletion(): Completion {
    return {
        content: 'aFakeContent',
    }
>>>>>>> 16ccd1be
}

describe('telemetryHelper', function () {
    describe('aggregateUserDecisionByRequest', function () {
        let sut: TelemetryHelper

        beforeEach(function () {
            sut = new TelemetryHelper()
        })

        it('should return Line and Accept', function () {
            const decisions: CodewhispererUserDecision[] = [
                aUserDecision('Line', 0, 'Accept'),
                aUserDecision('Line', 1, 'Discard'),
                aUserDecision('Block', 2, 'Ignore'),
                aUserDecision('Block', 3, 'Ignore'),
            ]

            const actual = sut.aggregateUserDecisionByRequest(decisions, 'aFakeRequestId', 'aFakeSessionId')
            assert.ok(actual)
            assert.strictEqual(actual?.codewhispererCompletionType, 'Line')
            assert.strictEqual(actual?.codewhispererSuggestionState, 'Accept')
        })

        it('should return Line and Reject', function () {
            const decisions: CodewhispererUserDecision[] = [
                aUserDecision('Line', 0, 'Discard'),
                aUserDecision('Line', 1, 'Reject'),
                aUserDecision('Line', 2, 'Unseen'),
                aUserDecision('Line', 3, 'Unseen'),
            ]

            const actual = sut.aggregateUserDecisionByRequest(decisions, 'aFakeRequestId', 'aFakeSessionId')
            assert.ok(actual)
            assert.strictEqual(actual?.codewhispererCompletionType, 'Line')
            assert.strictEqual(actual?.codewhispererSuggestionState, 'Reject')
        })

        it('should return Block and Accept', function () {
            const decisions: CodewhispererUserDecision[] = [
                aUserDecision('Block', 0, 'Discard'),
                aUserDecision('Block', 1, 'Accept'),
                aUserDecision('Block', 2, 'Discard'),
                aUserDecision('Block', 3, 'Ignore'),
            ]

            const actual = sut.aggregateUserDecisionByRequest(decisions, 'aFakeRequestId', 'aFakeSessionId')
            assert.ok(actual)
            assert.strictEqual(actual?.codewhispererCompletionType, 'Block')
            assert.strictEqual(actual?.codewhispererSuggestionState, 'Accept')
        })
    })

    describe('sendUserTriggerDecisionTelemetry', function () {
        let sut: TelemetryHelper

        beforeEach(function () {
            resetCodeWhispererGlobalVariables()
            sut = new TelemetryHelper()
            CodeWhispererUserGroupSettings.instance.userGroup = CodeWhispererConstants.UserGroup.Control
        })

        it('should return Line and Accept', function () {
            sut.recordUserDecisionTelemetry(
                ['aFakeRequestId', 'aFakeRequestId', 'aFakeRequestId2'],
                'aFakeSessionId',
                [
                    aCompletion('oneline1', 'Showed'),
                    aCompletion('oneline2', 'Showed'),
                    aCompletion('two\nline1', 'Showed'),
                    aCompletion('two\nline2', 'Showed'),
                ],
                0,
                0
            )

            sut.sendUserTriggerDecisionTelemetry('aFakeSessionId', 'oneline1', 0)
            const assertTelemetry = assertTelemetryCurried('codewhisperer_userTriggerDecision')
            assertTelemetry({
                codewhispererSessionId: 'aFakeSessionId',
                codewhispererFirstRequestId: 'aFakeRequestId',
                codewhispererLanguage: 'python',
                codewhispererTriggerType: 'OnDemand',
                codewhispererLineNumber: 0,
                codewhispererCursorOffset: 0,
                codewhispererSuggestionCount: 4,
                codewhispererSuggestionImportCount: 0,
                codewhispererSuggestionState: 'Accept',
                codewhispererUserGroup: 'Control',
                codewhispererCompletionType: 'Line',
                codewhispererTypeaheadLength: 0,
                codewhispererCharactersAccepted: 'oneline1'.length,
            })
        })

        it('should return Line and Accept 2', function () {
            sut.recordUserDecisionTelemetry(
                ['aFakeRequestId', 'aFakeRequestId', 'aFakeRequestId2'],
                'aFakeSessionId',
                [
                    aCompletion('oneline1', 'Showed'),
                    aCompletion('', 'Empty'),
                    aCompletion('two\nline', 'Showed'),
                    aCompletion('oneline2', 'Showed'),
                ],
                3,
                0
            )

            sut.sendUserTriggerDecisionTelemetry('aFakeSessionId', 'oneline2', 0)
            const assertTelemetry = assertTelemetryCurried('codewhisperer_userTriggerDecision')
            assertTelemetry({
                codewhispererSessionId: 'aFakeSessionId',
                codewhispererFirstRequestId: 'aFakeRequestId',
                codewhispererLanguage: 'python',
                codewhispererTriggerType: 'OnDemand',
                codewhispererLineNumber: 0,
                codewhispererCursorOffset: 0,
                codewhispererSuggestionCount: 4,
                codewhispererSuggestionImportCount: 0,
                codewhispererSuggestionState: 'Accept',
                codewhispererUserGroup: 'Control',
                codewhispererCompletionType: 'Line',
                codewhispererTypeaheadLength: 0,
                codewhispererCharactersAccepted: 'oneline2'.length,
            })
        })

        it('should return Line and Reject', function () {
            sut.recordUserDecisionTelemetry(
                ['aFakeRequestId', 'aFakeRequestId', 'aFakeRequestId2'],
                'aFakeSessionId',
                [aCompletion('foo', 'Showed'), aCompletion('', 'Empty'), aCompletion('bar', 'Discard'), aCompletion()],
                -1,
                0
            )

            sut.sendUserTriggerDecisionTelemetry('aFakeSessionId', '', 0)
            const assertTelemetry = assertTelemetryCurried('codewhisperer_userTriggerDecision')
            assertTelemetry({
                codewhispererSessionId: 'aFakeSessionId',
                codewhispererFirstRequestId: 'aFakeRequestId',
                codewhispererLanguage: 'python',
                codewhispererTriggerType: 'OnDemand',
                codewhispererLineNumber: 0,
                codewhispererCursorOffset: 0,
                codewhispererSuggestionCount: 4,
                codewhispererSuggestionImportCount: 0,
                codewhispererSuggestionState: 'Reject',
                codewhispererUserGroup: 'Control',
                codewhispererCompletionType: 'Line',
                codewhispererTypeaheadLength: 0,
                codewhispererCharactersAccepted: 0,
            })
        })
    })

    describe('getSuggestionState', function () {
        let telemetryHelper = new TelemetryHelper()
        beforeEach(function () {
            resetCodeWhispererGlobalVariables()
            telemetryHelper = new TelemetryHelper()
        })

        it('user event is discard when recommendation state is Discarded with accept index = -1', function () {
            const recommendation = aCompletion('foo', 'Discard')
            const actual = telemetryHelper.getSuggestionState(0, -1, recommendation)
            assert.strictEqual(actual, 'Discard')
        })

        it('user event is reject when recommendation state is Showed with accept index = -1', function () {
            const recommendation = aCompletion('foo', 'Showed')
            const actual = telemetryHelper.getSuggestionState(0, -1, recommendation)
            assert.strictEqual(actual, 'Reject')
        })

        it('user event is Accept when recommendation state is Showed with accept index matches', function () {
            const recommendation = aCompletion('foo', 'Showed')
            const actual = telemetryHelper.getSuggestionState(0, 0, recommendation)
            assert.strictEqual(actual, 'Accept')
        })

        it('user event is Ignore when recommendation state is Showed with accept index does not match', function () {
            const recommendation = aCompletion('foo', 'Showed')
            const actual = telemetryHelper.getSuggestionState(0, 1, recommendation)
            assert.strictEqual(actual, 'Ignore')
        })

        it('user event is Unseen when recommendation state is not Showed, is not Unseen when recommendation is showed', function () {
            const recommendation0 = aCompletion('foo')
            const actual0 = telemetryHelper.getSuggestionState(0, 1, recommendation0)
            assert.strictEqual(actual0, 'Unseen')

            const recommendation1 = aCompletion('foo', 'Showed')
            const actual1 = telemetryHelper.getSuggestionState(1, 1, recommendation1)
            assert.strictEqual(actual1, 'Accept')
        })

        it('user event is Filter when recommendation state is Filter', function () {
            const recommendation = aCompletion('foo', 'Filter')
            const actual = telemetryHelper.getSuggestionState(0, 1, recommendation)
            assert.strictEqual(actual, 'Filter')
        })

        it('user event is Empty when recommendation state is Empty', function () {
            const recommendation = aCompletion('', 'Empty')
            const actual = telemetryHelper.getSuggestionState(0, 1, recommendation)
            assert.strictEqual(actual, 'Empty')
        })
    })

    describe('recordUserDecisionTelemetry', function () {
        beforeEach(function () {
            resetCodeWhispererGlobalVariables()
        })

        afterEach(function () {
            CodeWhispererUserGroupSettings.instance.reset()
        })

        it('Should call telemetry record for each recommendations with proper arguments', async function () {
            CodeWhispererUserGroupSettings.instance.userGroup = CodeWhispererConstants.UserGroup.Classifier

            const telemetryHelper = new TelemetryHelper()
            const response = [new CompletionRecommendation({ content: "print('Hello')" }, 'Showed')]
            const requestIdList = ['test_x', 'test_x', 'test_y']
            const sessionId = 'test_x'
            session.triggerType = 'AutoTrigger'
            const assertTelemetry = assertTelemetryCurried('codewhisperer_userDecision')
            telemetryHelper.recordUserDecisionTelemetry(requestIdList, sessionId, response, 0, 0)
            assertTelemetry({
                codewhispererRequestId: 'test_x',
                codewhispererSessionId: 'test_x',
                codewhispererPaginationProgress: 0,
                codewhispererTriggerType: 'AutoTrigger',
                codewhispererSuggestionIndex: 0,
                codewhispererSuggestionState: 'Accept',
                codewhispererSuggestionReferenceCount: 0,
                codewhispererCompletionType: 'Line',
                codewhispererLanguage: 'python',
                codewhispererUserGroup: 'Classifier',
            })
        })
    })
})<|MERGE_RESOLUTION|>--- conflicted
+++ resolved
@@ -11,15 +11,13 @@
 import { CodeWhispererUserGroupSettings } from '../../../codewhisperer/util/userGroupUtil'
 import {
     CodewhispererCompletionType,
+    CodewhispererServiceInvocation,
     CodewhispererSuggestionState,
     CodewhispererUserDecision,
 } from '../../../shared/telemetry/telemetry.gen'
-<<<<<<< HEAD
+
 import { CompletionRecommendation } from '../../../codewhisperer/models/model'
-=======
-import { Completion } from '../../../codewhisperer/client/codewhispereruserclient'
 import { session } from '../../../codewhisperer/util/codeWhispererSession'
->>>>>>> 16ccd1be
 
 // TODO: improve and move the following test utils to codewhisperer/testUtils.ts
 function aUserDecision(
@@ -41,7 +39,6 @@
     }
 }
 
-<<<<<<< HEAD
 function aServiceInvocation(): CodewhispererServiceInvocation {
     return {
         codewhispererCursorOffset: 0,
@@ -63,12 +60,6 @@
         },
         suggestionState
     )
-=======
-function aCompletion(): Completion {
-    return {
-        content: 'aFakeContent',
-    }
->>>>>>> 16ccd1be
 }
 
 describe('telemetryHelper', function () {
