--- conflicted
+++ resolved
@@ -4,24 +4,7 @@
  */
 
 import * as assert from 'assert'
-<<<<<<< HEAD
 import { SsoProfile, codewhispererScopes, isSsoConnection } from '../../../credentials/auth'
-=======
-import * as sinon from 'sinon'
-import {
-    Auth,
-    getSsoProfileKey,
-    ProfileStore,
-    SsoProfile,
-    codewhispererScopes,
-    SsoConnection,
-} from '../../../credentials/auth'
-import { CredentialsProviderManager } from '../../../credentials/providers/credentialsProviderManager'
-import { SsoToken } from '../../../credentials/sso/model'
-import { SsoAccessTokenProvider } from '../../../credentials/sso/ssoAccessTokenProvider'
-import { FakeMemento } from '../../fakeExtensionContext'
-import { stub } from '../../utilities/stubber'
->>>>>>> 0674adce
 import { AuthUtil, isUpgradeableConnection } from '../../../codewhisperer/util/authUtil'
 import { getTestWindow } from '../../shared/vscode/window'
 import { SeverityLevel } from '../../shared/vscode/message'
@@ -29,31 +12,6 @@
 import { captureEventOnce } from '../../testUtil'
 
 const enterpriseSsoStartUrl = 'https://enterprise.awsapps.com/start'
-<<<<<<< HEAD
-=======
-const awsBuilderIdProfileId =
-    'https://view.awsapps.com/start?scopes=codecatalyst:read_write,codewhisperer:analysis,codewhisperer:completions'
-const enterpriseSsoProfileId =
-    'https://enterprise.awsapps.com/start?scopes=codewhisperer:analysis,codewhisperer:completions'
-
-function createSsoProfile(props?: Partial<Omit<SsoProfile, 'type'>>): SsoProfile {
-    return {
-        type: 'sso',
-        ssoRegion: 'us-east-1',
-        startUrl: 'https://d-0123456789.awsapps.com/start',
-        ...props,
-    }
-}
-
-function createAwsBuilderIdProfile(props?: Partial<Omit<SsoProfile, 'type'>>): SsoProfile {
-    return {
-        type: 'sso',
-        ssoRegion: 'us-east-1',
-        startUrl: builderIdStartUrl,
-        ...props,
-    }
-}
->>>>>>> 0674adce
 
 function createEntSsoProfile(props?: Partial<Omit<SsoProfile, 'type' | 'startUrl'>>): SsoProfile {
     return createSsoProfile({ startUrl: enterpriseSsoStartUrl, ...props })
@@ -64,29 +22,11 @@
     let authUtil: AuthUtil
 
     beforeEach(async function () {
-<<<<<<< HEAD
         auth = createTestAuth()
         authUtil = new AuthUtil(auth)
     })
 
     it('if there is no valid AwsBuilderID conn, it will create one and use it', async function () {
-=======
-        //stub allows creation of new AuthUtil (will get command already declared err otherwise).
-        sinon.stub(Commands, 'register')
-        store = new ProfileStore(new FakeMemento())
-        auth = new Auth(store, getTestTokenProvider, new CredentialsProviderManager())
-    })
-
-    afterEach(async function () {
-        tokenProviders.clear()
-        sinon.restore()
-    })
-
-    it('if there is no valid AwsBuilderID conn, it will create one and use it', async function () {
-        //TODO: remove stub and verify with auth.activeConnection after fix in PR#3220 is merged.
-        const authSpy = sinon.stub(Auth.instance, 'useConnection')
-
->>>>>>> 0674adce
         getTestWindow().onDidShowQuickPick(async picker => {
             await picker.untilReady()
             picker.acceptItem(picker.items[1])
@@ -104,18 +44,9 @@
             picker.acceptItem(picker.items[1])
         })
 
-<<<<<<< HEAD
-        await authUtil.connectToEnterpriseSso(enterpriseSsoStartUrl)
+        await authUtil.connectToEnterpriseSso(enterpriseSsoStartUrl, 'us-east-1')
         const conn = authUtil.conn
         assert.strictEqual(conn?.type, 'sso')
-=======
-        const authUtil = new AuthUtil(auth)
-        await authUtil.connectToEnterpriseSso(enterpriseSsoStartUrl, 'us-east-1')
-
-        const conn = authSpy.args[0][0] as SsoConnection
-        assert.ok(authSpy.called)
-        assert.strictEqual(conn.type, 'sso')
->>>>>>> 0674adce
         assert.strictEqual(conn.label, 'IAM Identity Center (enterprise)')
     })
 
@@ -172,35 +103,31 @@
         assert.notStrictEqual(auth.activeConnection?.id, authUtil.conn?.id)
     })
 
-    it('prompts to sign out of duplicate builder ID connections', async function () {
-        getTestWindow().onDidShowQuickPick(picker => {
-            const signout = picker.findItemOrThrow(/Sign out to add another\?/i)
-            picker.acceptItem(signout)
-        })
-
+    it('does not prompt to sign out of duplicate builder ID connections', async function () {
         await authUtil.connectToAwsBuilderId()
         await authUtil.connectToAwsBuilderId()
         assert.ok(authUtil.isConnected())
 
         const ssoConnectionIds = new Set(auth.activeConnectionEvents.emits.filter(isSsoConnection).map(c => c.id))
-        assert.strictEqual(ssoConnectionIds.size, 2, 'Expected exactly 2 unique SSO connection IDs, one for each call')
+        assert.strictEqual(ssoConnectionIds.size, 1, 'Expected exactly 1 unique SSO connection id')
         assert.strictEqual((await auth.listConnections()).filter(isSsoConnection).length, 1)
     })
 
     it('prompts to upgrade connections if they do not have the required scopes', async function () {
         getTestWindow().onDidShowMessage(message => {
             assert.ok(message.modal)
-            message.assertMessage(/The current connection lacks permissions required by CodeWhisperer/)
-            message.selectItem('Yes')
+            message.assertMessage(/CodeWhisperer requires access to your/)
+            message.selectItem('Proceed')
         })
 
         const upgradeableConn = await auth.createConnection(createBuilderIdProfile())
         await auth.useConnection(upgradeableConn)
         assert.strictEqual(authUtil.isConnected(), false)
 
-        await authUtil.tryUpgradeActiveConnection()
+        await authUtil.connectToAwsBuilderId()
         assert.ok(authUtil.isConnected())
         assert.ok(authUtil.isConnectionValid())
+        assert.ok(isSsoConnection(authUtil.conn))
         assert.strictEqual(authUtil.conn?.id, upgradeableConn.id)
         assert.strictEqual(authUtil.conn.startUrl, upgradeableConn.startUrl)
         assert.strictEqual(authUtil.conn.ssoRegion, upgradeableConn.ssoRegion)
