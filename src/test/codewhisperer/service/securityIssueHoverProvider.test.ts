/*!
 * Copyright Amazon.com, Inc. or its affiliates. All Rights Reserved.
 * SPDX-License-Identifier: Apache-2.0
 */

import * as vscode from 'vscode'
import { SecurityIssueHoverProvider } from '../../../codewhisperer/service/securityIssueHoverProvider'
import { createMockDocument, createTextDocumentChangeEvent } from '../testUtil'
import assert from 'assert'
import { CodeScanIssue } from '../../../codewhisperer/models/model'
import sinon from 'sinon'

const makeIssue = (overrides?: Partial<CodeScanIssue>): CodeScanIssue => ({
    startLine: 0,
    endLine: 0,
    comment: 'comment',
    title: 'title',
    description: {
        text: 'description',
        markdown: 'description',
    },
    detectorId: 'language/cool-detector@v1.0',
    detectorName: 'detectorName',
    relatedVulnerabilities: [],
    severity: 'High',
    remediation: {
        recommendation: { text: 'recommendation', url: '' },
        suggestedFixes: [
            { description: 'fix', code: '@@ -1,1 +1,1 @@\nfirst line\n-second line\n+third line\nfourth line' },
        ],
    },
    ...overrides,
})

describe('securityIssueHoverProvider', () => {
    let securityIssueHoverProvider: SecurityIssueHoverProvider
    let mockDocument: vscode.TextDocument
    let token: vscode.CancellationTokenSource

    beforeEach(() => {
        securityIssueHoverProvider = new SecurityIssueHoverProvider()
        mockDocument = createMockDocument('def two_sum(nums, target):\nfor', 'test.py', 'python')
        token = new vscode.CancellationTokenSource()
    })

    describe('providerHover', () => {
        it('should return hover for each issue for the current position', () => {
            sinon.stub(vscode.Uri, 'joinPath').callsFake(() => vscode.Uri.parse('myPath'))

<<<<<<< HEAD
            const securityIssueHoverProvider = new SecurityIssueHoverProvider()
            const mockDocument = createMockDocument('def two_sum(nums, target):\nfor', 'test.py', 'python')
            const issues = [
                makeIssue({ startLine: 0, endLine: 1 }),
                makeIssue({
                    startLine: 0,
                    endLine: 1,
                    remediation: { recommendation: { text: '', url: '' }, suggestedFixes: [] },
                }),
            ]
=======
>>>>>>> 35fc3e89
            securityIssueHoverProvider.issues = [
                {
                    filePath: mockDocument.fileName,
                    issues,
                },
            ]

            const actual = securityIssueHoverProvider.provideHover(mockDocument, new vscode.Position(0, 0), token.token)

            assert.strictEqual(actual.contents.length, 2)
            assert.strictEqual(
                (actual.contents[0] as vscode.MarkdownString).value,
                '## Suggested Fix for title ![High](file:///myPath)\n' +
                    'description\n\n' +
                    `[$(eye) View Details](command:aws.codeWhisperer.openSecurityIssuePanel?${encodeURIComponent(
                        JSON.stringify(issues[0])
                    )} "Open security issue")\n` +
                    ' | [$(wrench) Apply Fix](command:aws.codeWhisperer.applySecurityFix "Apply suggested fix")\n\n' +
                    '<span class="codicon codicon-none" style="background-color:var(--vscode-textCodeBlock-background);">\n\n' +
                    '```language\n' +
                    'first line    \n' +
                    '```\n\n' +
                    '</span>\n' +
                    '<br />\n' +
                    '<span class="codicon codicon-none" style="background-color:var(--vscode-diffEditor-removedTextBackground);">\n\n' +
                    '```diff\n' +
                    '-second line  \n' +
                    '```\n\n' +
                    '</span>\n' +
                    '<br />\n' +
                    '<span class="codicon codicon-none" style="background-color:var(--vscode-diffEditor-insertedTextBackground);">\n\n' +
                    '```diff\n' +
                    '+third line   \n' +
                    '```\n\n' +
                    '</span>\n' +
                    '<br />\n' +
                    '<span class="codicon codicon-none" style="background-color:var(--vscode-textCodeBlock-background);">\n\n' +
                    '```language\n' +
                    'fourth line   \n' +
                    '```\n\n' +
                    '</span>\n\n'
            )
            assert.strictEqual(
                (actual.contents[1] as vscode.MarkdownString).value,
                '## title ![High](file:///myPath)\n' +
                    'description\n\n' +
                    `[$(eye) View Details](command:aws.codeWhisperer.openSecurityIssuePanel?${encodeURIComponent(
                        JSON.stringify(issues[1])
                    )} "Open security issue")\n`
            )
        })

        it('should return empty contents if there is no issue on the current position', () => {
            securityIssueHoverProvider.issues = [
                {
                    filePath: mockDocument.fileName,
                    issues: [makeIssue({ startLine: 0, endLine: 1 })],
                },
            ]

            const actual = securityIssueHoverProvider.provideHover(mockDocument, new vscode.Position(2, 0), token.token)
            assert.strictEqual(actual.contents.length, 0)
        })

        it('removes the issue hover if the document change on the same line', () => {
            securityIssueHoverProvider.issues = [
                {
                    filePath: mockDocument.fileName,
                    issues: [makeIssue({ startLine: 0, endLine: 1 })],
                },
            ]
            let actual = securityIssueHoverProvider.provideHover(mockDocument, new vscode.Position(0, 0), token.token)
            assert.strictEqual(actual.contents.length, 1)

            const changeEvent = createTextDocumentChangeEvent(mockDocument, new vscode.Range(0, 0, 0, 0), 'a')
            securityIssueHoverProvider.handleDocumentChange(changeEvent)

            actual = securityIssueHoverProvider.provideHover(mockDocument, new vscode.Position(0, 0), token.token)
            assert.strictEqual(actual.contents.length, 0)
        })

        it('offsets the existing issue down a line if a new line is inserted above', () => {
            securityIssueHoverProvider.issues = [
                {
                    filePath: mockDocument.fileName,
                    issues: [makeIssue({ startLine: 1, endLine: 2 })],
                },
            ]
            let actual = securityIssueHoverProvider.provideHover(mockDocument, new vscode.Position(1, 0), token.token)
            assert.strictEqual(actual.contents.length, 1)

            const changeEvent = createTextDocumentChangeEvent(mockDocument, new vscode.Range(0, 0, 0, 0), '\n')
            securityIssueHoverProvider.handleDocumentChange(changeEvent)

            actual = securityIssueHoverProvider.provideHover(mockDocument, new vscode.Position(1, 0), token.token)
            assert.strictEqual(actual.contents.length, 0)

            actual = securityIssueHoverProvider.provideHover(mockDocument, new vscode.Position(2, 0), token.token)
            assert.strictEqual(actual.contents.length, 1)
        })

        it('does not move the issue if the document changed below the line', () => {
            securityIssueHoverProvider.issues = [
                {
                    filePath: mockDocument.fileName,
                    issues: [makeIssue({ startLine: 0, endLine: 1 })],
                },
            ]

            let actual = securityIssueHoverProvider.provideHover(mockDocument, new vscode.Position(0, 0), token.token)
            assert.strictEqual(actual.contents.length, 1)

            const changeEvent = createTextDocumentChangeEvent(mockDocument, new vscode.Range(2, 0, 2, 0), '\n')
            securityIssueHoverProvider.handleDocumentChange(changeEvent)

            actual = securityIssueHoverProvider.provideHover(mockDocument, new vscode.Position(0, 0), token.token)
            assert.strictEqual(actual.contents.length, 1)
        })
    })
})<|MERGE_RESOLUTION|>--- conflicted
+++ resolved
@@ -47,9 +47,6 @@
         it('should return hover for each issue for the current position', () => {
             sinon.stub(vscode.Uri, 'joinPath').callsFake(() => vscode.Uri.parse('myPath'))
 
-<<<<<<< HEAD
-            const securityIssueHoverProvider = new SecurityIssueHoverProvider()
-            const mockDocument = createMockDocument('def two_sum(nums, target):\nfor', 'test.py', 'python')
             const issues = [
                 makeIssue({ startLine: 0, endLine: 1 }),
                 makeIssue({
@@ -58,8 +55,6 @@
                     remediation: { recommendation: { text: '', url: '' }, suggestedFixes: [] },
                 }),
             ]
-=======
->>>>>>> 35fc3e89
             securityIssueHoverProvider.issues = [
                 {
                     filePath: mockDocument.fileName,
