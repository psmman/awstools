/*!
 * Copyright Amazon.com, Inc. or its affiliates. All Rights Reserved.
 * SPDX-License-Identifier: Apache-2.0
 */

import * as assert from 'assert'
import { ServiceException } from '@aws-sdk/smithy-client'
import { InstanceStateName } from '@aws-sdk/client-ec2'
import { Ec2ConnectErrorCode, Ec2ConnectionManager } from '../../ec2/model'
import { SsmClient } from '../../shared/clients/ssmClient'
import { Ec2Client } from '../../shared/clients/ec2Client'
import { attachedPoliciesListType } from 'aws-sdk/clients/iam'
import { Ec2Selection } from '../../ec2/utils'
import { ToolkitError } from '../../shared/errors'
import { AWSError, EC2 } from 'aws-sdk'

describe('Ec2ConnectClient', function () {
    class MockSsmClient extends SsmClient {
        public constructor() {
            super('test-region')
        }
    }

    class MockEc2Client extends Ec2Client {
        public constructor() {
            super('test-region')
        }

<<<<<<< HEAD
        public override async getInstanceStatus(instanceId: string): Promise<InstanceStateName> {
            return instanceId.split(':')[0] as InstanceStateName
=======
        public override async getInstanceStatus(instanceId: string): Promise<EC2.InstanceStateName> {
            return instanceId.split(':')[0] as EC2.InstanceStateName
>>>>>>> 4535bf37
        }
    }

    class MockEc2ConnectClient extends Ec2ConnectionManager {
        public constructor() {
            super('test-region')
        }

        protected override createSsmSdkClient(): SsmClient {
            return new MockSsmClient()
        }

        protected override createEc2SdkClient(): Ec2Client {
            return new MockEc2Client()
        }
    }
    describe('handleStartSessionError', async function () {
        let client: MockEc2ConnectClientForError
<<<<<<< HEAD
        const dummyError: ServiceException = {} as ServiceException
=======
        const dummyError: AWSError = { name: 'testName', message: 'testMessage', code: 'testCode', time: new Date() }
>>>>>>> 4535bf37

        class MockEc2ConnectClientForError extends MockEc2ConnectClient {
            public override async hasProperPolicies(instanceId: string): Promise<boolean> {
                return instanceId.split(':')[1] === 'hasPolicies'
            }
        }
        before(function () {
            client = new MockEc2ConnectClientForError()
        })

        it('determines which error to throw based on if instance is running', async function () {
            async function testThrowsError(testInstance: Ec2Selection, errCode: Ec2ConnectErrorCode) {
                try {
                    await client.handleStartSessionError(dummyError, testInstance)
                } catch (err: unknown) {
                    assert.strictEqual((err as ToolkitError).code, errCode)
                }
            }

<<<<<<< HEAD
            await testThrowsError(
=======
            await assertThrowsErrorCode(
>>>>>>> 4535bf37
                {
                    instanceId: 'pending:noPolicies',
                    region: 'test-region',
                },
                'EC2SSMStatus'
            )

            await testThrowsError(
                {
                    instanceId: 'shutting-down:noPolicies',
                    region: 'test-region',
                },
                'EC2SSMStatus'
            )

            await testThrowsError(
                {
                    instanceId: 'running:noPolicies',
                    region: 'test-region',
                },
                'EC2SSMPermission'
            )

            await testThrowsError(
                {
                    instanceId: 'running:hasPolicies',
                    region: 'test-region',
                },
                'EC2SSMConnect'
            )
        })
    })

    describe('hasProperPolicies', async function () {
        let client: MockEc2ConnectClientForPolicies
        class MockEc2ConnectClientForPolicies extends MockEc2ConnectClient {
            protected override async getAttachedPolicies(instanceId: string): Promise<attachedPoliciesListType> {
                switch (instanceId) {
                    case 'firstInstance':
                        return [
                            {
                                PolicyName: 'name',
                            },
                            {
                                PolicyName: 'name2',
                            },
                            {
                                PolicyName: 'name3',
                            },
                        ]
                    case 'secondInstance':
                        return [
                            {
                                PolicyName: 'AmazonSSMManagedInstanceCore',
                            },
                            {
                                PolicyName: 'AmazonSSMManagedEC2InstanceDefaultPolicy',
                            },
                        ]
                    case 'thirdInstance':
                        return [
                            {
                                PolicyName: 'AmazonSSMManagedInstanceCore',
                            },
                        ]
                    case 'fourthInstance':
                        return [
                            {
                                PolicyName: 'AmazonSSMManagedEC2InstanceDefaultPolicy',
                            },
                        ]
                    default:
                        return []
                }
            }
        }
        before(function () {
            client = new MockEc2ConnectClientForPolicies()
        })

        it('correctly determines if proper policies are included', async function () {
            let result: boolean

            result = await client.hasProperPolicies('firstInstance')
            assert.strictEqual(false, result)

            result = await client.hasProperPolicies('secondInstance')
            assert.strictEqual(true, result)

            result = await client.hasProperPolicies('thirdInstance')
            assert.strictEqual(false, result)

            result = await client.hasProperPolicies('fourthInstance')
            assert.strictEqual(false, result)
        })
    })
})<|MERGE_RESOLUTION|>--- conflicted
+++ resolved
@@ -4,8 +4,6 @@
  */
 
 import * as assert from 'assert'
-import { ServiceException } from '@aws-sdk/smithy-client'
-import { InstanceStateName } from '@aws-sdk/client-ec2'
 import { Ec2ConnectErrorCode, Ec2ConnectionManager } from '../../ec2/model'
 import { SsmClient } from '../../shared/clients/ssmClient'
 import { Ec2Client } from '../../shared/clients/ec2Client'
@@ -26,13 +24,8 @@
             super('test-region')
         }
 
-<<<<<<< HEAD
-        public override async getInstanceStatus(instanceId: string): Promise<InstanceStateName> {
-            return instanceId.split(':')[0] as InstanceStateName
-=======
         public override async getInstanceStatus(instanceId: string): Promise<EC2.InstanceStateName> {
             return instanceId.split(':')[0] as EC2.InstanceStateName
->>>>>>> 4535bf37
         }
     }
 
@@ -51,11 +44,7 @@
     }
     describe('handleStartSessionError', async function () {
         let client: MockEc2ConnectClientForError
-<<<<<<< HEAD
-        const dummyError: ServiceException = {} as ServiceException
-=======
         const dummyError: AWSError = { name: 'testName', message: 'testMessage', code: 'testCode', time: new Date() }
->>>>>>> 4535bf37
 
         class MockEc2ConnectClientForError extends MockEc2ConnectClient {
             public override async hasProperPolicies(instanceId: string): Promise<boolean> {
@@ -67,7 +56,7 @@
         })
 
         it('determines which error to throw based on if instance is running', async function () {
-            async function testThrowsError(testInstance: Ec2Selection, errCode: Ec2ConnectErrorCode) {
+            async function assertThrowsErrorCode(testInstance: Ec2Selection, errCode: Ec2ConnectErrorCode) {
                 try {
                     await client.handleStartSessionError(dummyError, testInstance)
                 } catch (err: unknown) {
@@ -75,11 +64,7 @@
                 }
             }
 
-<<<<<<< HEAD
-            await testThrowsError(
-=======
             await assertThrowsErrorCode(
->>>>>>> 4535bf37
                 {
                     instanceId: 'pending:noPolicies',
                     region: 'test-region',
@@ -87,7 +72,7 @@
                 'EC2SSMStatus'
             )
 
-            await testThrowsError(
+            await assertThrowsErrorCode(
                 {
                     instanceId: 'shutting-down:noPolicies',
                     region: 'test-region',
@@ -95,7 +80,7 @@
                 'EC2SSMStatus'
             )
 
-            await testThrowsError(
+            await assertThrowsErrorCode(
                 {
                     instanceId: 'running:noPolicies',
                     region: 'test-region',
@@ -103,7 +88,7 @@
                 'EC2SSMPermission'
             )
 
-            await testThrowsError(
+            await assertThrowsErrorCode(
                 {
                     instanceId: 'running:hasPolicies',
                     region: 'test-region',
