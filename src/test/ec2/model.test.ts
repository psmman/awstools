/*!
 * Copyright Amazon.com, Inc. or its affiliates. All Rights Reserved.
 * SPDX-License-Identifier: Apache-2.0
 */

import * as assert from 'assert'
<<<<<<< HEAD
import { ServiceException } from '@aws-sdk/smithy-client'
import { InstanceStateName } from '@aws-sdk/client-ec2'
import { Ec2ConnectionManager, Ec2ConnectErrorName, Ec2ConnectErrorParameters } from '../../ec2/model'
=======
import { Ec2ConnectErrorCode, Ec2ConnectionManager } from '../../ec2/model'
>>>>>>> 50c15196
import { SsmClient } from '../../shared/clients/ssmClient'
import { Ec2Client } from '../../shared/clients/ec2Client'
import { attachedPoliciesListType } from 'aws-sdk/clients/iam'
import { Ec2Selection } from '../../ec2/utils'
import { ToolkitError } from '../../shared/errors'

describe('Ec2ConnectClient', function () {
    class MockSsmClient extends SsmClient {
        public constructor() {
            super('test-region')
        }
    }

    class MockEc2Client extends Ec2Client {
        public constructor() {
            super('test-region')
        }

        public override async getInstanceStatus(instanceId: string): Promise<InstanceStateName> {
            return instanceId.split(':')[0] as InstanceStateName
        }
    }

    class MockEc2ConnectClient extends Ec2ConnectionManager {
        public constructor() {
            super('test-region')
        }

        protected override createSsmSdkClient(): SsmClient {
            return new MockSsmClient()
        }

        protected override createEc2SdkClient(): Ec2Client {
            return new MockEc2Client()
        }
    }
    describe('handleStartSessionError', async function () {
        let client: MockEc2ConnectClientForError
        const dummyError: ServiceException = {} as ServiceException

        class MockEc2ConnectClientForError extends MockEc2ConnectClient {
            public override async hasProperPolicies(instanceId: string): Promise<boolean> {
                return instanceId.split(':')[1] === 'hasPolicies'
            }
        }
        before(function () {
            client = new MockEc2ConnectClientForError()
        })

        it('determines which error to throw based on if instance is running', async function () {
            async function testThrowsError(testInstance: Ec2Selection, errCode: Ec2ConnectErrorCode) {
                try {
                    await client.handleStartSessionError(dummyError, testInstance)
                } catch (err: unknown) {
                    assert.strictEqual((err as ToolkitError).code, errCode)
                }
            }

            await testThrowsError(
                {
                    instanceId: 'pending:noPolicies',
                    region: 'test-region',
                },
                'EC2SSMStatusError'
            )

            await testThrowsError(
                {
                    instanceId: 'shutting-down:noPolicies',
                    region: 'test-region',
                },
                'EC2SSMStatusError'
            )

            await testThrowsError(
                {
                    instanceId: 'running:noPolicies',
                    region: 'test-region',
                },
                'EC2SSMPermissionError'
            )

            await testThrowsError(
                {
                    instanceId: 'running:hasPolicies',
                    region: 'test-region',
                },
                'EC2SSMConnectError'
            )
        })
    })

    describe('hasProperPolicies', async function () {
        let client: MockEc2ConnectClientForPolicies
        class MockEc2ConnectClientForPolicies extends MockEc2ConnectClient {
            protected override async getAttachedPolicies(instanceId: string): Promise<attachedPoliciesListType> {
                switch (instanceId) {
                    case 'firstInstance':
                        return [
                            {
                                PolicyName: 'name',
                            },
                            {
                                PolicyName: 'name2',
                            },
                            {
                                PolicyName: 'name3',
                            },
                        ]
                    case 'secondInstance':
                        return [
                            {
                                PolicyName: 'AmazonSSMManagedInstanceCore',
                            },
                            {
                                PolicyName: 'AmazonSSMManagedEC2InstanceDefaultPolicy',
                            },
                        ]
                    case 'thirdInstance':
                        return [
                            {
                                PolicyName: 'AmazonSSMManagedInstanceCore',
                            },
                        ]
                    case 'fourthInstance':
                        return [
                            {
                                PolicyName: 'AmazonSSMManagedEC2InstanceDefaultPolicy',
                            },
                        ]
                    default:
                        return []
                }
            }
        }
        before(function () {
            client = new MockEc2ConnectClientForPolicies()
        })

        it('correctly determines if proper policies are included', async function () {
            let result: boolean

            result = await client.hasProperPolicies('firstInstance')
            assert.strictEqual(false, result)

            result = await client.hasProperPolicies('secondInstance')
            assert.strictEqual(true, result)

            result = await client.hasProperPolicies('thirdInstance')
            assert.strictEqual(false, result)

            result = await client.hasProperPolicies('fourthInstance')
            assert.strictEqual(false, result)
        })
    })
})<|MERGE_RESOLUTION|>--- conflicted
+++ resolved
@@ -4,13 +4,9 @@
  */
 
 import * as assert from 'assert'
-<<<<<<< HEAD
 import { ServiceException } from '@aws-sdk/smithy-client'
 import { InstanceStateName } from '@aws-sdk/client-ec2'
-import { Ec2ConnectionManager, Ec2ConnectErrorName, Ec2ConnectErrorParameters } from '../../ec2/model'
-=======
 import { Ec2ConnectErrorCode, Ec2ConnectionManager } from '../../ec2/model'
->>>>>>> 50c15196
 import { SsmClient } from '../../shared/clients/ssmClient'
 import { Ec2Client } from '../../shared/clients/ec2Client'
 import { attachedPoliciesListType } from 'aws-sdk/clients/iam'
