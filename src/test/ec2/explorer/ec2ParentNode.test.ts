/*!
 * Copyright Amazon.com, Inc. or its affiliates. All Rights Reserved.
 * SPDX-License-Identifier: Apache-2.0
 */

import * as assert from 'assert'
<<<<<<< HEAD
import * as sinon from 'sinon'
import { Ec2ParentNode, contextValueEc2 } from '../../../ec2/explorer/ec2ParentNode'
=======
import { Ec2ParentNode } from '../../../ec2/explorer/ec2ParentNode'
import { stub } from '../../utilities/stubber'
>>>>>>> dd05a0d1
import { Ec2Client, Ec2Instance } from '../../../shared/clients/ec2Client'
import { intoCollection } from '../../../shared/utilities/collectionUtils'
import {
    assertNodeListOnlyHasErrorNode,
    assertNodeListOnlyHasPlaceholderNode,
} from '../../utilities/explorerNodeAssertions'
import { Ec2InstanceNode } from '../../../ec2/explorer/ec2InstanceNode'
import { EC2 } from 'aws-sdk'
import { AsyncCollection } from '../../../shared/utilities/asyncCollection'

describe('ec2ParentNode', function () {
    let testNode: Ec2ParentNode
    let instances: Ec2Instance[]
    let client: Ec2Client
    let getInstanceStub: sinon.SinonStub<[filters?: EC2.Filter[] | undefined], Promise<AsyncCollection<EC2.Instance>>>

    const testRegion = 'testRegion'
    const testPartition = 'testPartition'

    before(function () {
        //getInstanceStub = sinon.stub(Ec2Client.prototype, 'getInstances')
        client = new Ec2Client(testRegion)
    })

    after(function () {
        sinon.restore()
    })

    beforeEach(function () {
        getInstanceStub = sinon.stub(Ec2Client.prototype, 'getInstances')
        instances = [
            { name: 'firstOne', InstanceId: '0' },
            { name: 'secondOne', InstanceId: '1' },
        ]

        getInstanceStub.callsFake(async () =>
            intoCollection(
                instances.map(instance => ({
                    InstanceId: instance.InstanceId,
                    Tags: [{ Key: 'Name', Value: instance.name }],
                }))
            )
        )

<<<<<<< HEAD
        testNode = new Ec2ParentNode(testRegion, testPartition, client)
    })
=======
        return client
    }

    beforeEach(function () {
        instances = [
            { name: 'firstOne', InstanceId: '0', status: 'running' },
            { name: 'secondOne', InstanceId: '1', status: 'stopped' },
        ]
>>>>>>> dd05a0d1

    afterEach(function () {
        getInstanceStub.restore()
    })

    it('returns placeholder node if no children are present', async function () {
        instances = []

        const childNodes = await testNode.getChildren()

        assertNodeListOnlyHasPlaceholderNode(childNodes)
    })

    it('has instance child nodes', async function () {
        const childNodes = await testNode.getChildren()

        assert.strictEqual(childNodes.length, instances.length, 'Unexpected child count')

        childNodes.forEach(node =>
            assert.ok(node instanceof Ec2InstanceNode, 'Expected child node to be Ec2InstanceNode')
        )
    })

    it('sorts child nodes', async function () {
        const sortedText = ['aa', 'ab', 'bb', 'bc', 'cc', 'cd']
        instances = [
            { name: 'ab', InstanceId: '0' },
            { name: 'bb', InstanceId: '1' },
            { name: 'bc', InstanceId: '2' },
            { name: 'aa', InstanceId: '3' },
            { name: 'cc', InstanceId: '4' },
            { name: 'cd', InstanceId: '5' },
        ]

        const childNodes = await testNode.getChildren()

        const actualChildOrder = childNodes.map(node => (node instanceof Ec2InstanceNode ? node.name : undefined))
        assert.deepStrictEqual(actualChildOrder, sortedText, 'Unexpected child sort order')
    })

    it('has an error node for a child if an error happens during loading', async function () {
        getInstanceStub.throws(new Error())
        const node = new Ec2ParentNode(testRegion, testPartition, client)
        assertNodeListOnlyHasErrorNode(await node.getChildren())
        getInstanceStub.restore()
    })

    it('is able to handle children with duplicate names', async function () {
        instances = [
            { name: 'firstOne', InstanceId: '0' },
            { name: 'secondOne', InstanceId: '1' },
            { name: 'firstOne', InstanceId: '2' },
        ]

        const childNodes = await testNode.getChildren()
        assert.strictEqual(childNodes.length, instances.length, 'Unexpected child count')
    })
})<|MERGE_RESOLUTION|>--- conflicted
+++ resolved
@@ -4,13 +4,8 @@
  */
 
 import * as assert from 'assert'
-<<<<<<< HEAD
 import * as sinon from 'sinon'
-import { Ec2ParentNode, contextValueEc2 } from '../../../ec2/explorer/ec2ParentNode'
-=======
 import { Ec2ParentNode } from '../../../ec2/explorer/ec2ParentNode'
-import { stub } from '../../utilities/stubber'
->>>>>>> dd05a0d1
 import { Ec2Client, Ec2Instance } from '../../../shared/clients/ec2Client'
 import { intoCollection } from '../../../shared/utilities/collectionUtils'
 import {
@@ -55,19 +50,8 @@
             )
         )
 
-<<<<<<< HEAD
         testNode = new Ec2ParentNode(testRegion, testPartition, client)
     })
-=======
-        return client
-    }
-
-    beforeEach(function () {
-        instances = [
-            { name: 'firstOne', InstanceId: '0', status: 'running' },
-            { name: 'secondOne', InstanceId: '1', status: 'stopped' },
-        ]
->>>>>>> dd05a0d1
 
     afterEach(function () {
         getInstanceStub.restore()
