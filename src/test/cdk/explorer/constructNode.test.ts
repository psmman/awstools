--- conflicted
+++ resolved
@@ -11,14 +11,9 @@
 import { ConstructTreeEntity } from '../../../cdk/explorer/tree/types'
 import { cdk } from '../../../cdk/globals'
 import { AWSTreeNodeBase } from '../../../shared/treeview/nodes/awsTreeNodeBase'
-<<<<<<< HEAD
-import { clearTestIconPaths, IconPath, setupTestIconPaths } from '../utilities/iconPathUtils'
-import * as treeUtils from '../utilities/treeTestUtils'
-import { isStateMachine } from '../../../cdk/explorer/nodes/constructNode'
-=======
 import { clearTestIconPaths, IconPath, setupTestIconPaths } from '../iconPathUtils'
 import * as treeUtils from '../treeTestUtils'
->>>>>>> d8f1a555
+import { isStateMachine } from '../../../cdk/explorer/nodes/constructNode'
 
 describe('ConstructNode', function () {
     before(async function () {
@@ -193,21 +188,20 @@
     }
 })
 
-describe('Check if ConstructNode is a state machine', function() {
+describe('Check if ConstructNode is a state machine', function () {
     it('returns true when tree node contains a node with id === "Resource" and type === "StateMachine"', async function () {
         const construct: ConstructTreeEntity = {
             id: 'StateMachine',
             path: 'aws-stepfunctions-integ/StateMachine',
             children: {
-                'Resource': {
+                Resource: {
                     id: 'Resource',
                     path: 'aws-stepfunctions-integ/StateMachine/Resource',
                     attributes: {
-                        "aws:cdk:cloudformation:type": 'AWS::StepFunctions::StateMachine'
-                    }
-                }
-            }
-
+                        'aws:cdk:cloudformation:type': 'AWS::StepFunctions::StateMachine',
+                    },
+                },
+            },
         }
 
         assert.ok(isStateMachine(construct))
@@ -218,54 +212,49 @@
             id: 'StateMachine',
             path: 'aws-stepfunctions-integ/StateMachine',
             children: {
-                'Other': {
+                Other: {
                     id: 'Other',
                     path: 'aws-stepfunctions-integ/StateMachine/Resource',
                     attributes: {
-                        "aws:cdk:cloudformation:type": 'AWS::StepFunctions::StateMachine'
-                    }
-                }
-            }
-
+                        'aws:cdk:cloudformation:type': 'AWS::StepFunctions::StateMachine',
+                    },
+                },
+            },
         }
 
         assert.strictEqual(isStateMachine(construct), false)
     })
 
     it('returns false when tree node contains a node with id !== "Resource" and type !== "StateMachine"', async function () {
-
         const construct: ConstructTreeEntity = {
             id: 'StateMachine',
             path: 'aws-stepfunctions-integ/LambdaFunction',
             children: {
-                'Other': {
+                Other: {
                     id: 'Other',
                     path: 'aws-stepfunctions-integ/LambdaFunction/Resource',
                     attributes: {
-                        "aws:cdk:cloudformation:type": 'AWS::StepFunctions::LambdaFunction'
-                    }
-                }
-            }
-
+                        'aws:cdk:cloudformation:type': 'AWS::StepFunctions::LambdaFunction',
+                    },
+                },
+            },
         }
         assert.strictEqual(isStateMachine(construct), false)
     })
 
     it('returns false when tree node contains a node with id === "Resource" and type !== "StateMachine"', async function () {
-
         const construct: ConstructTreeEntity = {
             id: 'StateMachine',
             path: 'aws-stepfunctions-integ/LambdaFunction',
             children: {
-                'Resource': {
+                Resource: {
                     id: 'Resource',
                     path: 'aws-stepfunctions-integ/LambdaFunction/Resource',
                     attributes: {
-                        "aws:cdk:cloudformation:type": 'AWS::StepFunctions::LambdaFunction'
-                    }
-                }
-            }
-
+                        'aws:cdk:cloudformation:type': 'AWS::StepFunctions::LambdaFunction',
+                    },
+                },
+            },
         }
         assert.strictEqual(isStateMachine(construct), false)
     })
