--- conflicted
+++ resolved
@@ -11,14 +11,9 @@
 import { ConstructTreeEntity } from '../../../cdk/explorer/tree/types'
 import { cdk } from '../../../cdk/globals'
 import { AWSTreeNodeBase } from '../../../shared/treeview/nodes/awsTreeNodeBase'
-<<<<<<< HEAD
-import { clearTestIconPaths, IconPath, setupTestIconPaths } from '../utilities/iconPathUtils'
-import * as treeUtils from '../utilities/treeTestUtils'
-import { isStateMachine } from '../../../cdk/explorer/nodes/constructNode'
-=======
 import { clearTestIconPaths, IconPath, setupTestIconPaths } from '../iconPathUtils'
 import * as treeUtils from '../treeTestUtils'
->>>>>>> f26947f4
+import { isStateMachine } from '../../../cdk/explorer/nodes/constructNode'
 
 describe('ConstructNode', function () {
     before(async function () {
