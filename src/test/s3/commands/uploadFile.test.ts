/*!
 * Copyright 2020 Amazon.com, Inc. or its affiliates. All Rights Reserved.
 * SPDX-License-Identifier: Apache-2.0
 */

import * as assert from 'assert'
import * as vscode from 'vscode'
import { S3 } from 'aws-sdk'
import {
    FileSizeBytes,
    getFilesToUpload,
    promptUserForBucket,
    uploadFileCommand,
    BucketQuickPickItem,
} from '../../../s3/commands/uploadFile'
import { S3Node } from '../../../s3/explorer/s3Nodes'
import { S3BucketNode } from '../../../s3/explorer/s3BucketNode'
import { S3Client } from '../../../shared/clients/s3Client'
import { MockOutputChannel } from '../../mockOutputChannel'
import { anything, mock, instance, when, capture } from '../../utilities/mockito'
import { Commands } from '../../../shared/vscode/commands'
import { FakeCommands } from '../../shared/vscode/fakeCommands'
import { getTestWindow } from '../../shared/vscode/window'

describe('uploadFileCommand', function () {
    const bucketName = 'bucket-name'
    const key = 'file.jpg'
    const sizeBytes = 16
    const fileLocation = vscode.Uri.file('/file.jpg')
    const statFile: FileSizeBytes = _file => sizeBytes
    const bucketResponse = { label: 'label', bucket: { Name: bucketName } }
    const folderResponse = {
        label: 'label',
        bucket: { Name: bucketName },
        folder: { name: 'folderA', path: 'folderA/', arn: 'arn' },
    }
    const getBucketFolderResponse: (
        s3client: S3Client,
        window?: Window
    ) => Promise<BucketQuickPickItem | 'cancel' | 'back'> = s3Client => {
        return new Promise((resolve, reject) => {
            resolve(folderResponse)
        })
    }
    let outputChannel: MockOutputChannel
    let s3: S3Client
    let bucketNode: S3BucketNode
<<<<<<< HEAD
    let window: FakeWindow
    let getBucket: (s3client: S3Client, window?: Window) => Promise<BucketQuickPickItem | 'cancel' | 'back'>
    let getFile: (document?: vscode.Uri, window?: Window) => Promise<vscode.Uri[] | undefined>
=======
    let getBucket: (s3client: S3Client) => Promise<S3.Bucket | 'cancel' | 'back'>
    let getFile: (document?: vscode.Uri) => Promise<vscode.Uri[] | undefined>
>>>>>>> 3089d02b
    let commands: Commands
    let mockedUpload: S3.ManagedUpload

    beforeEach(function () {
        mockedUpload = mock()
        s3 = mock()
        commands = new FakeCommands()
        bucketNode = new S3BucketNode(
            { name: bucketName, region: 'region', arn: 'arn' },
            new S3Node(instance(s3)),
            instance(s3)
        )
        outputChannel = new MockOutputChannel()
    })

    describe('with node parameter', async function () {
        this.beforeEach(function () {
            s3 = mock()
            commands = new FakeCommands()
            bucketNode = new S3BucketNode(
                { name: bucketName, region: 'region', arn: 'arn' },
                new S3Node(instance(s3)),
                instance(s3)
            )
            outputChannel = new MockOutputChannel()
        })

        it('uploads successfully', async function () {
            when(s3.uploadFile(anything())).thenResolve(instance(mockedUpload))
            when(mockedUpload.promise()).thenResolve()

            getFile = document => {
                return new Promise((resolve, reject) => {
                    resolve([fileLocation])
                })
            }

            await uploadFileCommand(instance(s3), bucketNode, statFile, undefined, getFile, outputChannel, commands)

            // eslint-disable-next-line @typescript-eslint/unbound-method
            const [uploadFileRequest] = capture(s3.uploadFile).last()

            assert.strictEqual(uploadFileRequest.bucketName, bucketName)
            assert.strictEqual(uploadFileRequest.key, key)
            assert.strictEqual(uploadFileRequest.content, fileLocation)

            assert.deepStrictEqual(outputChannel.lines, [
                'Uploading file file.jpg to s3://bucket-name/file.jpg',
                'Uploaded 1/1 files',
            ])
        })

        it('cancels and displays a message if a user does not select a file', async function () {
            getFile = document => {
                return new Promise((resolve, reject) => {
                    resolve(undefined)
                })
            }

            await uploadFileCommand(instance(s3), bucketNode, statFile, undefined, getFile, outputChannel, commands)
            assert.deepStrictEqual(outputChannel.lines, ['No file selected, cancelling upload'])
        })
    })

    describe('without node parameter', async function () {
        this.beforeEach(function () {
            s3 = mock()
            outputChannel = new MockOutputChannel()
            commands = new FakeCommands()
            getFile = document => {
                return new Promise((resolve, reject) => {
                    resolve([fileLocation])
                })
            }

            getBucket = s3Client => {
                return new Promise((resolve, reject) => {
                    resolve(bucketResponse)
                })
            }
        })

        it('uploads if user provides file and bucket', async function () {
            when(s3.uploadFile(anything())).thenResolve(instance(mockedUpload))
            when(mockedUpload.promise()).thenResolve()

            await uploadFileCommand(instance(s3), undefined, statFile, getBucket, getFile, outputChannel, commands)

            assert.deepStrictEqual(outputChannel.lines, [
                'Uploading file file.jpg to s3://bucket-name/file.jpg',
                'Uploaded 1/1 files',
            ])
        })

        it('cancels if user does not provide bucket', async function () {
            getBucket = s3Client => {
                return new Promise((resolve, reject) => {
                    resolve('cancel')
                })
            }

            await uploadFileCommand(instance(s3), undefined, statFile, getBucket, getFile, outputChannel, commands)
            assert.deepStrictEqual(outputChannel.lines, ['No bucket selected, cancelling upload'])
        })

        it('cancels if user does not select file', async function () {
            getFile = document => {
                return new Promise((resolve, reject) => {
                    resolve(undefined)
                })
            }

            await uploadFileCommand(instance(s3), undefined, statFile, getBucket, getFile, outputChannel, commands)
            assert.deepStrictEqual(outputChannel.lines, ['No file selected, cancelling upload'])
        })
    })

    getFile = document => {
        return new Promise((resolve, reject) => {
            resolve([fileLocation])
        })
    }

    getBucket = s3Client => {
        return new Promise((resolve, reject) => {
            resolve(bucketResponse)
        })
    }

    it('successfully upload file', async function () {
        when(s3.uploadFile(anything())).thenResolve(instance(mockedUpload))
        when(mockedUpload.promise()).thenResolve()

        getTestWindow().onDidShowDialog(d => d.selectItem(fileLocation))

        await uploadFileCommand(instance(s3), fileLocation, statFile, getBucket, getFile, outputChannel, commands)

        assert.deepStrictEqual(outputChannel.lines, [
            'Uploading file file.jpg to s3://bucket-name/file.jpg',
            `Uploaded 1/1 files`,
        ])
    })

    it('successfully upload file to selected folder', async function () {
        when(s3.uploadFile(anything())).thenResolve(instance(mockedUpload))
        when(mockedUpload.promise()).thenResolve()

        window = new FakeWindow({ dialog: { openSelections: [fileLocation] } })

        await uploadFileCommand(
            instance(s3),
            fileLocation,
            statFile,
            getBucketFolderResponse,
            getFile,
            window,
            outputChannel,
            commands
        )

        assert.deepStrictEqual(outputChannel.lines, [
            'Uploading file file.jpg to s3://bucket-name/folderA/file.jpg',
            `Uploaded 1/1 files`,
        ])
    })

    it('errors when s3 call fails', async function () {
        when(s3.uploadFile(anything())).thenReject(new Error('Expected failure'))
        getTestWindow().onDidShowDialog(d => d.selectItem(fileLocation))
        getTestWindow().onDidShowMessage(m => m.close())

        outputChannel = new MockOutputChannel()
        await uploadFileCommand(instance(s3), fileLocation, statFile, getBucket, getFile, outputChannel, commands)

        assert.deepStrictEqual(outputChannel.lines, [
            'Uploading file file.jpg to s3://bucket-name/file.jpg',
            `Failed to upload file file.jpg: Expected failure`,
            'Uploaded 0/1 files',
            'Failed uploads:',
            `${key}`,
        ])
    })
})

describe('getFileToUpload', function () {
    const fileLocation = vscode.Uri.file('/file.jpg')

    const selection: any = { label: 'Browse for more files...' }
    const prompt: <T extends vscode.QuickPickItem>(opts: {
        picker: vscode.QuickPick<T>
        onDidTriggerButton?(
            button: vscode.QuickInputButton,
            resolve: (value: T[] | PromiseLike<T[] | undefined> | undefined) => void,
            reject: (reason?: any) => void
        ): void
    }) => Promise<T[] | undefined> = () => {
        return new Promise((resolve, reject) => {
            resolve([selection])
        })
    }

    it('directly asks user for file if no active editor', async function () {
        getTestWindow().onDidShowDialog(d => d.selectItem(fileLocation))
        const response = await getFilesToUpload(undefined, prompt)
        assert.deepStrictEqual(response, [fileLocation])
    })

    it('Returns undefined if no file is selected on first prompt', async function () {
        getTestWindow().onDidShowDialog(d => d.close())
        const response = await getFilesToUpload(undefined, prompt)
        assert.strictEqual(response, undefined)
    })

    it('opens the current file if a user selects it from the prompt', async function () {
        const alreadyOpenedUri = vscode.Uri.file('/alreadyOpened.txt')
        selection.label = alreadyOpenedUri.fsPath

        const response = await getFilesToUpload(alreadyOpenedUri, prompt)
        assert.deepStrictEqual(response, [alreadyOpenedUri])
    })

    it('opens the file prompt if a user selects to browse for more files', async function () {
        selection.label = 'Browse for more files...'
        getTestWindow().onDidShowDialog(d => d.selectItem(fileLocation))

        const response = await getFilesToUpload(fileLocation, prompt)
        assert.deepStrictEqual(response, [fileLocation])
    })

    it('returns undefined if the user does not select a file through the file browser', async function () {
        selection.label = 'Browse for more files...'
        getTestWindow().onDidShowDialog(d => d.close())

        const response = await getFilesToUpload(fileLocation, prompt)

        assert.strictEqual(response, undefined)
    })
})

describe('promptUserForBucket', async function () {
    const fileLocation = vscode.Uri.file('/file.jpg')

    let s3: S3Client
    let buckets: S3.Bucket[]

    const promptUndef: <T extends vscode.QuickPickItem>(opts: {
        picker: vscode.QuickPick<T>
        onDidTriggerButton?(
            button: vscode.QuickInputButton,
            resolve: (value: T[] | PromiseLike<T[] | undefined> | undefined) => void,
            reject: (reason?: any) => void
        ): void
    }) => Promise<T[] | undefined> = () => {
        return new Promise((resolve, reject) => {
            resolve(undefined)
        })
    }
    const selection: any = {
        label: 'bucket selected',
        bucket: { Name: 'bucket 1' },
    }
    const promptSelect: <T extends vscode.QuickPickItem>(opts: {
        picker: vscode.QuickPick<T>
        onDidTriggerButton?(
            button: vscode.QuickInputButton,
            resolve: (value: T[] | PromiseLike<T[] | undefined> | undefined) => void,
            reject: (reason?: any) => void
        ): void
    }) => Promise<T[] | undefined> = () => {
        return new Promise((resolve, reject) => {
            resolve([selection])
        })
    }

    beforeEach(function () {
        s3 = mock()
        buckets = [{ Name: 'bucket 1' }, { Name: 'bucket 2' }, { Name: 'bucket 3' }]
        getTestWindow().onDidShowDialog(d => d.selectItem(fileLocation))
    })

    it('Returns selected bucket', async function () {
        when(s3.listAllBuckets()).thenResolve(buckets)

<<<<<<< HEAD
        const response = await promptUserForBucket(instance(s3), window, promptSelect)
        assert.deepStrictEqual(response, selection)
=======
        const response = await promptUserForBucket(instance(s3), promptSelect)
        assert.deepStrictEqual(response, buckets[0])
>>>>>>> 3089d02b
    })

    it('Returns "back" when selected', async function () {
        when(s3.listAllBuckets()).thenResolve(buckets)

        selection.label = 'back'
        selection.bucket = undefined

        const response = await promptUserForBucket(instance(s3), promptSelect)
        assert.strictEqual(response, 'back')
    })

    it('Lets the user create a new bucket', async function () {
        when(s3.listAllBuckets()).thenResolve(buckets)

        selection.label = 'Create new bucket'
        selection.bucket = undefined

        const createBucket: (node?: S3Node, commands?: Commands) => Promise<void> = () => {
            throw new Error('Error expected')
        }
        await assert.rejects(() => promptUserForBucket(instance(s3), promptSelect, createBucket))
    })

    it('Returns "cancel" when user doesn\'t select a bucket', async function () {
        when(s3.listAllBuckets()).thenResolve(buckets)

        const response = await promptUserForBucket(instance(s3), promptUndef)
        assert.strictEqual(response, 'cancel')
    })

    it('Throws error when it is not possible to list buckets from client', async function () {
        when(s3.listAllBuckets()).thenReject(new Error('Expected failure'))
        await assert.rejects(() => promptUserForBucket(instance(s3)))
        getTestWindow()
            .getFirstMessage()
            .assertError(/Failed to list buckets from client/)
    })
})<|MERGE_RESOLUTION|>--- conflicted
+++ resolved
@@ -45,14 +45,8 @@
     let outputChannel: MockOutputChannel
     let s3: S3Client
     let bucketNode: S3BucketNode
-<<<<<<< HEAD
-    let window: FakeWindow
-    let getBucket: (s3client: S3Client, window?: Window) => Promise<BucketQuickPickItem | 'cancel' | 'back'>
-    let getFile: (document?: vscode.Uri, window?: Window) => Promise<vscode.Uri[] | undefined>
-=======
-    let getBucket: (s3client: S3Client) => Promise<S3.Bucket | 'cancel' | 'back'>
+    let getBucket: (s3client: S3Client) => Promise<BucketQuickPickItem | 'cancel' | 'back'>
     let getFile: (document?: vscode.Uri) => Promise<vscode.Uri[] | undefined>
->>>>>>> 3089d02b
     let commands: Commands
     let mockedUpload: S3.ManagedUpload
 
@@ -336,13 +330,8 @@
     it('Returns selected bucket', async function () {
         when(s3.listAllBuckets()).thenResolve(buckets)
 
-<<<<<<< HEAD
-        const response = await promptUserForBucket(instance(s3), window, promptSelect)
+        const response = await promptUserForBucket(instance(s3), promptSelect)
         assert.deepStrictEqual(response, selection)
-=======
-        const response = await promptUserForBucket(instance(s3), promptSelect)
-        assert.deepStrictEqual(response, buckets[0])
->>>>>>> 3089d02b
     })
 
     it('Returns "back" when selected', async function () {
