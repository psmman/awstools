/*!
 * Copyright 2018 Amazon.com, Inc. or its affiliates. All Rights Reserved.
 * SPDX-License-Identifier: Apache-2.0
 */

import * as assert from 'assert'
import * as path from 'path'
import * as sinon from 'sinon'
import * as vscode from 'vscode'
import * as paramUtils from '../../../lambda/utilities/parameterUtils'
import * as input from '../../../shared/ui/input'
import * as picker from '../../../shared/ui/picker'
import {
    ParameterPromptResult,
    SamDeployWizard,
    SamDeployWizardContext,
    DefaultSamDeployWizardContext,
} from '../../../lambda/wizards/samDeployWizard'
import { EcrRepository } from '../../../shared/clients/ecrClient'
import { FakeExtensionContext } from '../../fakeExtensionContext'
import { ExtContext } from '../../../shared/extensions'

interface QuickPickUriResponseItem extends vscode.QuickPickItem {
    uri: vscode.Uri
}

function createQuickPickUriResponseItem(uri: vscode.Uri): QuickPickUriResponseItem {
    return {
        label: '',
        uri: uri,
    }
}

interface QuickPickRegionResponseItem extends vscode.QuickPickItem {
    detail: string
}

function createQuickPickRegionResponseItem(detail: string): QuickPickRegionResponseItem {
    return {
        label: '',
        detail: detail,
    }
}

class MockSamDeployWizardContext implements SamDeployWizardContext {
    public get workspaceFolders(): vscode.Uri[] | undefined {
        if (this.workspaceFoldersResponses.length <= 0) {
            throw new Error('workspaceFolders was called more times than expected')
        }

        return this.workspaceFoldersResponses.pop()
    }

    public constructor(
        readonly extContext: ExtContext,
        private readonly workspaceFoldersResponses: (vscode.Uri[] | undefined)[] = [],
        private readonly promptForSamTemplateResponses: (QuickPickUriResponseItem | undefined)[] = [],
        private readonly promptForRegionResponses: (QuickPickRegionResponseItem | undefined)[] = [],
        private readonly promptForS3BucketResponses: (string | undefined)[] = [],
        private readonly promptForNewS3BucketResponses: (string | undefined)[] = [],
        private readonly promptForEcrRepoResponses: (EcrRepository | undefined)[] = [],
        private readonly promptForStackNameResponses: (string | undefined)[] = [],
        private readonly hasImages: boolean = false
    ) {
        this.workspaceFoldersResponses = workspaceFoldersResponses.reverse()
        this.promptForSamTemplateResponses = promptForSamTemplateResponses.reverse()
        this.promptForRegionResponses = promptForRegionResponses.reverse()
        this.promptForS3BucketResponses = promptForS3BucketResponses.reverse()
        this.promptForNewS3BucketResponses = promptForNewS3BucketResponses.reverse()
        this.promptForEcrRepoResponses = promptForEcrRepoResponses.reverse()
        this.promptForStackNameResponses = promptForStackNameResponses.reverse()
    }

    additionalSteps: number = 0

    public readonly getOverriddenParameters: typeof paramUtils.getOverriddenParameters = async () => undefined

    public readonly getParameters: typeof paramUtils.getParameters = async () => new Map()

    public readonly promptUserForParametersIfApplicable: (options: {
        templateUri: vscode.Uri
        missingParameters?: Set<string>
    }) => Promise<ParameterPromptResult> = async () => ParameterPromptResult.Continue

    public async determineIfTemplateHasImages(templatePath: vscode.Uri): Promise<boolean> {
        return this.hasImages
    }

    public async promptUserForSamTemplate(): Promise<vscode.Uri | undefined> {
        if (this.promptForSamTemplateResponses.length <= 0) {
            throw new Error('promptUserForSamTemplate was called more times than expected')
        }

        const response = this.promptForSamTemplateResponses.pop()
        if (!response) {
            return undefined
        }

        return response.uri
    }

    public async promptUserForS3Bucket(stepNumber: number, initialValue?: string): Promise<string | undefined> {
        if (this.promptForS3BucketResponses.length <= 0) {
            throw new Error('promptUserForS3Bucket was called more times than expected')
        }

        return this.promptForS3BucketResponses.pop()
    }

    public async promptUserForS3BucketName(
        step: number,
        bucketProps: {
            title: string
            prompt?: string | undefined
            placeHolder?: string | undefined
            value?: string | undefined
            buttons?: vscode.QuickInputButton[] | undefined
            buttonHandler?:
                | ((
                      button: vscode.QuickInputButton,
                      inputBox: vscode.InputBox,
                      resolve: (value: string | PromiseLike<string | undefined> | undefined) => void,
                      reject: (value: string | PromiseLike<string | undefined> | undefined) => void
                  ) => void)
                | undefined
        }
    ): Promise<string | undefined> {
        if (this.promptForNewS3BucketResponses.length <= 0) {
            throw new Error('promptUserForS3BucketName was called more times than expected')
        }

        return this.promptForNewS3BucketResponses.pop()
    }

    public async promptUserForEcrRepo(
        step: number,
        selectedRegion?: string,
        initialValue?: EcrRepository
    ): Promise<EcrRepository | undefined> {
        if (this.promptForEcrRepoResponses.length <= 0) {
            throw new Error('promptUserForS3Bucket was called more times than expected')
        }

        return this.promptForEcrRepoResponses.pop()
    }

    public async promptUserForRegion(step: number, initialValue?: string): Promise<string | undefined> {
        if (this.promptForRegionResponses.length <= 0) {
            throw new Error('promptUserForRegion was called more times than expected')
        }

        const response = this.promptForRegionResponses.pop()
        if (!response) {
            return undefined
        }

        return response.detail
    }

    public async promptUserForStackName({
        validateInput,
    }: {
        validateInput(value: string): string | undefined
    }): Promise<string | undefined> {
        if (this.promptForStackNameResponses.length <= 0) {
            throw new Error('promptUserForStackName was called more times than expected')
        }

        const response = this.promptForStackNameResponses.pop()

        if (response && validateInput) {
            const validationResult = validateInput(response)
            if (validationResult) {
                throw new Error(`Validation error: ${validationResult}`)
            }
        }

        return response
    }
}

function normalizePath(...paths: string[]): string {
    return vscode.Uri.file(path.join(...paths)).fsPath
}

describe('SamDeployWizard', async function() {
    const extContext = await FakeExtensionContext.getFakeExtContext()
    describe('TEMPLATE', async function() {
        it('fails gracefully when no templates are found', async function() {
            const wizard = new SamDeployWizard(new MockSamDeployWizardContext(extContext, [[]], [undefined], [], []))
            const result = await wizard.run()

            assert.ok(!result)
        })

        it('exits wizard when cancelled', async function() {
            const workspaceFolderPath = normalizePath('my', 'workspace', 'folder')
            const wizard = new SamDeployWizard(
                new MockSamDeployWizardContext(
                    extContext,
                    [[vscode.Uri.file(workspaceFolderPath)]],
                    [undefined],
                    [],
                    []
                )
            )
            const result = await wizard.run()

            assert.ok(!result)
        })

        it('uses user response as template', async function() {
            const workspaceFolderPath = normalizePath('my', 'workspace', 'folder')
            const templatePath = normalizePath(workspaceFolderPath, 'template.yaml')
            const wizard = new SamDeployWizard(
                new MockSamDeployWizardContext(
                    extContext,
                    [[vscode.Uri.file(workspaceFolderPath)]],
                    [createQuickPickUriResponseItem(vscode.Uri.file(templatePath))],
                    [createQuickPickRegionResponseItem('asdf')],
                    ['mys3bucketname'],
                    [],
                    [],
                    ['myStackName']
                )
            )
            const result = await wizard.run()

            assert.ok(result)
            assert.strictEqual(result!.template.fsPath, templatePath)
        })
    })

    describe('PARAMETER_OVERRIDES', async function() {
        async function makeFakeContext({
            getParameters,
            getOverriddenParameters,
            promptUserForParametersIfApplicable,
            templatePath = path.join('my', 'template'),
            region = 'us-east-1',
            s3Bucket = 'mys3bucket',
            stackName = 'mystackname',
            hasImages = false,
        }: Pick<
            SamDeployWizardContext,
            'getParameters' | 'getOverriddenParameters' | 'promptUserForParametersIfApplicable'
        > & {
            templatePath?: string
            region?: string
            s3Bucket?: string
            stackName?: string
            hasImages?: boolean
        }): Promise<SamDeployWizardContext> {
            return {
                extContext: await FakeExtensionContext.getFakeExtContext(),
                // It's fine to return an empty list if promptUserForSamTemplate is overridden.
                additionalSteps: 0,
                workspaceFolders: [],

                getParameters,
                getOverriddenParameters,
                promptUserForParametersIfApplicable,
                promptUserForSamTemplate: async () => vscode.Uri.file(templatePath),
                promptUserForRegion: async () => region,
                promptUserForS3Bucket: async () => s3Bucket,
                promptUserForS3BucketName: async () => undefined,
                promptUserForEcrRepo: async () => undefined,
                promptUserForStackName: async () => stackName,
                determineIfTemplateHasImages: async () => hasImages,
            }
        }

        describe('SAM template has no parameters', async function() {
            it('skips configuring overrides and continues wizard', async function() {
                const context = await makeFakeContext({
                    getParameters: async () => new Map<string, { required: boolean }>([]),
                    getOverriddenParameters: async () => {
                        throw new Error('Should skip loading overrides')
                    },
                    promptUserForParametersIfApplicable: async () => {
                        throw new Error('Should skip configuring overrides')
                    },
                })

                const wizard = new SamDeployWizard(context)
                const result = await wizard.run()

                assert.ok(result)
                assert.strictEqual(result!.parameterOverrides.size, 0)
            })
        })

        describe('SAM template has only optional parameters', async function() {
            it('skips configuring overrides and continues wizard if parameterOverrides is defined', async function() {
                const context = await makeFakeContext({
                    getParameters: async () =>
                        new Map<string, { required: boolean }>([['myParam', { required: false }]]),
                    getOverriddenParameters: async () => new Map<string, string>(),
                    promptUserForParametersIfApplicable: async () => {
                        throw new Error('Should skip configuring overrides')
                    },
                })

                const wizard = new SamDeployWizard(context)
                const result = await wizard.run()

                assert.ok(result)
                assert.strictEqual(result!.parameterOverrides.size, 0)
            })

            it('skips configuring overrides and continues wizard if parameterOverrides is undefined and user declines prompt', async function() {
                const context = await makeFakeContext({
                    getParameters: async () =>
                        new Map<string, { required: boolean }>([['myParam', { required: false }]]),
                    getOverriddenParameters: async () => undefined,
                    promptUserForParametersIfApplicable: async () => ParameterPromptResult.Continue,
                })

                const wizard = new SamDeployWizard(context)
                const result = await wizard.run()

                assert.ok(result)
                assert.strictEqual(result!.parameterOverrides.size, 0)
            })

            it('configures overrides and cancels wizard if parameterOverrides is undefined and user accepts prompt', async function() {
                const configureParameterOverridesArgs: {
                    templateUri: vscode.Uri
                    missingParameters?: Set<string> | undefined
                }[] = []

                const context = await makeFakeContext({
                    getParameters: async () =>
                        new Map<string, { required: boolean }>([['myParam', { required: false }]]),
                    getOverriddenParameters: async () => undefined,
                    async promptUserForParametersIfApplicable(options): Promise<ParameterPromptResult> {
                        configureParameterOverridesArgs.push(options)

                        return ParameterPromptResult.Cancel
                    },
                })

                const wizard = new SamDeployWizard(context)
                const result = await wizard.run()

                assert.strictEqual(result, undefined)
                assert.strictEqual(configureParameterOverridesArgs.length, 1)
                assert.strictEqual(configureParameterOverridesArgs[0].missingParameters, undefined)
            })
        })

        describe('SAM template has required parameters', async function() {
            it('configures overrides and cancels wizard if overrides are not defined', async function() {
                const configureParameterOverridesArgs: {
                    templateUri: vscode.Uri
                    missingParameters?: Set<string> | undefined
                }[] = []

                const context = await makeFakeContext({
                    getParameters: async () =>
                        new Map<string, { required: boolean }>([['myParam', { required: true }]]),
                    getOverriddenParameters: async () => undefined,
                    async promptUserForParametersIfApplicable(options): Promise<ParameterPromptResult> {
                        configureParameterOverridesArgs.push(options)

                        return ParameterPromptResult.Cancel
                    },
                })

                const wizard = new SamDeployWizard(context)
                const result = await wizard.run()

                assert.strictEqual(result, undefined)
                assert.strictEqual(configureParameterOverridesArgs.length, 1)
                assert.ok(configureParameterOverridesArgs[0].missingParameters)
                assert.strictEqual(configureParameterOverridesArgs[0].missingParameters!.has('myParam'), true)
            })

            it('configures overrides and cancels wizard if there are missing overrides', async function() {
                const configureParameterOverridesArgs: {
                    templateUri: vscode.Uri
                    missingParameters?: Set<string> | undefined
                }[] = []

                const context = await makeFakeContext({
                    getParameters: async () =>
                        new Map<string, { required: boolean }>([['myParam', { required: true }]]),
                    getOverriddenParameters: async () => new Map<string, string>(),
                    async promptUserForParametersIfApplicable(options): Promise<ParameterPromptResult> {
                        configureParameterOverridesArgs.push(options)

                        return ParameterPromptResult.Cancel
                    },
                })

                const wizard = new SamDeployWizard(context)
                const result = await wizard.run()

                assert.strictEqual(result, undefined)
                assert.strictEqual(configureParameterOverridesArgs.length, 1)
                assert.ok(configureParameterOverridesArgs[0].missingParameters)
                assert.strictEqual(configureParameterOverridesArgs[0].missingParameters!.has('myParam'), true)
            })

            it('stores existing overrides and continues without configuring overrides if there are no missing overrides', async function() {
                const configureParameterOverridesArgs: {
                    templateUri: vscode.Uri
                    missingParameters?: Set<string> | undefined
                }[] = []

                const context = await makeFakeContext({
                    getParameters: async () =>
                        new Map<string, { required: boolean }>([['myParam', { required: true }]]),
                    getOverriddenParameters: async () => new Map<string, string>([['myParam', 'myValue']]),
                    async promptUserForParametersIfApplicable(options): Promise<ParameterPromptResult> {
                        configureParameterOverridesArgs.push(options)

                        return ParameterPromptResult.Cancel
                    },
                })

                const wizard = new SamDeployWizard(context)
                const result = await wizard.run()

                assert.ok(result)
                assert.strictEqual(result!.parameterOverrides.size, 1)
                assert.strictEqual(result!.parameterOverrides.has('myParam'), true)
                assert.strictEqual(result!.parameterOverrides.get('myParam'), 'myValue')
                assert.strictEqual(configureParameterOverridesArgs.length, 0)
            })
        })
    })

    describe('REGION', async function() {
        it('uses user response for region', async function() {
            const workspaceFolderPath = normalizePath('my', 'workspace', 'folder', '1')
            const templatePath = normalizePath(workspaceFolderPath, 'template.yaml')
            const region = 'us-east-1'

            const wizard = new SamDeployWizard(
                new MockSamDeployWizardContext(
                    extContext,
                    [[vscode.Uri.file(workspaceFolderPath)]],
                    [createQuickPickUriResponseItem(vscode.Uri.file(templatePath))],
                    [createQuickPickRegionResponseItem(region)],
                    ['mys3bucketname'],
                    [],
                    [],
                    ['myStackName']
                )
            )
            const result = await wizard.run()

            assert.ok(result)
            assert.strictEqual(result!.region, region)
        })

        it('goes back when cancelled', async function() {
            const workspaceFolderPath1 = normalizePath('my', 'workspace', 'folder', '1')
            const workspaceFolderPath2 = normalizePath('my', 'workspace', 'folder', '2')
            const templatePath1 = normalizePath(workspaceFolderPath1, 'template.yaml')
            const templatePath2 = normalizePath(workspaceFolderPath2, 'template.yaml')
            const region = 'us-east-1'

            const wizard = new SamDeployWizard(
                new MockSamDeployWizardContext(
                    extContext,
                    [[vscode.Uri.file(workspaceFolderPath1)], [vscode.Uri.file(workspaceFolderPath2)]],
                    [
                        createQuickPickUriResponseItem(vscode.Uri.file(templatePath1)),
                        createQuickPickUriResponseItem(vscode.Uri.file(templatePath2)),
                    ],
                    [
                        undefined, // First time we ask about the S3 Bucket, cancel back to the template step
                        createQuickPickRegionResponseItem(region),
                    ],
                    ['mys3bucketname'],
                    [],
                    [],
                    ['myStackName']
                )
            )
            const result = await wizard.run()

            assert.ok(result)
            assert.strictEqual(result!.template.fsPath, templatePath2)
        })
    })

    describe('S3_BUCKET', async function() {
        it('goes back when cancelled', async function() {
            const workspaceFolderPath1 = normalizePath('my', 'workspace', 'folder', '1')
            const workspaceFolderPath2 = normalizePath('my', 'workspace', 'folder', '2')
            const templatePath1 = normalizePath(workspaceFolderPath1, 'template.yaml')
            const templatePath2 = normalizePath(workspaceFolderPath2, 'template.yaml')
            const region1 = 'us-east-1'
            const region2 = 'us-east-2'

            const wizard = new SamDeployWizard(
                new MockSamDeployWizardContext(
                    extContext,
                    [[vscode.Uri.file(workspaceFolderPath1)], [vscode.Uri.file(workspaceFolderPath2)]],
                    [
                        createQuickPickUriResponseItem(vscode.Uri.file(templatePath1)),
                        createQuickPickUriResponseItem(vscode.Uri.file(templatePath2)),
                    ],
                    [createQuickPickRegionResponseItem(region1), createQuickPickRegionResponseItem(region2)],
                    [
                        undefined, // First time we ask about the S3 Bucket, cancel back to the region step
                        'mys3bucketname',
                    ],
                    [],
                    [],
                    ['myStackName']
                )
            )
            const result = await wizard.run()

            assert.ok(result)
            assert.strictEqual(result!.template.fsPath, templatePath1)
            assert.strictEqual(result!.region, region2)
        })

        it('uses user response as s3Bucket', async function() {
            const workspaceFolderPath = normalizePath('my', 'workspace', 'folder')
            const templatePath = normalizePath(workspaceFolderPath, 'template.yaml')
            const wizard = new SamDeployWizard(
                new MockSamDeployWizardContext(
                    extContext,
                    [[vscode.Uri.file(workspaceFolderPath)]],
                    [createQuickPickUriResponseItem(vscode.Uri.file(templatePath))],
                    [createQuickPickRegionResponseItem('asdf')],
                    ['mys3bucketname'],
                    [],
                    [],
                    ['myStackName']
                )
            )
            const result = await wizard.run()

            assert.ok(result)
            assert.strictEqual(result!.s3Bucket, 'mys3bucketname')
        })
    })

    describe('ECR_REPO', async function() {
        it('goes back when cancelled', async function() {
            const workspaceFolderPath = normalizePath('my', 'workspace', 'folder')
            const templatePath = normalizePath(workspaceFolderPath, 'template.yaml')

            const wizard = new SamDeployWizard(
                new MockSamDeployWizardContext(
                    extContext,
                    [[vscode.Uri.file(workspaceFolderPath)]],
                    [createQuickPickUriResponseItem(vscode.Uri.file(templatePath))],
                    [createQuickPickRegionResponseItem('asdf')],
                    ['mys3bucketname', 'mys3bucketname'],
                    [],
                    // go back the first time
                    [undefined, { repositoryUri: 'uri', repositoryName: 'name', repositoryArn: 'arn' }],
                    ['myStackName'],
                    true
                )
            )
            const result = await wizard.run()

            assert.ok(result)
            assert.strictEqual(result?.ecrRepo?.repositoryUri, 'uri')
        })

        it('uses user response as repo', async function() {
            const workspaceFolderPath = normalizePath('my', 'workspace', 'folder')
            const templatePath = normalizePath(workspaceFolderPath, 'template.yaml')
            const wizard = new SamDeployWizard(
                new MockSamDeployWizardContext(
                    extContext,
                    [[vscode.Uri.file(workspaceFolderPath)]],
                    [createQuickPickUriResponseItem(vscode.Uri.file(templatePath))],
                    [createQuickPickRegionResponseItem('asdf')],
                    ['mys3bucketname'],
                    [],
                    [{ repositoryUri: 'uri', repositoryName: 'name', repositoryArn: 'arn' }],
                    ['myStackName'],
                    true
                )
            )
            const result = await wizard.run()

            assert.ok(result)
            assert.strictEqual(result?.ecrRepo?.repositoryUri, 'uri')
        })
    })

    describe('STACK_NAME', async function() {
        it('goes back when cancelled', async function() {
            const workspaceFolderPath = normalizePath('my', 'workspace', 'folder')
            const templatePath = normalizePath(workspaceFolderPath, 'template.yaml')
            const wizard = new SamDeployWizard(
                new MockSamDeployWizardContext(
                    extContext,
                    [[vscode.Uri.file(workspaceFolderPath)]],
                    [createQuickPickUriResponseItem(vscode.Uri.file(templatePath))],
                    [createQuickPickRegionResponseItem('asdf')],
                    ['mys3bucketname1', 'mys3bucketname2'],
                    [],
                    [],
                    [undefined, 'myStackName']
                )
            )
            const result = await wizard.run()

            assert.ok(result)
            assert.strictEqual(result!.s3Bucket, 'mys3bucketname2')
        })

        it('uses user response as stackName', async function() {
            const workspaceFolderPath = normalizePath('my', 'workspace', 'folder')
            const templatePath = normalizePath(workspaceFolderPath, 'template.yaml')
            const wizard = new SamDeployWizard(
                new MockSamDeployWizardContext(
                    extContext,
                    [[vscode.Uri.file(workspaceFolderPath)]],
                    [createQuickPickUriResponseItem(vscode.Uri.file(templatePath))],
                    [createQuickPickRegionResponseItem('asdf')],
                    ['mys3bucketname'],
                    [],
                    [],
                    ['myStackName']
                )
            )
            const result = await wizard.run()

            assert.ok(result)
            assert.strictEqual(result!.stackName, 'myStackName')
        })

        describe('validation', async function() {
            async function assertValidationFails(stackName: string | undefined): Promise<void> {
                const workspaceFolderPath = normalizePath('my', 'workspace', 'folder')
                const templatePath = normalizePath(workspaceFolderPath, 'template.yaml')

                try {
                    await new SamDeployWizard(
                        new MockSamDeployWizardContext(
                            extContext,
                            [[vscode.Uri.file(workspaceFolderPath)]],
                            [createQuickPickUriResponseItem(vscode.Uri.file(templatePath))],
                            [createQuickPickRegionResponseItem('asdf')],
                            ['myBucketName'],
                            [],
                            [],
                            [stackName]
                        )
                    ).run()
                } catch (err) {
                    return
                }

                assert.fail(`Expected validation for stack name '${stackName}' to fail, but it passed.`)
            }

            it('validates that stackName does not contain invalid charcters', async function() {
                await assertValidationFails('ab_c')
                await assertValidationFails('ab$c')
                await assertValidationFails('ab.c')
            })

            it('validates that stackName begins with an alphabetic character', async function() {
                await assertValidationFails('1abc')
                await assertValidationFails('-abc')
            })

            it('validates that stackName is not longer than 128 characters', async function() {
                const parts = []
                for (let i = 0; i < 129; i++) {
                    parts.push('a')
                }

                await assertValidationFails(parts.join(''))
            })
        })
    })
})

describe('DefaultSamDeployWizardContext', async function() {
    let context: DefaultSamDeployWizardContext
    let sandbox: sinon.SinonSandbox

    beforeEach(async function() {
        sandbox = sinon.createSandbox()
        context = new DefaultSamDeployWizardContext(await FakeExtensionContext.getFakeExtContext())
    })

    afterEach(function() {
        sandbox.restore()
    })

    describe('promptUserForS3Bucket', async function() {
        it('returns an s3 bucket name', async function() {
            const bucketName = 'strictlyForBuckets'
            sandbox
                .stub(picker, 'promptUser')
                .onFirstCall()
                .returns(Promise.resolve([{ label: bucketName }]))
            const output = await context.promptUserForS3Bucket(1, 'us-weast-1', 'accountId')
            assert.strictEqual(output, bucketName)
        })

        it('returns undefined on receiving undefined from the picker (back button)', async function() {
            sandbox.stub(picker, 'promptUser').onFirstCall().returns(Promise.resolve(undefined))
            const output = await context.promptUserForS3Bucket(1, 'us-weast-1', 'accountId')
            assert.strictEqual(output, undefined)
        })

        it('returns undefined if the user selects a no items/error message', async function() {
            const messages = {
                noBuckets: "NO! We're out of bear claws",
                bucketError: 'One box of one dozen, starving, crazed weasels',
            }
            sandbox
                .stub(picker, 'promptUser')
                .onFirstCall()
                .returns(Promise.resolve([{ label: messages.noBuckets }]))
                .onSecondCall()
                .returns(Promise.resolve([{ label: messages.bucketError }]))
            const firstOutput = await context.promptUserForS3Bucket(
                1,
                'us-weast-1',
                'profile',
                'accountId',
                undefined,
                messages
            )
            assert.strictEqual(firstOutput, undefined)

            const secondOutput = await context.promptUserForS3Bucket(
                1,
                'us-weast-1',
                'profile',
                'accountId',
                undefined,
                messages
            )
            assert.strictEqual(secondOutput, undefined)
        })
    })

    describe('promptUserForEcrRepo', async function() {
        it('returns an ECR Repo', async function() {
            const repoName = 'repo'
            sandbox
                .stub(picker, 'promptUser')
                .onFirstCall()
                .returns(Promise.resolve([{ label: repoName, repository: { repositoryUri: 'uri' } }]))
            const output = await context.promptUserForEcrRepo(1, 'us-weast-1')
            assert.notStrictEqual(output, { repositoryUri: 'uri' })
        })

        it('returns undefined on receiving undefined from the picker (back button)', async function() {
            sandbox.stub(picker, 'promptUser').onFirstCall().returns(Promise.resolve(undefined))
            const output = await context.promptUserForEcrRepo(1, 'us-weast-1')
            assert.strictEqual(output, undefined)
        })
    })

<<<<<<< HEAD
    describe('promptUserForS3BucketName', async () => {
        it('returns an S3 bucket name', async () => {
=======
    describe('promptUserForNewS3Bucket', async function() {
        it('returns an S3 bucket name', async function() {
>>>>>>> d3cd90c1
            const bucketName = 'shinyNewBucket'
            sandbox.stub(input, 'promptUser').onFirstCall().returns(Promise.resolve(bucketName))
            const output = await context.promptUserForS3BucketName(1, { title: 'asdf' })
            assert.strictEqual(output, bucketName)
        })

<<<<<<< HEAD
        it('retunrs undefined if nothing is entered', async () => {
            sandbox.stub(input, 'promptUser').onFirstCall().returns(Promise.resolve(undefined))
            const output = await context.promptUserForS3BucketName(1, { title: 'asdf' })
            assert.strictEqual(output, undefined)
        })
=======
        it('retunrs undefined if nothing is entered', async function() {
            sandbox
            .stub(input, 'promptUser')
            .onFirstCall()
            .returns(Promise.resolve(undefined))
        const output = await context.promptUserForNewS3Bucket(1)
        assert.strictEqual(output, undefined) 
        })  
>>>>>>> d3cd90c1
    })
})<|MERGE_RESOLUTION|>--- conflicted
+++ resolved
@@ -763,34 +763,21 @@
         })
     })
 
-<<<<<<< HEAD
-    describe('promptUserForS3BucketName', async () => {
-        it('returns an S3 bucket name', async () => {
-=======
     describe('promptUserForNewS3Bucket', async function() {
         it('returns an S3 bucket name', async function() {
->>>>>>> d3cd90c1
             const bucketName = 'shinyNewBucket'
             sandbox.stub(input, 'promptUser').onFirstCall().returns(Promise.resolve(bucketName))
             const output = await context.promptUserForS3BucketName(1, { title: 'asdf' })
             assert.strictEqual(output, bucketName)
         })
 
-<<<<<<< HEAD
-        it('retunrs undefined if nothing is entered', async () => {
-            sandbox.stub(input, 'promptUser').onFirstCall().returns(Promise.resolve(undefined))
-            const output = await context.promptUserForS3BucketName(1, { title: 'asdf' })
-            assert.strictEqual(output, undefined)
-        })
-=======
         it('retunrs undefined if nothing is entered', async function() {
             sandbox
-            .stub(input, 'promptUser')
-            .onFirstCall()
-            .returns(Promise.resolve(undefined))
-        const output = await context.promptUserForNewS3Bucket(1)
-        assert.strictEqual(output, undefined) 
+                .stub(input, 'promptUser')
+                .onFirstCall()
+                .returns(Promise.resolve(undefined))
+            const output = await context.promptUserForS3BucketName(1, { title: 'asdf' })
+            assert.strictEqual(output, undefined) 
         })  
->>>>>>> d3cd90c1
     })
 })