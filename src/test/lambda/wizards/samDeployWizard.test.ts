--- conflicted
+++ resolved
@@ -108,12 +108,8 @@
 
     public async promptUserForRegion(
         regionProvider: RegionProvider,
-<<<<<<< HEAD
-        initialValue?: string): Promise<string | undefined> {
-=======
         initialValue?: string
     ): Promise<string | undefined> {
->>>>>>> 52b2c027
         if (this.promptForRegionResponses.length <= 0) {
             throw new Error('promptUserForRegion was called more times than expected')
         }
@@ -158,10 +154,6 @@
             const wizard = new SamDeployWizard(
                 new MockRegionProvider(),
                 new MockSamDeployWizardContext(
-<<<<<<< HEAD
-                    // tslint:disable-next-line:space-before-function-paren
-=======
->>>>>>> 52b2c027
                     async function* () { yield* [] },
                     [[]],
                     [undefined],
@@ -180,10 +172,6 @@
             const wizard = new SamDeployWizard(
                 new MockRegionProvider(),
                 new MockSamDeployWizardContext(
-<<<<<<< HEAD
-                    // tslint:disable-next-line:space-before-function-paren
-=======
->>>>>>> 52b2c027
                     async function* () { yield vscode.Uri.file(templatePath) },
                     [[vscode.Uri.file(workspaceFolderPath)]],
                     [undefined],
@@ -202,10 +190,6 @@
             const wizard = new SamDeployWizard(
                 new MockRegionProvider(),
                 new MockSamDeployWizardContext(
-<<<<<<< HEAD
-                    // tslint:disable-next-line:space-before-function-paren
-=======
->>>>>>> 52b2c027
                     async function* () { yield vscode.Uri.file(templatePath) },
                     [[vscode.Uri.file(workspaceFolderPath)]],
                     [
@@ -439,10 +423,6 @@
             const wizard = new SamDeployWizard(
                 new MockRegionProvider(),
                 new MockSamDeployWizardContext(
-<<<<<<< HEAD
-                    // tslint:disable-next-line:space-before-function-paren
-=======
->>>>>>> 52b2c027
                     async function* () {
                         yield vscode.Uri.file(templatePath)
                     },
@@ -479,10 +459,6 @@
             const wizard = new SamDeployWizard(
                 new MockRegionProvider(),
                 new MockSamDeployWizardContext(
-<<<<<<< HEAD
-                    // tslint:disable-next-line:space-before-function-paren
-=======
->>>>>>> 52b2c027
                     async function* () {
                         yield vscode.Uri.file(templatePath1)
                         yield vscode.Uri.file(templatePath2)
@@ -526,10 +502,6 @@
             const wizard = new SamDeployWizard(
                 new MockRegionProvider(),
                 new MockSamDeployWizardContext(
-<<<<<<< HEAD
-                    // tslint:disable-next-line:space-before-function-paren
-=======
->>>>>>> 52b2c027
                     async function* () {
                         yield vscode.Uri.file(templatePath1)
                         yield vscode.Uri.file(templatePath2)
@@ -568,10 +540,6 @@
             const wizard = new SamDeployWizard(
                 new MockRegionProvider(),
                 new MockSamDeployWizardContext(
-<<<<<<< HEAD
-                    // tslint:disable-next-line:space-before-function-paren
-=======
->>>>>>> 52b2c027
                     async function* () { yield vscode.Uri.file(templatePath) },
                     [[vscode.Uri.file(workspaceFolderPath)]],
                     [
@@ -589,13 +557,69 @@
             assert.ok(result)
             assert.strictEqual(result!.s3Bucket, 'mys3bucketname')
         })
-<<<<<<< HEAD
-=======
-
-        // In product code, failed validation will prevent the user from submitting the invalid reponse
-        // In test code, failed validation throws an exception instead.
+    })
+
+    describe('STACK_NAME', async () => {
+        it('goes back when cancelled', async () => {
+            const workspaceFolderPath = normalizePath('my', 'workspace', 'folder')
+            const templatePath = normalizePath(workspaceFolderPath, 'template.yaml')
+            const wizard = new SamDeployWizard(
+                new MockRegionProvider(),
+                new MockSamDeployWizardContext(
+                    async function* () { yield vscode.Uri.file(templatePath) },
+                    [[vscode.Uri.file(workspaceFolderPath)]],
+                    [
+                        createQuickPickUriResponseItem(vscode.Uri.file(templatePath)),
+                    ],
+                    [
+                        createQuickPickRegionResponseItem('asdf')
+                    ],
+                    [
+                        'mys3bucketname1',
+                        'mys3bucketname2',
+                    ],
+                    [
+                        undefined,
+                        'myStackName'
+                    ],
+                )
+            )
+            const result = await wizard.run()
+
+            assert.ok(result)
+            assert.strictEqual(result!.s3Bucket, 'mys3bucketname2')
+        })
+
+        it('uses user response as stackName', async () => {
+            const workspaceFolderPath = normalizePath('my', 'workspace', 'folder')
+            const templatePath = normalizePath(workspaceFolderPath, 'template.yaml')
+            const wizard = new SamDeployWizard(
+                new MockRegionProvider(),
+                new MockSamDeployWizardContext(
+                    async function* () { yield vscode.Uri.file(templatePath) },
+                    [[vscode.Uri.file(workspaceFolderPath)]],
+                    [
+                        createQuickPickUriResponseItem(vscode.Uri.file(templatePath)),
+                    ],
+                    [
+                        createQuickPickRegionResponseItem('asdf')
+                    ],
+                    [
+                        'mys3bucketname',
+                    ],
+                    [
+                        'myStackName'
+                    ],
+                )
+            )
+            const result = await wizard.run()
+
+            assert.ok(result)
+            assert.strictEqual(result!.stackName, 'myStackName')
+        })
+
         describe('validation', async () => {
-            async function assertValidationFails(bucketName: string | undefined): Promise<void> {
+            async function assertValidationFails(stackName: string | undefined): Promise<void> {
                 const workspaceFolderPath = normalizePath('my', 'workspace', 'folder')
                 const templatePath = normalizePath(workspaceFolderPath, 'template.yaml')
 
@@ -603,141 +627,6 @@
                     await new SamDeployWizard(
                         new MockRegionProvider(),
                         new MockSamDeployWizardContext(
-                            async function* () { yield vscode.Uri.file(templatePath) },
-                            [[vscode.Uri.file(workspaceFolderPath)]],
-                            [
-                                createQuickPickUriResponseItem(vscode.Uri.file(templatePath)),
-                            ],
-                            [
-                                createQuickPickRegionResponseItem('asdf')
-                            ],
-                            [bucketName],
-                            [],
-                        )
-                    ).run()
-                } catch (err) {
-                    return
-                }
-
-                assert.fail(`Expected validation for bucket name '${bucketName}' to fail, but it passed.`)
-            }
-
-            it('validates that bucket name has a valid length', async () => {
-                await assertValidationFails('aa')
-                await assertValidationFails('aaaaaaaabbbbbbbbccccccccddddddddeeeeeeeeffffffffgggggggghhhhhhhh')
-            })
-
-            it('validates that bucket name does not contain invalid characters', async () => {
-                await assertValidationFails('aaA')
-                await assertValidationFails('aa_')
-                await assertValidationFails('aa$')
-            })
-
-            it('validates that bucket name is not formatted as an ip address', async () => {
-                await assertValidationFails('198.51.100.24')
-            })
-
-            it('validates that bucket name does not end with a dash', async () => {
-                await assertValidationFails('aa-')
-            })
-
-            it('validates that bucket name does not contain consecutive periods', async () => {
-                await assertValidationFails('a..a')
-            })
-
-            it('validates that bucket name does not contain a period adjacent to a dash', async () => {
-                await assertValidationFails('a.-a')
-                await assertValidationFails('a-.a')
-            })
-
-            it('validates that each label in bucket name begins with a number or a lower-case character', async () => {
-                await assertValidationFails('Aaa')
-                await assertValidationFails('aaa.Bbb')
-            })
-        })
->>>>>>> 52b2c027
-    })
-
-    describe('STACK_NAME', async () => {
-        it('goes back when cancelled', async () => {
-            const workspaceFolderPath = normalizePath('my', 'workspace', 'folder')
-            const templatePath = normalizePath(workspaceFolderPath, 'template.yaml')
-            const wizard = new SamDeployWizard(
-                new MockRegionProvider(),
-                new MockSamDeployWizardContext(
-<<<<<<< HEAD
-                    // tslint:disable-next-line:space-before-function-paren
-=======
->>>>>>> 52b2c027
-                    async function* () { yield vscode.Uri.file(templatePath) },
-                    [[vscode.Uri.file(workspaceFolderPath)]],
-                    [
-                        createQuickPickUriResponseItem(vscode.Uri.file(templatePath)),
-                    ],
-                    [
-                        createQuickPickRegionResponseItem('asdf')
-                    ],
-                    [
-                        'mys3bucketname1',
-                        'mys3bucketname2',
-                    ],
-                    [
-                        undefined,
-                        'myStackName'
-                    ],
-                )
-            )
-            const result = await wizard.run()
-
-            assert.ok(result)
-            assert.strictEqual(result!.s3Bucket, 'mys3bucketname2')
-        })
-
-        it('uses user response as stackName', async () => {
-            const workspaceFolderPath = normalizePath('my', 'workspace', 'folder')
-            const templatePath = normalizePath(workspaceFolderPath, 'template.yaml')
-            const wizard = new SamDeployWizard(
-                new MockRegionProvider(),
-                new MockSamDeployWizardContext(
-<<<<<<< HEAD
-                    // tslint:disable-next-line:space-before-function-paren
-=======
->>>>>>> 52b2c027
-                    async function* () { yield vscode.Uri.file(templatePath) },
-                    [[vscode.Uri.file(workspaceFolderPath)]],
-                    [
-                        createQuickPickUriResponseItem(vscode.Uri.file(templatePath)),
-                    ],
-                    [
-                        createQuickPickRegionResponseItem('asdf')
-                    ],
-                    [
-                        'mys3bucketname',
-                    ],
-                    [
-                        'myStackName'
-                    ],
-                )
-            )
-            const result = await wizard.run()
-
-            assert.ok(result)
-            assert.strictEqual(result!.stackName, 'myStackName')
-        })
-
-        describe('validation', async () => {
-            async function assertValidationFails(stackName: string | undefined): Promise<void> {
-                const workspaceFolderPath = normalizePath('my', 'workspace', 'folder')
-                const templatePath = normalizePath(workspaceFolderPath, 'template.yaml')
-
-                try {
-                    await new SamDeployWizard(
-                        new MockRegionProvider(),
-                        new MockSamDeployWizardContext(
-<<<<<<< HEAD
-                            // tslint:disable-next-line:space-before-function-paren
-=======
->>>>>>> 52b2c027
                             async function* () { yield vscode.Uri.file(templatePath) },
                             [[vscode.Uri.file(workspaceFolderPath)]],
                             [
