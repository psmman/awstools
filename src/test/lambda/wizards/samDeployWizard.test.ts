/*!
 * Copyright 2018 Amazon.com, Inc. or its affiliates. All Rights Reserved.
 * SPDX-License-Identifier: Apache-2.0
 */

import * as assert from 'assert'
import * as path from 'path'
import * as sinon from 'sinon'
import * as vscode from 'vscode'
import * as paramUtils from '../../../lambda/utilities/parameterUtils'
import * as input from '../../../shared/ui/input'
import * as picker from '../../../shared/ui/picker'
import {
    ParameterPromptResult,
    SamDeployWizard,
    SamDeployWizardContext,
    DefaultSamDeployWizardContext,
} from '../../../lambda/wizards/samDeployWizard'
import { EcrRepository } from '../../../shared/clients/ecrClient'
import { FakeExtensionContext } from '../../fakeExtensionContext'
import { ExtContext } from '../../../shared/extensions'

interface QuickPickUriResponseItem extends vscode.QuickPickItem {
    uri: vscode.Uri
}

function createQuickPickUriResponseItem(uri: vscode.Uri): QuickPickUriResponseItem {
    return {
        label: '',
        uri: uri,
    }
}

interface QuickPickRegionResponseItem extends vscode.QuickPickItem {
    detail: string
}

function createQuickPickRegionResponseItem(detail: string): QuickPickRegionResponseItem {
    return {
        label: '',
        detail: detail,
    }
}

class MockSamDeployWizardContext implements SamDeployWizardContext {
    public get workspaceFolders(): vscode.Uri[] | undefined {
        if (this.workspaceFoldersResponses.length <= 0) {
            throw new Error('workspaceFolders was called more times than expected')
        }

        return this.workspaceFoldersResponses.pop()
    }

    public constructor(
        readonly extContext: ExtContext,
        private readonly workspaceFoldersResponses: (vscode.Uri[] | undefined)[] = [],
        private readonly promptForSamTemplateResponses: (QuickPickUriResponseItem | undefined)[] = [],
        private readonly promptForRegionResponses: (QuickPickRegionResponseItem | undefined)[] = [],
        private readonly promptForS3BucketResponses: (string | undefined)[] = [],
        private readonly promptForNewS3BucketResponses: (string | undefined)[] = [],
        private readonly promptForEcrRepoResponses: (EcrRepository | undefined)[] = [],
        private readonly promptForStackNameResponses: (string | undefined)[] = [],
        private readonly hasImages: boolean = false
    ) {
        this.workspaceFoldersResponses = workspaceFoldersResponses.reverse()
        this.promptForSamTemplateResponses = promptForSamTemplateResponses.reverse()
        this.promptForRegionResponses = promptForRegionResponses.reverse()
        this.promptForS3BucketResponses = promptForS3BucketResponses.reverse()
        this.promptForNewS3BucketResponses = promptForNewS3BucketResponses.reverse()
        this.promptForEcrRepoResponses = promptForEcrRepoResponses.reverse()
        this.promptForStackNameResponses = promptForStackNameResponses.reverse()
    }

    additionalSteps: number = 0

    public readonly getOverriddenParameters: typeof paramUtils.getOverriddenParameters = async () => undefined

    public readonly getParameters: typeof paramUtils.getParameters = async () => new Map()

    public readonly promptUserForParametersIfApplicable: (options: {
        templateUri: vscode.Uri
        missingParameters?: Set<string>
    }) => Promise<ParameterPromptResult> = async () => ParameterPromptResult.Continue

    public async determineIfTemplateHasImages(templatePath: vscode.Uri): Promise<boolean> {
        return this.hasImages
    }

    public async promptUserForSamTemplate(): Promise<vscode.Uri | undefined> {
        if (this.promptForSamTemplateResponses.length <= 0) {
            throw new Error('promptUserForSamTemplate was called more times than expected')
        }

        const response = this.promptForSamTemplateResponses.pop()
        if (!response) {
            return undefined
        }

        return response.uri
    }

    public async promptUserForS3Bucket(stepNumber: number, initialValue?: string): Promise<string | undefined> {
        if (this.promptForS3BucketResponses.length <= 0) {
            throw new Error('promptUserForS3Bucket was called more times than expected')
        }

        return this.promptForS3BucketResponses.pop()
    }

    public async promptUserForS3BucketName(
        step: number,
        bucketProps: {
            title: string
            prompt?: string | undefined
            placeHolder?: string | undefined
            value?: string | undefined
            buttons?: vscode.QuickInputButton[] | undefined
            buttonHandler?:
                | ((
                      button: vscode.QuickInputButton,
                      inputBox: vscode.InputBox,
                      resolve: (value: string | PromiseLike<string | undefined> | undefined) => void,
                      reject: (value: string | PromiseLike<string | undefined> | undefined) => void
                  ) => void)
                | undefined
        }
    ): Promise<string | undefined> {
        if (this.promptForNewS3BucketResponses.length <= 0) {
            throw new Error('promptUserForS3BucketName was called more times than expected')
        }

        return this.promptForNewS3BucketResponses.pop()
    }

    public async promptUserForEcrRepo(
        step: number,
        selectedRegion?: string,
        initialValue?: EcrRepository
    ): Promise<EcrRepository | undefined> {
        if (this.promptForEcrRepoResponses.length <= 0) {
            throw new Error('promptUserForS3Bucket was called more times than expected')
        }

        return this.promptForEcrRepoResponses.pop()
    }

    public async promptUserForRegion(step: number, initialValue?: string): Promise<string | undefined> {
        if (this.promptForRegionResponses.length <= 0) {
            throw new Error('promptUserForRegion was called more times than expected')
        }

        const response = this.promptForRegionResponses.pop()
        if (!response) {
            return undefined
        }

        return response.detail
    }

    public async promptUserForStackName({
        validateInput,
    }: {
        validateInput(value: string): string | undefined
    }): Promise<string | undefined> {
        if (this.promptForStackNameResponses.length <= 0) {
            throw new Error('promptUserForStackName was called more times than expected')
        }

        const response = this.promptForStackNameResponses.pop()

        if (response && validateInput) {
            const validationResult = validateInput(response)
            if (validationResult) {
                throw new Error(`Validation error: ${validationResult}`)
            }
        }

        return response
    }
}

function normalizePath(...paths: string[]): string {
    return vscode.Uri.file(path.join(...paths)).fsPath
}

describe('SamDeployWizard', async function () {
    const extContext = await FakeExtensionContext.getFakeExtContext()
    describe('TEMPLATE', async function () {
        it('fails gracefully when no templates are found', async function () {
            const wizard = new SamDeployWizard(new MockSamDeployWizardContext(extContext, [[]], [undefined], [], []))
            const result = await wizard.run()

            assert.ok(!result)
        })

        it('exits wizard when cancelled', async function () {
            const workspaceFolderPath = normalizePath('my', 'workspace', 'folder')
            const wizard = new SamDeployWizard(
                new MockSamDeployWizardContext(
                    extContext,
                    [[vscode.Uri.file(workspaceFolderPath)]],
                    [undefined],
                    [],
                    []
                )
            )
            const result = await wizard.run()

            assert.ok(!result)
        })

        it('uses user response as template', async function () {
            const workspaceFolderPath = normalizePath('my', 'workspace', 'folder')
            const templatePath = normalizePath(workspaceFolderPath, 'template.yaml')
            const wizard = new SamDeployWizard(
                new MockSamDeployWizardContext(
                    extContext,
                    [[vscode.Uri.file(workspaceFolderPath)]],
                    [createQuickPickUriResponseItem(vscode.Uri.file(templatePath))],
                    [createQuickPickRegionResponseItem('asdf')],
                    ['mys3bucketname'],
                    [],
                    [],
                    ['myStackName']
                )
            )
            const result = await wizard.run()

            assert.ok(result)
            assert.strictEqual(result!.template.fsPath, templatePath)
        })
    })

    describe('PARAMETER_OVERRIDES', async function () {
        async function makeFakeContext({
            getParameters,
            getOverriddenParameters,
            promptUserForParametersIfApplicable,
            templatePath = path.join('my', 'template'),
            region = 'us-east-1',
            s3Bucket = 'mys3bucket',
            stackName = 'mystackname',
            hasImages = false,
        }: Pick<
            SamDeployWizardContext,
            'getParameters' | 'getOverriddenParameters' | 'promptUserForParametersIfApplicable'
        > & {
            templatePath?: string
            region?: string
            s3Bucket?: string
            stackName?: string
            hasImages?: boolean
        }): Promise<SamDeployWizardContext> {
            return {
                extContext: await FakeExtensionContext.getFakeExtContext(),
                // It's fine to return an empty list if promptUserForSamTemplate is overridden.
                additionalSteps: 0,
                workspaceFolders: [],

                getParameters,
                getOverriddenParameters,
                promptUserForParametersIfApplicable,
                promptUserForSamTemplate: async () => vscode.Uri.file(templatePath),
                promptUserForRegion: async () => region,
                promptUserForS3Bucket: async () => s3Bucket,
                promptUserForS3BucketName: async () => undefined,
                promptUserForEcrRepo: async () => undefined,
                promptUserForStackName: async () => stackName,
                determineIfTemplateHasImages: async () => hasImages,
            }
        }

        describe('SAM template has no parameters', async function () {
            it('skips configuring overrides and continues wizard', async function () {
                const context = await makeFakeContext({
                    getParameters: async () => new Map<string, { required: boolean }>([]),
                    getOverriddenParameters: async () => {
                        throw new Error('Should skip loading overrides')
                    },
                    promptUserForParametersIfApplicable: async () => {
                        throw new Error('Should skip configuring overrides')
                    },
                })

                const wizard = new SamDeployWizard(context)
                const result = await wizard.run()

                assert.ok(result)
                assert.strictEqual(result!.parameterOverrides.size, 0)
            })
        })

        describe('SAM template has only optional parameters', async function () {
            it('skips configuring overrides and continues wizard if parameterOverrides is defined', async function () {
                const context = await makeFakeContext({
                    getParameters: async () =>
                        new Map<string, { required: boolean }>([['myParam', { required: false }]]),
                    getOverriddenParameters: async () => new Map<string, string>(),
                    promptUserForParametersIfApplicable: async () => {
                        throw new Error('Should skip configuring overrides')
                    },
                })

                const wizard = new SamDeployWizard(context)
                const result = await wizard.run()

                assert.ok(result)
                assert.strictEqual(result!.parameterOverrides.size, 0)
            })

            it('skips configuring overrides and continues wizard if parameterOverrides is undefined and user declines prompt', async function () {
                const context = await makeFakeContext({
                    getParameters: async () =>
                        new Map<string, { required: boolean }>([['myParam', { required: false }]]),
                    getOverriddenParameters: async () => undefined,
                    promptUserForParametersIfApplicable: async () => ParameterPromptResult.Continue,
                })

                const wizard = new SamDeployWizard(context)
                const result = await wizard.run()

                assert.ok(result)
                assert.strictEqual(result!.parameterOverrides.size, 0)
            })

            it('configures overrides and cancels wizard if parameterOverrides is undefined and user accepts prompt', async function () {
                const configureParameterOverridesArgs: {
                    templateUri: vscode.Uri
                    missingParameters?: Set<string> | undefined
                }[] = []

                const context = await makeFakeContext({
                    getParameters: async () =>
                        new Map<string, { required: boolean }>([['myParam', { required: false }]]),
                    getOverriddenParameters: async () => undefined,
                    async promptUserForParametersIfApplicable(options): Promise<ParameterPromptResult> {
                        configureParameterOverridesArgs.push(options)

                        return ParameterPromptResult.Cancel
                    },
                })

                const wizard = new SamDeployWizard(context)
                const result = await wizard.run()

                assert.strictEqual(result, undefined)
                assert.strictEqual(configureParameterOverridesArgs.length, 1)
                assert.strictEqual(configureParameterOverridesArgs[0].missingParameters, undefined)
            })
        })

        describe('SAM template has required parameters', async function () {
            it('configures overrides and cancels wizard if overrides are not defined', async function () {
                const configureParameterOverridesArgs: {
                    templateUri: vscode.Uri
                    missingParameters?: Set<string> | undefined
                }[] = []

                const context = await makeFakeContext({
                    getParameters: async () =>
                        new Map<string, { required: boolean }>([['myParam', { required: true }]]),
                    getOverriddenParameters: async () => undefined,
                    async promptUserForParametersIfApplicable(options): Promise<ParameterPromptResult> {
                        configureParameterOverridesArgs.push(options)

                        return ParameterPromptResult.Cancel
                    },
                })

                const wizard = new SamDeployWizard(context)
                const result = await wizard.run()

                assert.strictEqual(result, undefined)
                assert.strictEqual(configureParameterOverridesArgs.length, 1)
                assert.ok(configureParameterOverridesArgs[0].missingParameters)
                assert.strictEqual(configureParameterOverridesArgs[0].missingParameters!.has('myParam'), true)
            })

            it('configures overrides and cancels wizard if there are missing overrides', async function () {
                const configureParameterOverridesArgs: {
                    templateUri: vscode.Uri
                    missingParameters?: Set<string> | undefined
                }[] = []

                const context = await makeFakeContext({
                    getParameters: async () =>
                        new Map<string, { required: boolean }>([['myParam', { required: true }]]),
                    getOverriddenParameters: async () => new Map<string, string>(),
                    async promptUserForParametersIfApplicable(options): Promise<ParameterPromptResult> {
                        configureParameterOverridesArgs.push(options)

                        return ParameterPromptResult.Cancel
                    },
                })

                const wizard = new SamDeployWizard(context)
                const result = await wizard.run()

                assert.strictEqual(result, undefined)
                assert.strictEqual(configureParameterOverridesArgs.length, 1)
                assert.ok(configureParameterOverridesArgs[0].missingParameters)
                assert.strictEqual(configureParameterOverridesArgs[0].missingParameters!.has('myParam'), true)
            })

            it('stores existing overrides and continues without configuring overrides if there are no missing overrides', async function () {
                const configureParameterOverridesArgs: {
                    templateUri: vscode.Uri
                    missingParameters?: Set<string> | undefined
                }[] = []

                const context = await makeFakeContext({
                    getParameters: async () =>
                        new Map<string, { required: boolean }>([['myParam', { required: true }]]),
                    getOverriddenParameters: async () => new Map<string, string>([['myParam', 'myValue']]),
                    async promptUserForParametersIfApplicable(options): Promise<ParameterPromptResult> {
                        configureParameterOverridesArgs.push(options)

                        return ParameterPromptResult.Cancel
                    },
                })

                const wizard = new SamDeployWizard(context)
                const result = await wizard.run()

                assert.ok(result)
                assert.strictEqual(result!.parameterOverrides.size, 1)
                assert.strictEqual(result!.parameterOverrides.has('myParam'), true)
                assert.strictEqual(result!.parameterOverrides.get('myParam'), 'myValue')
                assert.strictEqual(configureParameterOverridesArgs.length, 0)
            })
        })
    })

    describe('REGION', async function () {
        it('uses user response for region', async function () {
            const workspaceFolderPath = normalizePath('my', 'workspace', 'folder', '1')
            const templatePath = normalizePath(workspaceFolderPath, 'template.yaml')
            const region = 'us-east-1'

            const wizard = new SamDeployWizard(
                new MockSamDeployWizardContext(
                    extContext,
                    [[vscode.Uri.file(workspaceFolderPath)]],
                    [createQuickPickUriResponseItem(vscode.Uri.file(templatePath))],
                    [createQuickPickRegionResponseItem(region)],
                    ['mys3bucketname'],
                    [],
                    [],
                    ['myStackName']
                )
            )
            const result = await wizard.run()

            assert.ok(result)
            assert.strictEqual(result!.region, region)
        })

        it('goes back when cancelled', async function () {
            const workspaceFolderPath1 = normalizePath('my', 'workspace', 'folder', '1')
            const workspaceFolderPath2 = normalizePath('my', 'workspace', 'folder', '2')
            const templatePath1 = normalizePath(workspaceFolderPath1, 'template.yaml')
            const templatePath2 = normalizePath(workspaceFolderPath2, 'template.yaml')
            const region = 'us-east-1'

            const wizard = new SamDeployWizard(
                new MockSamDeployWizardContext(
                    extContext,
                    [[vscode.Uri.file(workspaceFolderPath1)], [vscode.Uri.file(workspaceFolderPath2)]],
                    [
                        createQuickPickUriResponseItem(vscode.Uri.file(templatePath1)),
                        createQuickPickUriResponseItem(vscode.Uri.file(templatePath2)),
                    ],
                    [
                        undefined, // First time we ask about the S3 Bucket, cancel back to the template step
                        createQuickPickRegionResponseItem(region),
                    ],
                    ['mys3bucketname'],
                    [],
                    [],
                    ['myStackName']
                )
            )
            const result = await wizard.run()

            assert.ok(result)
            assert.strictEqual(result!.template.fsPath, templatePath2)
        })
    })

    describe('S3_BUCKET', async function () {
        it('goes back when cancelled', async function () {
            const workspaceFolderPath1 = normalizePath('my', 'workspace', 'folder', '1')
            const workspaceFolderPath2 = normalizePath('my', 'workspace', 'folder', '2')
            const templatePath1 = normalizePath(workspaceFolderPath1, 'template.yaml')
            const templatePath2 = normalizePath(workspaceFolderPath2, 'template.yaml')
            const region1 = 'us-east-1'
            const region2 = 'us-east-2'

            const wizard = new SamDeployWizard(
                new MockSamDeployWizardContext(
                    extContext,
                    [[vscode.Uri.file(workspaceFolderPath1)], [vscode.Uri.file(workspaceFolderPath2)]],
                    [
                        createQuickPickUriResponseItem(vscode.Uri.file(templatePath1)),
                        createQuickPickUriResponseItem(vscode.Uri.file(templatePath2)),
                    ],
                    [createQuickPickRegionResponseItem(region1), createQuickPickRegionResponseItem(region2)],
                    [
                        undefined, // First time we ask about the S3 Bucket, cancel back to the region step
                        'mys3bucketname',
                    ],
                    [],
                    [],
                    ['myStackName']
                )
            )
            const result = await wizard.run()

            assert.ok(result)
            assert.strictEqual(result!.template.fsPath, templatePath1)
            assert.strictEqual(result!.region, region2)
        })

        it('uses user response as s3Bucket', async function () {
            const workspaceFolderPath = normalizePath('my', 'workspace', 'folder')
            const templatePath = normalizePath(workspaceFolderPath, 'template.yaml')
            const wizard = new SamDeployWizard(
                new MockSamDeployWizardContext(
                    extContext,
                    [[vscode.Uri.file(workspaceFolderPath)]],
                    [createQuickPickUriResponseItem(vscode.Uri.file(templatePath))],
                    [createQuickPickRegionResponseItem('asdf')],
                    ['mys3bucketname'],
                    [],
                    [],
                    ['myStackName']
                )
            )
            const result = await wizard.run()

            assert.ok(result)
            assert.strictEqual(result!.s3Bucket, 'mys3bucketname')
        })
    })

    describe('ECR_REPO', async function () {
        it('goes back when cancelled', async function () {
            const workspaceFolderPath = normalizePath('my', 'workspace', 'folder')
            const templatePath = normalizePath(workspaceFolderPath, 'template.yaml')

            const wizard = new SamDeployWizard(
                new MockSamDeployWizardContext(
                    extContext,
                    [[vscode.Uri.file(workspaceFolderPath)]],
                    [createQuickPickUriResponseItem(vscode.Uri.file(templatePath))],
                    [createQuickPickRegionResponseItem('asdf')],
                    ['mys3bucketname', 'mys3bucketname'],
                    [],
                    // go back the first time
                    [undefined, { repositoryUri: 'uri', repositoryName: 'name', repositoryArn: 'arn' }],
                    ['myStackName'],
                    true
                )
            )
            const result = await wizard.run()

            assert.ok(result)
            assert.strictEqual(result?.ecrRepo?.repositoryUri, 'uri')
        })

        it('uses user response as repo', async function () {
            const workspaceFolderPath = normalizePath('my', 'workspace', 'folder')
            const templatePath = normalizePath(workspaceFolderPath, 'template.yaml')
            const wizard = new SamDeployWizard(
                new MockSamDeployWizardContext(
                    extContext,
                    [[vscode.Uri.file(workspaceFolderPath)]],
                    [createQuickPickUriResponseItem(vscode.Uri.file(templatePath))],
                    [createQuickPickRegionResponseItem('asdf')],
                    ['mys3bucketname'],
                    [],
                    [{ repositoryUri: 'uri', repositoryName: 'name', repositoryArn: 'arn' }],
                    ['myStackName'],
                    true
                )
            )
            const result = await wizard.run()

            assert.ok(result)
            assert.strictEqual(result?.ecrRepo?.repositoryUri, 'uri')
        })
    })

    describe('STACK_NAME', async function () {
        it('goes back when cancelled', async function () {
            const workspaceFolderPath = normalizePath('my', 'workspace', 'folder')
            const templatePath = normalizePath(workspaceFolderPath, 'template.yaml')
            const wizard = new SamDeployWizard(
                new MockSamDeployWizardContext(
                    extContext,
                    [[vscode.Uri.file(workspaceFolderPath)]],
                    [createQuickPickUriResponseItem(vscode.Uri.file(templatePath))],
                    [createQuickPickRegionResponseItem('asdf')],
                    ['mys3bucketname1', 'mys3bucketname2'],
                    [],
                    [],
                    [undefined, 'myStackName']
                )
            )
            const result = await wizard.run()

            assert.ok(result)
            assert.strictEqual(result!.s3Bucket, 'mys3bucketname2')
        })

        it('uses user response as stackName', async function () {
            const workspaceFolderPath = normalizePath('my', 'workspace', 'folder')
            const templatePath = normalizePath(workspaceFolderPath, 'template.yaml')
            const wizard = new SamDeployWizard(
                new MockSamDeployWizardContext(
                    extContext,
                    [[vscode.Uri.file(workspaceFolderPath)]],
                    [createQuickPickUriResponseItem(vscode.Uri.file(templatePath))],
                    [createQuickPickRegionResponseItem('asdf')],
                    ['mys3bucketname'],
                    [],
                    [],
                    ['myStackName']
                )
            )
            const result = await wizard.run()

            assert.ok(result)
            assert.strictEqual(result!.stackName, 'myStackName')
        })

        describe('validation', async function () {
            async function assertValidationFails(stackName: string | undefined): Promise<void> {
                const workspaceFolderPath = normalizePath('my', 'workspace', 'folder')
                const templatePath = normalizePath(workspaceFolderPath, 'template.yaml')

                try {
                    await new SamDeployWizard(
                        new MockSamDeployWizardContext(
                            extContext,
                            [[vscode.Uri.file(workspaceFolderPath)]],
                            [createQuickPickUriResponseItem(vscode.Uri.file(templatePath))],
                            [createQuickPickRegionResponseItem('asdf')],
                            ['myBucketName'],
                            [],
                            [],
                            [stackName]
                        )
                    ).run()
                } catch (err) {
                    return
                }

                assert.fail(`Expected validation for stack name '${stackName}' to fail, but it passed.`)
            }

            it('validates that stackName does not contain invalid charcters', async function () {
                await assertValidationFails('ab_c')
                await assertValidationFails('ab$c')
                await assertValidationFails('ab.c')
            })

            it('validates that stackName begins with an alphabetic character', async function () {
                await assertValidationFails('1abc')
                await assertValidationFails('-abc')
            })

            it('validates that stackName is not longer than 128 characters', async function () {
                const parts = []
                for (let i = 0; i < 129; i++) {
                    parts.push('a')
                }

                await assertValidationFails(parts.join(''))
            })
        })
    })
})

describe('DefaultSamDeployWizardContext', async function () {
    let context: DefaultSamDeployWizardContext
    let sandbox: sinon.SinonSandbox

    beforeEach(async function () {
        sandbox = sinon.createSandbox()
        context = new DefaultSamDeployWizardContext(await FakeExtensionContext.getFakeExtContext())
    })

    afterEach(function () {
        sandbox.restore()
    })

    describe('promptUserForS3Bucket', async function () {
        it('returns an s3 bucket name', async function () {
            const bucketName = 'strictlyForBuckets'
            sandbox
                .stub(picker, 'promptUser')
                .onFirstCall()
                .returns(Promise.resolve([{ label: bucketName }]))
            const output = await context.promptUserForS3Bucket(1, 'us-weast-1', 'accountId')
            assert.strictEqual(output, bucketName)
        })

        it('returns undefined on receiving undefined from the picker (back button)', async function () {
            sandbox.stub(picker, 'promptUser').onFirstCall().returns(Promise.resolve(undefined))
            const output = await context.promptUserForS3Bucket(1, 'us-weast-1', 'accountId')
            assert.strictEqual(output, undefined)
        })

        it('returns undefined if the user selects a no items/error message', async function () {
            const messages = {
                noBuckets: "NO! We're out of bear claws",
                bucketError: 'One box of one dozen, starving, crazed weasels',
            }
            sandbox
                .stub(picker, 'promptUser')
                .onFirstCall()
                .returns(Promise.resolve([{ label: messages.noBuckets }]))
                .onSecondCall()
                .returns(Promise.resolve([{ label: messages.bucketError }]))
            const firstOutput = await context.promptUserForS3Bucket(
                1,
                'us-weast-1',
                'profile',
                'accountId',
                undefined,
                messages
            )
            assert.strictEqual(firstOutput, undefined)

            const secondOutput = await context.promptUserForS3Bucket(
                1,
                'us-weast-1',
                'profile',
                'accountId',
                undefined,
                messages
            )
            assert.strictEqual(secondOutput, undefined)
        })
    })

    describe('promptUserForEcrRepo', async function () {
        it('returns an ECR Repo', async function () {
            const repoName = 'repo'
            sandbox
                .stub(picker, 'promptUser')
                .onFirstCall()
                .returns(Promise.resolve([{ label: repoName, repository: { repositoryUri: 'uri' } }]))
            const output = await context.promptUserForEcrRepo(1, 'us-weast-1')
            assert.notStrictEqual(output, { repositoryUri: 'uri' })
        })

        it('returns undefined on receiving undefined from the picker (back button)', async function () {
            sandbox.stub(picker, 'promptUser').onFirstCall().returns(Promise.resolve(undefined))
            const output = await context.promptUserForEcrRepo(1, 'us-weast-1')
            assert.strictEqual(output, undefined)
        })
    })

    describe('promptUserForNewS3Bucket', async function () {
        it('returns an S3 bucket name', async function () {
            const bucketName = 'shinyNewBucket'
            sandbox.stub(input, 'promptUser').onFirstCall().returns(Promise.resolve(bucketName))
<<<<<<< HEAD
            const output = await context.promptUserForS3BucketName(1, { title: 'asdf' })
            assert.strictEqual(output, bucketName)
        })

        it('retunrs undefined if nothing is entered', async function() {
            sandbox
                .stub(input, 'promptUser')
                .onFirstCall()
                .returns(Promise.resolve(undefined))
            const output = await context.promptUserForS3BucketName(1, { title: 'asdf' })
            assert.strictEqual(output, undefined) 
        })  
=======
            const output = await context.promptUserForNewS3Bucket(1)
            assert.strictEqual(output, bucketName)
        })

        it('retunrs undefined if nothing is entered', async function () {
            sandbox.stub(input, 'promptUser').onFirstCall().returns(Promise.resolve(undefined))
            const output = await context.promptUserForNewS3Bucket(1)
            assert.strictEqual(output, undefined)
        })
>>>>>>> d306c2b8
    })
})<|MERGE_RESOLUTION|>--- conflicted
+++ resolved
@@ -767,12 +767,11 @@
         it('returns an S3 bucket name', async function () {
             const bucketName = 'shinyNewBucket'
             sandbox.stub(input, 'promptUser').onFirstCall().returns(Promise.resolve(bucketName))
-<<<<<<< HEAD
             const output = await context.promptUserForS3BucketName(1, { title: 'asdf' })
             assert.strictEqual(output, bucketName)
         })
 
-        it('retunrs undefined if nothing is entered', async function() {
+        it('returns undefined if nothing is entered', async function() {
             sandbox
                 .stub(input, 'promptUser')
                 .onFirstCall()
@@ -780,16 +779,5 @@
             const output = await context.promptUserForS3BucketName(1, { title: 'asdf' })
             assert.strictEqual(output, undefined) 
         })  
-=======
-            const output = await context.promptUserForNewS3Bucket(1)
-            assert.strictEqual(output, bucketName)
-        })
-
-        it('retunrs undefined if nothing is entered', async function () {
-            sandbox.stub(input, 'promptUser').onFirstCall().returns(Promise.resolve(undefined))
-            const output = await context.promptUserForNewS3Bucket(1)
-            assert.strictEqual(output, undefined)
-        })
->>>>>>> d306c2b8
     })
 })