--- conflicted
+++ resolved
@@ -126,13 +126,9 @@
     let templatePath: string
 
     let tempToolkitFolder: string
-<<<<<<< HEAD
-    beforeEach(async function() {
+    beforeEach(async function () {
         settings = new TestSettingsConfiguration()
         profile = 'testAcct'
-=======
-    beforeEach(async function () {
->>>>>>> d306c2b8
         tempToolkitFolder = await makeTemporaryToolkitFolder()
         templatePath = path.join(tempToolkitFolder, 'template.yaml')
         writeFile(templatePath)
