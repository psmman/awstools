/*!
 * Copyright 2018 Amazon.com, Inc. or its affiliates. All Rights Reserved.
 * SPDX-License-Identifier: Apache-2.0
 */

<<<<<<< HEAD
import { ExtensionContext, Memento, Uri } from 'vscode'
=======
import { ExtensionContext, Memento } from 'vscode'
import { ExtensionDisposableFiles } from '../shared/utilities/disposableFiles'
>>>>>>> 5e124643

export interface FakeMementoStorage {
    [key: string]: any
}

export interface FakeExtensionState {
    globalState?: FakeMementoStorage
    workspaceState?: FakeMementoStorage
}

export class FakeExtensionContext implements ExtensionContext {
    public subscriptions: {
        dispose(): any
    }[] = []
    public workspaceState: Memento = new FakeMemento()
    public globalState: Memento = new FakeMemento()
    public storagePath: string | undefined
    public globalStoragePath: string = '.'
    public logPath: string = ''
    public extensionUri: Uri = Uri.parse('')
    private _extensionPath: string = ''

    public constructor(preload?: FakeExtensionState) {
        if (preload) {
            this.globalState = new FakeMemento(preload.globalState)
            this.workspaceState = new FakeMemento(preload.workspaceState)
        }
    }

    public get extensionPath(): string {
        return this._extensionPath
    }

    public set extensionPath(path: string) {
        this._extensionPath = path
    }

    public asAbsolutePath(relativePath: string): string {
        return relativePath
    }

    /**
     * Creates a fake `vscode.ExtensionContext` for use in tests.
     *
     *  Disposes any existing `ExtensionDisposableFiles` and creates a new one
     *  with the new `ExtContext`.
     */
    public static async getNew(): Promise<FakeExtensionContext> {
        const ctx = new FakeExtensionContext()
        try {
            ExtensionDisposableFiles.getInstance().dispose()
        } catch {
            await ExtensionDisposableFiles.initialize(ctx)
        }
        return ctx
    }
}

class FakeMemento implements Memento {
    public constructor(private readonly _storage: FakeMementoStorage = {}) {}
    public get<T>(key: string): T | undefined
    public get<T>(key: string, defaultValue: T): T
    public get(key: any, defaultValue?: any) {
        if (this._storage.hasOwnProperty(String(key))) {
            return this._storage[key]
        }
        if (defaultValue) {
            return defaultValue
        }

        return undefined
    }
    public update(key: string, value: any): Thenable<void> {
        this._storage[key] = value

        return Promise.resolve()
    }
}<|MERGE_RESOLUTION|>--- conflicted
+++ resolved
@@ -3,12 +3,8 @@
  * SPDX-License-Identifier: Apache-2.0
  */
 
-<<<<<<< HEAD
 import { ExtensionContext, Memento, Uri } from 'vscode'
-=======
-import { ExtensionContext, Memento } from 'vscode'
 import { ExtensionDisposableFiles } from '../shared/utilities/disposableFiles'
->>>>>>> 5e124643
 
 export interface FakeMementoStorage {
     [key: string]: any
