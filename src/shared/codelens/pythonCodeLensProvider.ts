--- conflicted
+++ resolved
@@ -1,5 +1,5 @@
 /*!
- * Copyright 2018 Amazon.com, Inc. or its affiliates. All Rights Reserved.
+ * Copyright 2018-2019 Amazon.com, Inc. or its affiliates. All Rights Reserved.
  * SPDX-License-Identifier: Apache-2.0
  */
 
@@ -14,14 +14,8 @@
 import { fileExists, readFileAsString } from '../filesystemUtilities'
 import { LambdaHandlerCandidate } from '../lambdaHandlerSearch'
 import { getLogger } from '../logger'
-<<<<<<< HEAD
-import { DefaultSamCliProcessInvoker } from '../sam/cli/samCliInvoker'
 import { Datum, TelemetryNamespace } from '../telemetry/telemetryTypes'
 import { registerCommand } from '../telemetry/telemetryUtils'
-=======
-import { Datum } from '../telemetry/telemetryEvent'
-import { registerCommand, TelemetryNamespace } from '../telemetry/telemetryUtils'
->>>>>>> b796d7bc
 import { getChannelLogger, getDebugPort } from '../utilities/vsCodeUtils'
 
 import { DefaultValidatingSamCliProcessInvoker } from '../sam/cli/defaultValidatingSamCliProcessInvoker'
