/*!
 * Copyright 2020 Amazon.com, Inc. or its affiliates. All Rights Reserved.
 * SPDX-License-Identifier: Apache-2.0
 */

import * as _ from 'lodash'
import * as vscode from 'vscode'
import { TemplateFunctionResource, TemplateSymbolResolver } from '../cloudformation/templateSymbolResolver'
import { getConfigsMappedToTemplates, LaunchConfiguration } from '../debug/launchConfiguration'
import { TEMPLATE_TARGET_TYPE, API_TARGET_TYPE } from '../sam/debugger/awsSamDebugConfiguration'
import { AddSamDebugConfigurationInput } from '../sam/debugger/commands/addSamDebugConfiguration'
import { localize } from '../utilities/vsCodeUtils'

/**
 * Provides "Add Debug Configuration" CodeLenses to SAM template.yaml files,
 * for resources that do not already have a mapped config in launch.json.
 */
export class SamTemplateCodeLensProvider implements vscode.CodeLensProvider {
    public async provideCodeLenses(
        document: vscode.TextDocument,
        token: vscode.CancellationToken,
        symbolResolver = new TemplateSymbolResolver(document),
        launchConfig = new LaunchConfiguration(document.uri),
        waitForSymbols: boolean = false
    ): Promise<vscode.CodeLens[]> {
        const apiResources = await symbolResolver.getResourcesOfKind('api', waitForSymbols)
        const funResources = await symbolResolver.getResourcesOfKind('function', waitForSymbols)
        if (_(funResources).isEmpty() && _(apiResources).isEmpty()) {
            return []
        }

        // User already has launch configs for:
        const mappedApiConfigs = Array.from(getConfigsMappedToTemplates(launchConfig, 'api'))
        const mappedFunConfigs = Array.from(getConfigsMappedToTemplates(launchConfig, 'template'))

        const unmappedApis = apiResources.filter(
            r =>
                undefined ===
                mappedApiConfigs.find(
                    o => r.name === (o.invokeTarget as any).logicalId && o.invokeTarget.target === 'api'
                )
        )
        const unmappedFuns = funResources.filter(
            r =>
                undefined ===
                mappedFunConfigs.find(
                    o => r.name === (o.invokeTarget as any).logicalId && o.invokeTarget.target === 'template'
                )
        )
        const codelensInfo = [...unmappedApis, ...unmappedFuns].map(r => this.createCodeLens(r, document.uri))
        return codelensInfo
    }

<<<<<<< HEAD
    private createCodeLens(functionResource: TemplateFunctionResource, templateUri: vscode.Uri): vscode.CodeLens {
        // TODO: Find a way to add `runtime` or `runtimeFamily` to this input for naming?
=======
    private createCodeLens(resource: TemplateFunctionResource, templateUri: vscode.Uri): vscode.CodeLens {
        const target = resource.kind === 'api' ? API_TARGET_TYPE : TEMPLATE_TARGET_TYPE
>>>>>>> 93b5083b
        const input: AddSamDebugConfigurationInput = {
            resourceName: resource.name,
            rootUri: templateUri,
        }
        const title =
            resource.kind === 'api'
                ? localize('AWS.command.addSamApiDebugConfiguration', 'Add API Debug Configuration')
                : localize('AWS.command.addSamDebugConfiguration', 'Add Debug Configuration')
        return new vscode.CodeLens(resource.range, {
            title: title,
            command: 'aws.addSamDebugConfiguration',
            arguments: [input, target],
        })
    }
}<|MERGE_RESOLUTION|>--- conflicted
+++ resolved
@@ -51,13 +51,8 @@
         return codelensInfo
     }
 
-<<<<<<< HEAD
-    private createCodeLens(functionResource: TemplateFunctionResource, templateUri: vscode.Uri): vscode.CodeLens {
-        // TODO: Find a way to add `runtime` or `runtimeFamily` to this input for naming?
-=======
     private createCodeLens(resource: TemplateFunctionResource, templateUri: vscode.Uri): vscode.CodeLens {
         const target = resource.kind === 'api' ? API_TARGET_TYPE : TEMPLATE_TARGET_TYPE
->>>>>>> 93b5083b
         const input: AddSamDebugConfigurationInput = {
             resourceName: resource.name,
             rootUri: templateUri,
