/*!
 * Copyright 2018 Amazon.com, Inc. or its affiliates. All Rights Reserved.
 * SPDX-License-Identifier: Apache-2.0
 */

'use strict'

import * as nls from 'vscode-nls'
const localize = nls.loadMessageBundle()

import * as vscode from 'vscode'

import { LambdaHandlerCandidate } from '../lambdaHandlerSearch'
import {
    DefaultSamCliProcessInvoker,
    DefaultSamCliTaskInvoker,
    SamCliProcessInvoker,
    SamCliTaskInvoker
} from '../sam/cli/samCliInvoker'
import { SettingsConfiguration } from '../settingsConfiguration'
<<<<<<< HEAD
import { ResultWithTelemetry } from '../telemetry/telemetryEvent'
import { defaultMetricDatum, registerCommand } from '../telemetry/telemetryUtils'
import { SamTemplateGenerator } from '../templates/sam/samTemplateGenerator'
=======
>>>>>>> a6da241e
import { TypescriptLambdaHandlerSearch } from '../typescriptLambdaHandlerSearch'
import { LambdaLocalInvokeArguments, LocalLambdaRunner } from './localLambdaRunner'

export class TypescriptCodeLensProvider implements vscode.CodeLensProvider {
    public onDidChangeCodeLenses?: vscode.Event<void> | undefined

    public async provideCodeLenses(
        document: vscode.TextDocument,
        token: vscode.CancellationToken
    ): Promise<vscode.CodeLens[]> {
        const search: TypescriptLambdaHandlerSearch = new TypescriptLambdaHandlerSearch(document.uri)
        const handlers: LambdaHandlerCandidate[] = await search.findCandidateLambdaHandlers()

        const lenses: vscode.CodeLens[] = []

        handlers.forEach(handler => {
            const range: vscode.Range = new vscode.Range(
                document.positionAt(handler.positionStart),
                document.positionAt(handler.positionEnd),
            )
            const workspaceFolder:
                vscode.WorkspaceFolder | undefined = vscode.workspace.getWorkspaceFolder(document.uri)

            if (!workspaceFolder) {
                throw new Error(`Source file ${document.uri} is external to the current workspace.`)
            }

            lenses.push(this.generateLocalInvokeCodeLens(document, range, handler.handlerName, false, workspaceFolder))
            lenses.push(this.generateLocalInvokeCodeLens(document, range, handler.handlerName, true, workspaceFolder))

            try {
                lenses.push(this.generateConfigureCodeLens(document, range, handler.handlerName, workspaceFolder))
            } catch (err) {
                const error = err as Error

                console.error(
                    `Could not generate 'configure' code lens for handler '${handler.handlerName}': ${error.message}`
                )
            }
        })

        return lenses
    }

    public resolveCodeLens(
        codeLens: vscode.CodeLens,
        token: vscode.CancellationToken
    ): vscode.ProviderResult<vscode.CodeLens> {
        throw new Error('not implemented')
    }

    private generateConfigureCodeLens(
        document: vscode.TextDocument,
        range: vscode.Range,
        handlerName: string,
        workspaceFolder?: vscode.WorkspaceFolder
    ) {
        // Handler will be the fully-qualified name, so we also allow '.' despite it being forbidden in handler names.
        if (/[^\w\-\.]/.test(handlerName)) {
            throw new Error(
                `Invalid handler name: '${handlerName}'. ` +
                'Handler names can contain only letters, numbers, hyphens, and underscores.'
            )
        }

        const command = {
            arguments: [workspaceFolder, handlerName],
            command: 'aws.configureLambda',
            title: localize('AWS.command.configureLambda', 'Configure')
        }

        return new vscode.CodeLens(range, command)
    }

    private generateLocalInvokeCodeLens(
        document: vscode.TextDocument,
        range: vscode.Range,
        handlerName: string,
        debug: boolean,
        workspaceFolder: vscode.WorkspaceFolder,
    ): vscode.CodeLens {
        const title: string = debug ?
            localize('AWS.codelens.lambda.invoke.debug', 'Debug Locally') :
            localize('AWS.codelens.lambda.invoke', 'Run Locally')

        const commandArgs: LambdaLocalInvokeArguments = {
            document,
            range,
            handlerName,
            debug,
            workspaceFolder,
        }

        const command: vscode.Command = {
            arguments: [commandArgs],
            command: 'aws.lambda.local.invoke',
            title
        }

        return new vscode.CodeLens(range, command)
    }

    public static initialize(
        configuration: SettingsConfiguration,
        toolkitOutputChannel: vscode.OutputChannel,
        processInvoker: SamCliProcessInvoker = new DefaultSamCliProcessInvoker(),
        taskInvoker: SamCliTaskInvoker = new DefaultSamCliTaskInvoker()
    ): void {
        const command = 'aws.lambda.local.invoke'

        registerCommand({
            command: command,
            callback: async (args: LambdaLocalInvokeArguments): Promise<ResultWithTelemetry<void>> => {

                let debugPort: number | undefined

                if (args.debug) {
                    debugPort = await TypescriptCodeLensProvider.determineDebugPort()
                }

                const localLambdaRunner: LocalLambdaRunner = new LocalLambdaRunner(
                    configuration,
                    args,
                    debugPort,
                    'nodejs8.10',
                    toolkitOutputChannel,
                    processInvoker,
                    taskInvoker
                )

                await localLambdaRunner.run()

                const datum = defaultMetricDatum(command)
                datum.metadata = new Map([
                    ['runtime', localLambdaRunner.runtime],
                    ['debug', `${args.debug}`]
                ])

                return {
                    telemetryDatum: datum
                }
            }
        })
    }

    private static async determineDebugPort(): Promise<number> {
        // TODO : in the future, move this to a utility class and search for an available port
        return 5858
    }
<<<<<<< HEAD
}

class LocalLambdaRunner {

    private static readonly TEMPLATE_RESOURCE_NAME: string = 'awsToolkitSamLocalResource'
    private static readonly SAM_LOCAL_PORT_CHECK_RETRY_INTERVAL_MILLIS: number = 125
    private static readonly SAM_LOCAL_PORT_CHECK_RETRY_TIMEOUT_MILLIS_DEFAULT: number = 30000

    private _baseBuildFolder?: string
    private readonly _debugPort?: number

    public constructor(
        private readonly configuration: SettingsConfiguration,
        private readonly localInvokeArgs: LambdaLocalInvokeArguments,
        debugPort: number | undefined,
        public readonly runtime: string,
        private readonly outputChannel: vscode.OutputChannel,
        private readonly processInvoker: SamCliProcessInvoker,
        private readonly taskInvoker: SamCliTaskInvoker
    ) {
        if (localInvokeArgs.debug && !debugPort) {
            throw new Error('Debug port must be provided when launching in debug mode')
        }

        this._debugPort = debugPort
    }

    public async run(): Promise<void> {
        try {
            this.outputChannel.show(true)
            this.outputChannel.appendLine(
                localize(
                    'AWS.output.sam.local.start',
                    'Preparing to run {0} locally...',
                    this.localInvokeArgs.handlerName
                )
            )

            const rootCodeFolder: string = await this.determineRootCodeFolder()

            const inputTemplate: string = await this.generateInputTemplate(rootCodeFolder)
            const samBuildTemplate: string = await this.executeSamBuild(rootCodeFolder, inputTemplate)

            await this.invokeLambdaFunction(samBuildTemplate)

        } catch (err) {
            console.log(err)
            const error = err as Error

            this.outputChannel.appendLine(
                localize(
                    'AWS.output.sam.local.error',
                    'Error: {0}',
                    error.message
                )
            )

            vscode.window.showErrorMessage(
                localize(
                    'AWS.error.during.sam.local',
                    'An error occurred trying to run SAM Application locally: {0}',
                    error.message
                )
            )

            return
        }

    }

    public get debugPort(): number {
        if (!this._debugPort) {
            throw new Error('Debug port was expected but is undefined')
        }

        return this._debugPort
    }

    private async getBaseBuildFolder(): Promise<string> {
        if (!this._baseBuildFolder) {
            const baseBuildDir = path.join(
                ExtensionDisposableFiles.getInstance().toolkitTempFolder,
                'build'
            )
            await mkdir(baseBuildDir)
            this._baseBuildFolder = baseBuildDir
            ExtensionDisposableFiles.getInstance().addFolder(this._baseBuildFolder)
        }

        return this._baseBuildFolder
    }

    /**
     * Create the SAM Template that will be passed in to sam build.
     * @returns Path to the generated template file
     */
    private async generateInputTemplate(
        rootCodeFolder: string
    ): Promise<string> {
        const buildFolder: string = await this.getBaseBuildFolder()
        const inputTemplatePath: string = path.join(buildFolder, 'input', 'input-template.yaml')

        // Make function handler relative to baseDir
        const handlerFileRelativePath = path.relative(
            rootCodeFolder,
            path.dirname(this.localInvokeArgs.document.uri.fsPath)
        )

        const relativeFunctionHandler = path.join(
            handlerFileRelativePath,
            this.localInvokeArgs.handlerName
        ).replace('\\', '/')

        const workspaceFolder = vscode.workspace.getWorkspaceFolder(this.localInvokeArgs.workspaceFolder.uri)
        let existingTemplateResource: CloudFormation.Resource | undefined
        if (workspaceFolder) {
            const lambdas = await detectLocalLambdas([workspaceFolder])
            const existingLambda = lambdas.find(lambda => lambda.handler === relativeFunctionHandler)
            existingTemplateResource = existingLambda ? existingLambda.resource : undefined
        }

        let newTemplate = new SamTemplateGenerator()
            .withCodeUri(rootCodeFolder)
            .withFunctionHandler(relativeFunctionHandler)
            .withResourceName(LocalLambdaRunner.TEMPLATE_RESOURCE_NAME)
            .withRuntime(this.runtime)

        if (existingTemplateResource && existingTemplateResource.Properties &&
            existingTemplateResource.Properties.Environment) {
            newTemplate = newTemplate.withEnvironment(existingTemplateResource.Properties.Environment)
        }

        await newTemplate.generate(inputTemplatePath)

        return inputTemplatePath
    }

    private async determineRootCodeFolder(): Promise<string> {
        const packageJsonPath: string | undefined =
            await filesystemUtilities.findFileInParentPaths(
                path.dirname(this.localInvokeArgs.document.uri.fsPath),
                'package.json'
            )

        if (!packageJsonPath) {
            throw new Error(
                localize(
                    'AWS.error.sam.local.package_json_not_found',
                    'Unable to find package.json related to {0}',
                    this.localInvokeArgs.document.uri.fsPath
                )
            )
        }

        return path.dirname(packageJsonPath)
    }

    private async executeSamBuild(
        rootCodeFolder: string,
        inputTemplatePath: string
    ): Promise<string> {
        this.outputChannel.appendLine(
            localize(
                'AWS.output.building.sam.application',
                'Building SAM Application...'
            )
        )

        const samBuildOutputFolder = path.join(await this.getBaseBuildFolder(), 'output')

        await new SamCliBuildInvocation(
            samBuildOutputFolder,
            rootCodeFolder,
            inputTemplatePath,
            this.processInvoker
        ).execute()

        this.outputChannel.appendLine(
            localize(
                'AWS.output.building.sam.application.complete',
                'Build complete.'
            )
        )

        return path.join(samBuildOutputFolder, 'template.yaml')
    }

    /**
     * Runs `sam local invoke` against the provided template file
     * @param samTemplatePath sam template to run locally
     */
    private async invokeLambdaFunction(
        samTemplatePath: string,
    ): Promise<void> {
        this.outputChannel.appendLine(
            localize(
                'AWS.output.starting.sam.app.locally',
                'Starting the SAM Application locally (see Terminal for output)'
            )
        )

        const eventPath: string = path.join(await this.getBaseBuildFolder(), 'event.json')
        const environmentVariablePath = path.join(await this.getBaseBuildFolder(), 'env-vars.json')
        const config = await this.getConfig()

        await writeFile(eventPath, JSON.stringify(config.event || {}))
        await writeFile(
            environmentVariablePath,
            JSON.stringify(this.getEnvironmentVariables(config))
        )

        const command = new SamCliLocalInvokeInvocation(
            LocalLambdaRunner.TEMPLATE_RESOURCE_NAME,
            samTemplatePath,
            eventPath,
            environmentVariablePath,
            (!!this._debugPort) ? this._debugPort.toString() : undefined,
            this.taskInvoker
        )

        await command.execute()

        if (this.localInvokeArgs.debug) {
            this.outputChannel.appendLine(
                localize(
                    'AWS.output.sam.local.waiting',
                    'Waiting for SAM Application to start before attaching debugger...'
                )
            )

            const timeoutMillis = this.configuration.readSetting<number>(
                'samcli.debug.attach.timeout.millis',
                LocalLambdaRunner.SAM_LOCAL_PORT_CHECK_RETRY_TIMEOUT_MILLIS_DEFAULT)

            await tcpPortUsed.waitUntilUsed(
                this.debugPort,
                LocalLambdaRunner.SAM_LOCAL_PORT_CHECK_RETRY_INTERVAL_MILLIS,
                timeoutMillis
            )

            await this.attachDebugger(this.debugPort)
        }
    }

    private async getConfig(): Promise<HandlerConfig> {
        const workspaceFolder = vscode.workspace.getWorkspaceFolder(this.localInvokeArgs.document.uri)
        if (!workspaceFolder) {
            return buildHandlerConfig()
        }

        const config: HandlerConfig = await getLocalLambdaConfiguration(
            workspaceFolder,
            this.localInvokeArgs.handlerName
        )

        return config
    }

    private getEnvironmentVariables(config: HandlerConfig): SAMTemplateEnvironmentVariables {
        if (!!config.environmentVariables) {
            return {
                [LocalLambdaRunner.TEMPLATE_RESOURCE_NAME]: config.environmentVariables
            }
        } else {
            return {}
        }
    }

    private async attachDebugger(debugPort: number) {
        const rootFolder = await this.determineRootCodeFolder()

        const debugConfig: NodeDebugConfiguration = {
            type: 'node',
            request: 'attach',
            name: 'SamLocalDebug',
            preLaunchTask: undefined,
            address: 'localhost',
            port: debugPort!,
            localRoot: rootFolder,
            remoteRoot: '/var/task',
            protocol: 'inspector',
            skipFiles: [
                '/var/runtime/node_modules/**/*.js',
                '<node_internals>/**/*.js'
            ]
        }

        this.outputChannel.appendLine(
            localize(
                'AWS.output.sam.local.attaching',
                'Attaching to SAM Application...'
            )
        )

        const attachSuccess: boolean = await vscode.debug.startDebugging(undefined, debugConfig)

        if (attachSuccess) {
            this.outputChannel.appendLine(
                localize(
                    'AWS.output.sam.local.attach.success',
                    'Debugger attached'
                )
            )
        } else {
            // sam local either failed, or took too long to start up
            this.outputChannel.appendLine(
                localize(
                    'AWS.output.sam.local.attach.failure',
                    // tslint:disable-next-line:max-line-length
                    'Unable to attach Debugger. Check the Terminal tab for output. If it took longer than expected to successfully start, you may still attach to it.'
                )
            )
        }
    }
=======
>>>>>>> a6da241e
}<|MERGE_RESOLUTION|>--- conflicted
+++ resolved
@@ -18,12 +18,8 @@
     SamCliTaskInvoker
 } from '../sam/cli/samCliInvoker'
 import { SettingsConfiguration } from '../settingsConfiguration'
-<<<<<<< HEAD
 import { ResultWithTelemetry } from '../telemetry/telemetryEvent'
 import { defaultMetricDatum, registerCommand } from '../telemetry/telemetryUtils'
-import { SamTemplateGenerator } from '../templates/sam/samTemplateGenerator'
-=======
->>>>>>> a6da241e
 import { TypescriptLambdaHandlerSearch } from '../typescriptLambdaHandlerSearch'
 import { LambdaLocalInvokeArguments, LocalLambdaRunner } from './localLambdaRunner'
 
@@ -173,321 +169,4 @@
         // TODO : in the future, move this to a utility class and search for an available port
         return 5858
     }
-<<<<<<< HEAD
-}
-
-class LocalLambdaRunner {
-
-    private static readonly TEMPLATE_RESOURCE_NAME: string = 'awsToolkitSamLocalResource'
-    private static readonly SAM_LOCAL_PORT_CHECK_RETRY_INTERVAL_MILLIS: number = 125
-    private static readonly SAM_LOCAL_PORT_CHECK_RETRY_TIMEOUT_MILLIS_DEFAULT: number = 30000
-
-    private _baseBuildFolder?: string
-    private readonly _debugPort?: number
-
-    public constructor(
-        private readonly configuration: SettingsConfiguration,
-        private readonly localInvokeArgs: LambdaLocalInvokeArguments,
-        debugPort: number | undefined,
-        public readonly runtime: string,
-        private readonly outputChannel: vscode.OutputChannel,
-        private readonly processInvoker: SamCliProcessInvoker,
-        private readonly taskInvoker: SamCliTaskInvoker
-    ) {
-        if (localInvokeArgs.debug && !debugPort) {
-            throw new Error('Debug port must be provided when launching in debug mode')
-        }
-
-        this._debugPort = debugPort
-    }
-
-    public async run(): Promise<void> {
-        try {
-            this.outputChannel.show(true)
-            this.outputChannel.appendLine(
-                localize(
-                    'AWS.output.sam.local.start',
-                    'Preparing to run {0} locally...',
-                    this.localInvokeArgs.handlerName
-                )
-            )
-
-            const rootCodeFolder: string = await this.determineRootCodeFolder()
-
-            const inputTemplate: string = await this.generateInputTemplate(rootCodeFolder)
-            const samBuildTemplate: string = await this.executeSamBuild(rootCodeFolder, inputTemplate)
-
-            await this.invokeLambdaFunction(samBuildTemplate)
-
-        } catch (err) {
-            console.log(err)
-            const error = err as Error
-
-            this.outputChannel.appendLine(
-                localize(
-                    'AWS.output.sam.local.error',
-                    'Error: {0}',
-                    error.message
-                )
-            )
-
-            vscode.window.showErrorMessage(
-                localize(
-                    'AWS.error.during.sam.local',
-                    'An error occurred trying to run SAM Application locally: {0}',
-                    error.message
-                )
-            )
-
-            return
-        }
-
-    }
-
-    public get debugPort(): number {
-        if (!this._debugPort) {
-            throw new Error('Debug port was expected but is undefined')
-        }
-
-        return this._debugPort
-    }
-
-    private async getBaseBuildFolder(): Promise<string> {
-        if (!this._baseBuildFolder) {
-            const baseBuildDir = path.join(
-                ExtensionDisposableFiles.getInstance().toolkitTempFolder,
-                'build'
-            )
-            await mkdir(baseBuildDir)
-            this._baseBuildFolder = baseBuildDir
-            ExtensionDisposableFiles.getInstance().addFolder(this._baseBuildFolder)
-        }
-
-        return this._baseBuildFolder
-    }
-
-    /**
-     * Create the SAM Template that will be passed in to sam build.
-     * @returns Path to the generated template file
-     */
-    private async generateInputTemplate(
-        rootCodeFolder: string
-    ): Promise<string> {
-        const buildFolder: string = await this.getBaseBuildFolder()
-        const inputTemplatePath: string = path.join(buildFolder, 'input', 'input-template.yaml')
-
-        // Make function handler relative to baseDir
-        const handlerFileRelativePath = path.relative(
-            rootCodeFolder,
-            path.dirname(this.localInvokeArgs.document.uri.fsPath)
-        )
-
-        const relativeFunctionHandler = path.join(
-            handlerFileRelativePath,
-            this.localInvokeArgs.handlerName
-        ).replace('\\', '/')
-
-        const workspaceFolder = vscode.workspace.getWorkspaceFolder(this.localInvokeArgs.workspaceFolder.uri)
-        let existingTemplateResource: CloudFormation.Resource | undefined
-        if (workspaceFolder) {
-            const lambdas = await detectLocalLambdas([workspaceFolder])
-            const existingLambda = lambdas.find(lambda => lambda.handler === relativeFunctionHandler)
-            existingTemplateResource = existingLambda ? existingLambda.resource : undefined
-        }
-
-        let newTemplate = new SamTemplateGenerator()
-            .withCodeUri(rootCodeFolder)
-            .withFunctionHandler(relativeFunctionHandler)
-            .withResourceName(LocalLambdaRunner.TEMPLATE_RESOURCE_NAME)
-            .withRuntime(this.runtime)
-
-        if (existingTemplateResource && existingTemplateResource.Properties &&
-            existingTemplateResource.Properties.Environment) {
-            newTemplate = newTemplate.withEnvironment(existingTemplateResource.Properties.Environment)
-        }
-
-        await newTemplate.generate(inputTemplatePath)
-
-        return inputTemplatePath
-    }
-
-    private async determineRootCodeFolder(): Promise<string> {
-        const packageJsonPath: string | undefined =
-            await filesystemUtilities.findFileInParentPaths(
-                path.dirname(this.localInvokeArgs.document.uri.fsPath),
-                'package.json'
-            )
-
-        if (!packageJsonPath) {
-            throw new Error(
-                localize(
-                    'AWS.error.sam.local.package_json_not_found',
-                    'Unable to find package.json related to {0}',
-                    this.localInvokeArgs.document.uri.fsPath
-                )
-            )
-        }
-
-        return path.dirname(packageJsonPath)
-    }
-
-    private async executeSamBuild(
-        rootCodeFolder: string,
-        inputTemplatePath: string
-    ): Promise<string> {
-        this.outputChannel.appendLine(
-            localize(
-                'AWS.output.building.sam.application',
-                'Building SAM Application...'
-            )
-        )
-
-        const samBuildOutputFolder = path.join(await this.getBaseBuildFolder(), 'output')
-
-        await new SamCliBuildInvocation(
-            samBuildOutputFolder,
-            rootCodeFolder,
-            inputTemplatePath,
-            this.processInvoker
-        ).execute()
-
-        this.outputChannel.appendLine(
-            localize(
-                'AWS.output.building.sam.application.complete',
-                'Build complete.'
-            )
-        )
-
-        return path.join(samBuildOutputFolder, 'template.yaml')
-    }
-
-    /**
-     * Runs `sam local invoke` against the provided template file
-     * @param samTemplatePath sam template to run locally
-     */
-    private async invokeLambdaFunction(
-        samTemplatePath: string,
-    ): Promise<void> {
-        this.outputChannel.appendLine(
-            localize(
-                'AWS.output.starting.sam.app.locally',
-                'Starting the SAM Application locally (see Terminal for output)'
-            )
-        )
-
-        const eventPath: string = path.join(await this.getBaseBuildFolder(), 'event.json')
-        const environmentVariablePath = path.join(await this.getBaseBuildFolder(), 'env-vars.json')
-        const config = await this.getConfig()
-
-        await writeFile(eventPath, JSON.stringify(config.event || {}))
-        await writeFile(
-            environmentVariablePath,
-            JSON.stringify(this.getEnvironmentVariables(config))
-        )
-
-        const command = new SamCliLocalInvokeInvocation(
-            LocalLambdaRunner.TEMPLATE_RESOURCE_NAME,
-            samTemplatePath,
-            eventPath,
-            environmentVariablePath,
-            (!!this._debugPort) ? this._debugPort.toString() : undefined,
-            this.taskInvoker
-        )
-
-        await command.execute()
-
-        if (this.localInvokeArgs.debug) {
-            this.outputChannel.appendLine(
-                localize(
-                    'AWS.output.sam.local.waiting',
-                    'Waiting for SAM Application to start before attaching debugger...'
-                )
-            )
-
-            const timeoutMillis = this.configuration.readSetting<number>(
-                'samcli.debug.attach.timeout.millis',
-                LocalLambdaRunner.SAM_LOCAL_PORT_CHECK_RETRY_TIMEOUT_MILLIS_DEFAULT)
-
-            await tcpPortUsed.waitUntilUsed(
-                this.debugPort,
-                LocalLambdaRunner.SAM_LOCAL_PORT_CHECK_RETRY_INTERVAL_MILLIS,
-                timeoutMillis
-            )
-
-            await this.attachDebugger(this.debugPort)
-        }
-    }
-
-    private async getConfig(): Promise<HandlerConfig> {
-        const workspaceFolder = vscode.workspace.getWorkspaceFolder(this.localInvokeArgs.document.uri)
-        if (!workspaceFolder) {
-            return buildHandlerConfig()
-        }
-
-        const config: HandlerConfig = await getLocalLambdaConfiguration(
-            workspaceFolder,
-            this.localInvokeArgs.handlerName
-        )
-
-        return config
-    }
-
-    private getEnvironmentVariables(config: HandlerConfig): SAMTemplateEnvironmentVariables {
-        if (!!config.environmentVariables) {
-            return {
-                [LocalLambdaRunner.TEMPLATE_RESOURCE_NAME]: config.environmentVariables
-            }
-        } else {
-            return {}
-        }
-    }
-
-    private async attachDebugger(debugPort: number) {
-        const rootFolder = await this.determineRootCodeFolder()
-
-        const debugConfig: NodeDebugConfiguration = {
-            type: 'node',
-            request: 'attach',
-            name: 'SamLocalDebug',
-            preLaunchTask: undefined,
-            address: 'localhost',
-            port: debugPort!,
-            localRoot: rootFolder,
-            remoteRoot: '/var/task',
-            protocol: 'inspector',
-            skipFiles: [
-                '/var/runtime/node_modules/**/*.js',
-                '<node_internals>/**/*.js'
-            ]
-        }
-
-        this.outputChannel.appendLine(
-            localize(
-                'AWS.output.sam.local.attaching',
-                'Attaching to SAM Application...'
-            )
-        )
-
-        const attachSuccess: boolean = await vscode.debug.startDebugging(undefined, debugConfig)
-
-        if (attachSuccess) {
-            this.outputChannel.appendLine(
-                localize(
-                    'AWS.output.sam.local.attach.success',
-                    'Debugger attached'
-                )
-            )
-        } else {
-            // sam local either failed, or took too long to start up
-            this.outputChannel.appendLine(
-                localize(
-                    'AWS.output.sam.local.attach.failure',
-                    // tslint:disable-next-line:max-line-length
-                    'Unable to attach Debugger. Check the Terminal tab for output. If it took longer than expected to successfully start, you may still attach to it.'
-                )
-            )
-        }
-    }
-=======
->>>>>>> a6da241e
 }