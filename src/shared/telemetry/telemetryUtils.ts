/*!
 * Copyright 2018-2019 Amazon.com, Inc. or its affiliates. All Rights Reserved.
 * SPDX-License-Identifier: Apache-2.0
 */

'use strict'

import * as vscode from 'vscode'
import { ext } from '../extensionGlobals'
import { Datum, METADATA_FIELD_NAME, MetadataResult, TelemetryName } from './telemetryTypes'

export function defaultMetricDatum(name: string): Datum {
    return {
        name: name,
        unit: 'Count',
        value: 1
    }
}

export function registerCommand<T>({
    command,
    thisArg,
    register = vscode.commands.registerCommand,
    telemetryName = {
        namespace: 'Command',
        name: command
    },
<<<<<<< HEAD
    callback
=======
    callback,
>>>>>>> 85286ee3
}: {
    command: string
    thisArg?: any
    register?: typeof vscode.commands.registerCommand
    telemetryName?: TelemetryName
    callback(...args: any[]): (Promise<T & { datum?: Datum } | void>)
}): vscode.Disposable {
    return register(
        command,
        async (...callbackArgs: any[]) => {
            const startTime = new Date()
            let hasException = false
            let result: T & { datum?: Datum } | void

            try {
                result = await callback(...callbackArgs)
            } catch (e) {
                hasException = true
                throw e
            } finally {
                const endTime = new Date()
                const datum = result && result.datum ? result.datum : defaultMetricDatum(telemetryName.name)
                if (!datum.metadata) {
                    datum.metadata = new Map()
                }
                setMetadataIfNotExists(
                    datum.metadata,
                    METADATA_FIELD_NAME.RESULT,
<<<<<<< HEAD
                    hasException ? MetadataResult.Fail.toString() : MetadataResult.Pass.toString()
                )
=======
                    hasException ? MetadataResult.Fail.toString() : MetadataResult.Pass.toString())
>>>>>>> 85286ee3
                setMetadataIfNotExists(datum.metadata, 'duration', `${endTime.getTime() - startTime.getTime()}`)

                ext.telemetry.record({
                    namespace: telemetryName.namespace,
                    createTime: startTime,
                    data: [datum]
                })
            }

            if (result && result.datum) {
                delete result.datum
            }

            return result
        },
        thisArg
    )
}

function setMetadataIfNotExists(metadata: Map<string, string>, key: string, value: string) {
    if (!metadata.has(key)) {
        metadata.set(key, value)
    }
}<|MERGE_RESOLUTION|>--- conflicted
+++ resolved
@@ -25,17 +25,13 @@
         namespace: 'Command',
         name: command
     },
-<<<<<<< HEAD
     callback
-=======
-    callback,
->>>>>>> 85286ee3
 }: {
     command: string
     thisArg?: any
     register?: typeof vscode.commands.registerCommand
     telemetryName?: TelemetryName
-    callback(...args: any[]): (Promise<T & { datum?: Datum } | void>)
+    callback(...args: any[]): Promise<T & { datum?: Datum } | void>
 }): vscode.Disposable {
     return register(
         command,
@@ -58,12 +54,8 @@
                 setMetadataIfNotExists(
                     datum.metadata,
                     METADATA_FIELD_NAME.RESULT,
-<<<<<<< HEAD
                     hasException ? MetadataResult.Fail.toString() : MetadataResult.Pass.toString()
                 )
-=======
-                    hasException ? MetadataResult.Fail.toString() : MetadataResult.Pass.toString())
->>>>>>> 85286ee3
                 setMetadataIfNotExists(datum.metadata, 'duration', `${endTime.getTime() - startTime.getTime()}`)
 
                 ext.telemetry.record({
