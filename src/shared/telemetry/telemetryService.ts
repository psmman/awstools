/*!
 * Copyright 2018-2019 Amazon.com, Inc. or its affiliates. All Rights Reserved.
 * SPDX-License-Identifier: Apache-2.0
 */

import * as fs from 'fs'
import { writeFile } from 'fs-extra'
import * as path from 'path'
import { v4 as uuidv4 } from 'uuid'
import { ExtensionContext, Memento } from 'vscode'
import { AwsContext } from '../awsContext'
<<<<<<< HEAD
import { isAutomation, isReleaseVersion } from '../vscode/env'
=======
import { isReleaseVersion, isAutomation } from '../vscode/env'
>>>>>>> d340c254
import { getLogger } from '../logger'
import { MetricDatum } from './clienttelemetry'
import { DefaultTelemetryClient } from './telemetryClient'
import { DefaultTelemetryPublisher } from './telemetryPublisher'
import { recordSessionEnd, recordSessionStart } from './telemetry'
import { TelemetryFeedback } from './telemetryClient'
import { TelemetryPublisher } from './telemetryPublisher'
import { ACCOUNT_METADATA_KEY, AccountStatus, COMPUTE_REGION_KEY } from './telemetryClient'
import { TelemetryLogger } from './telemetryLogger'
import globals from '../extensionGlobals'
import { ClassToInterfaceType } from '../utilities/tsUtils'
import { shared } from '../utilities/functionUtils'
import { TelemetryConfig } from './activation'

export type TelemetryService = ClassToInterfaceType<DefaultTelemetryService>

export class DefaultTelemetryService {
    public static readonly TELEMETRY_COGNITO_ID_KEY = 'telemetryId'
    public static readonly TELEMETRY_CLIENT_ID_KEY = 'telemetryClientId'

    private static readonly DEFAULT_FLUSH_PERIOD_MILLIS = 1000 * 60 * 5 // 5 minutes in milliseconds

    public startTime: Date
    public readonly persistFilePath: string
    private _telemetryEnabled: boolean = false

    private _flushPeriod: number
    private _timer?: NodeJS.Timer
    private publisher?: TelemetryPublisher
    private readonly _eventQueue: MetricDatum[]
    private readonly _telemetryLogger = new TelemetryLogger()
    /**
     * Last metric (if any) loaded from cached telemetry from a previous
     * session.
     *
     * We cannot infer this from "session_start" because there can in theory be
     * multiple "session_start" metrics cached from multiple sessions.
     */
    private _endOfCache: MetricDatum | undefined

    public constructor(
        private readonly context: ExtensionContext,
        private readonly awsContext: AwsContext,
        private readonly computeRegion?: string,
        publisher?: TelemetryPublisher
    ) {
        const persistPath = context.globalStorageUri.fsPath
        this.persistFilePath = path.join(persistPath, 'telemetryCache')

        if (!fs.existsSync(persistPath)) {
            fs.mkdirSync(persistPath)
        }

        this.startTime = new globals.clock.Date()

        this._eventQueue = []
        this._flushPeriod = DefaultTelemetryService.DEFAULT_FLUSH_PERIOD_MILLIS

        if (publisher !== undefined) {
            this.publisher = publisher
        }
    }

    public get logger(): TelemetryLogger {
        return this._telemetryLogger
    }

    public async start(): Promise<void> {
        // TODO: `readEventsFromCache` should be async
        this._eventQueue.push(...DefaultTelemetryService.readEventsFromCache(this.persistFilePath))
        this._endOfCache = this._eventQueue[this._eventQueue.length - 1]
        recordSessionStart()
        this.startTimer()
    }

    public async shutdown(): Promise<void> {
        if (this._timer !== undefined) {
            globals.clock.clearTimeout(this._timer)
            this._timer = undefined
        }

        // Only write events to disk at shutdown time if:
        //   1. telemetry is enabled
        //   2. we are not in CI or a test suite run
        if (this.telemetryEnabled && !isAutomation()) {
            const currTime = new globals.clock.Date()
            // This is noisy when running tests in vscode.
            recordSessionEnd({ value: currTime.getTime() - this.startTime.getTime() })

            try {
                await writeFile(this.persistFilePath, JSON.stringify(this._eventQueue))
            } catch {}
        }
    }

    public get telemetryEnabled(): boolean {
        return this._telemetryEnabled
    }
    public set telemetryEnabled(value: boolean) {
        if (this._telemetryEnabled !== value) {
            getLogger().verbose(`Telemetry is now ${value ? 'enabled' : 'disabled'}`)
        }

        // clear the queue on explicit disable
        if (!value) {
            this.clearRecords()
        }
        this._telemetryEnabled = value
    }

    public get timer(): NodeJS.Timer | undefined {
        return this._timer
    }

    public set flushPeriod(period: number) {
        this._flushPeriod = period
    }

    public async postFeedback(feedback: TelemetryFeedback): Promise<void> {
        if (this.publisher === undefined) {
            await this.createDefaultPublisherAndClient()
        }

        if (this.publisher === undefined) {
            throw new Error('Failed to initialize telemetry publisher')
        }

        return this.publisher.postFeedback(feedback)
    }

    public record(event: MetricDatum, awsContext?: AwsContext): void {
        if (this.telemetryEnabled) {
            const actualAwsContext = awsContext || this.awsContext
            const eventWithCommonMetadata = this.injectCommonMetadata(event, actualAwsContext)
            this._eventQueue.push(eventWithCommonMetadata)
            this._telemetryLogger.log(eventWithCommonMetadata)
        }
    }

    public clearRecords(): void {
        this._eventQueue.length = 0
    }

    private async flushRecords(): Promise<void> {
        if (this.telemetryEnabled) {
            if (this.publisher === undefined) {
                await this.createDefaultPublisherAndClient()
            }
            if (this.publisher !== undefined) {
                this.publisher.enqueue(...this._eventQueue)
                await this.publisher.flush()
                this.clearRecords()
            }
        }
    }

    private startTimer(): void {
        // The timer is not reset until after the flush as completed
        this._timer = globals.clock.setTimeout(async () => {
            await this.flushRecords()
            this._timer?.refresh()
        }, this._flushPeriod)
    }

    private async createDefaultPublisher(): Promise<TelemetryPublisher | undefined> {
        try {
            // grab our clientId and generate one if it doesn't exist
            const clientId = await getClientId(this.context.globalState)
            // grab our Cognito identityId
            const poolId = DefaultTelemetryClient.config.identityPool
            const identityMapJson = this.context.globalState.get<string>(
                DefaultTelemetryService.TELEMETRY_COGNITO_ID_KEY,
                '[]'
            )
            // Maps don't cleanly de/serialize with JSON.parse/stringify so we need to do it ourselves
            const identityMap = new Map<string, string>(JSON.parse(identityMapJson) as Iterable<[string, string]>)
            // convert the value to a map
            const identity = identityMap.get(poolId)

            // if we don't have an identity, get one
            if (!identity) {
                const identityPublisherTuple = await DefaultTelemetryPublisher.fromDefaultIdentityPool(clientId)

                // save it
                identityMap.set(poolId, identityPublisherTuple.cognitoIdentityId)
                await this.context.globalState.update(
                    DefaultTelemetryService.TELEMETRY_COGNITO_ID_KEY,
                    JSON.stringify(Array.from(identityMap.entries()))
                )

                // return the publisher
                return identityPublisherTuple.publisher
            } else {
                return DefaultTelemetryPublisher.fromIdentityId(clientId, identity)
            }
        } catch (err) {
            console.error(`Got ${err} while initializing telemetry publisher`)
        }
    }

    private async createDefaultPublisherAndClient(): Promise<void> {
        this.publisher = await this.createDefaultPublisher()
        if (this.publisher !== undefined) {
            await this.publisher.init()
        }
    }

    private injectCommonMetadata(event: MetricDatum, awsContext: AwsContext): MetricDatum {
        let accountValue: string | AccountStatus
        // The AWS account ID is not set on session start. This matches JetBrains' functionality.
        if (event.MetricName === 'session_end' || event.MetricName === 'session_start') {
            accountValue = AccountStatus.NotApplicable
        } else {
            const account = awsContext.getCredentialAccountId()
            if (account) {
                const accountIdRegex = /[0-9]{12}/
                if (accountIdRegex.test(account)) {
                    // account is valid
                    accountValue = account
                } else {
                    // account is not valid, we can use any non-12-digit string as our stored value to trigger this.
                    // JetBrains uses this value if you're running a sam local invoke with an invalid profile.
                    // no direct calls to production AWS should ever have this value.
                    accountValue = AccountStatus.Invalid
                }
            } else {
                // user isn't logged in
                accountValue = AccountStatus.NotSet
            }
        }

        const commonMetadata = [{ Key: ACCOUNT_METADATA_KEY, Value: accountValue }]
        if (this.computeRegion) {
            commonMetadata.push({ Key: COMPUTE_REGION_KEY, Value: this.computeRegion })
        }

        if (event.Metadata) {
            event.Metadata.push(...commonMetadata)
        } else {
            event.Metadata = commonMetadata
        }

        return event
    }

    private static readEventsFromCache(cachePath: string): MetricDatum[] {
        try {
            if (!fs.existsSync(cachePath)) {
                getLogger().info(`telemetry cache not found: '${cachePath}'`)

                return []
            }
            const input = JSON.parse(fs.readFileSync(cachePath, 'utf-8'))
            const events = filterTelemetryCacheEvents(input)

            return events
        } catch (error) {
            getLogger().error(error as Error)

            return []
        }
    }

    /**
     * Only passive telemetry is allowed during startup (except for some known
     * special-cases).
     */
    public assertPassiveTelemetry(didReload: boolean) {
        // Special case: these may be non-passive during a VSCode "reload". #1592
        const maybeActiveOnReload = ['sam_init']
        // Metrics from the previous session can be arbitrary: we can't reason
        // about whether they should be passive/active.
        let readingCache = true

        // Array for..of is in-order:
        // https://developer.mozilla.org/en-US/docs/Web/JavaScript/Reference/Global_Objects/Array/forEach
        for (const metric of this._eventQueue) {
            if (readingCache) {
                readingCache = metric !== this._endOfCache
                // Skip cached metrics.
                continue
            }
            if (metric.Passive || (didReload && maybeActiveOnReload.includes(metric.MetricName))) {
                continue
            }
            const msg = `non-passive metric emitted at startup: ${metric.MetricName}`
            if (isReleaseVersion()) {
                getLogger().error(msg)
            } else {
                throw Error(msg)
            }
        }
    }

    /**
     * Queries the current pending (not flushed) metrics.
     *
     * @note The underlying metrics queue may be updated or flushed at any time while this iterates.
     */
    public async *findIter(predicate: (m: MetricDatum) => boolean): AsyncIterable<MetricDatum> {
        for (const m of this._eventQueue) {
            if (predicate(m)) {
                yield m
            }
        }
    }
}

export function filterTelemetryCacheEvents(input: any): MetricDatum[] {
    if (!Array.isArray(input)) {
        getLogger().error(`Input into filterTelemetryCacheEvents:\n${input}\nis not an array!`)

        return []
    }
    const arr = input as any[]

    return arr
        .filter((item: any) => {
            // Make sure the item is an object
            if (item !== Object(item)) {
                getLogger().error(`Item in telemetry cache:\n${item}\nis not an object! skipping!`)

                return false
            }

            return true
        })
        .filter((item: any) => {
            // Only accept objects that have the required telemetry data
            if (
                !Object.prototype.hasOwnProperty.call(item, 'Value') ||
                !Object.prototype.hasOwnProperty.call(item, 'MetricName') ||
                !Object.prototype.hasOwnProperty.call(item, 'EpochTimestamp') ||
                !Object.prototype.hasOwnProperty.call(item, 'Unit')
            ) {
                getLogger().warn(`skipping invalid item in telemetry cache: ${JSON.stringify(item)}\n`)

                return false
            }

            if ((item as any)?.Metadata?.some((m: any) => m?.Value === undefined || m.Value === '')) {
                getLogger().warn(`telemetry: skipping cached item with null/empty metadata field:\n${item}`)

                return false
            }

            return true
        })
}
export const getClientId = shared(
    async (globalState: Memento, isTelemetryEnabled = new TelemetryConfig().isEnabled(), isTest?: false) => {
        if (isTest ?? isAutomation()) {
            return 'ffffffff-ffff-ffff-ffff-ffffffffffff'
        }
        if (!isTelemetryEnabled) {
            return '11111111-1111-1111-1111-111111111111'
        }
        try {
            let clientId = globalState.get<string>(DefaultTelemetryService.TELEMETRY_CLIENT_ID_KEY)
            if (!clientId) {
                clientId = uuidv4()
                await globalState.update(DefaultTelemetryService.TELEMETRY_CLIENT_ID_KEY, clientId)
            }
            return clientId
        } catch (error) {
            const clientId = '00000000-0000-0000-0000-000000000000'
            getLogger().error('Could not create a client id. Reason: %O ', error)
            return clientId
        }
    }
)<|MERGE_RESOLUTION|>--- conflicted
+++ resolved
@@ -9,11 +9,7 @@
 import { v4 as uuidv4 } from 'uuid'
 import { ExtensionContext, Memento } from 'vscode'
 import { AwsContext } from '../awsContext'
-<<<<<<< HEAD
-import { isAutomation, isReleaseVersion } from '../vscode/env'
-=======
 import { isReleaseVersion, isAutomation } from '../vscode/env'
->>>>>>> d340c254
 import { getLogger } from '../logger'
 import { MetricDatum } from './clienttelemetry'
 import { DefaultTelemetryClient } from './telemetryClient'
