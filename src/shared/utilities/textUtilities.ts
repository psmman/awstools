--- conflicted
+++ resolved
@@ -30,16 +30,15 @@
     return hash.digest('hex')
 }
 
-<<<<<<< HEAD
+
 export function getSHA1StringHash(text: string): string {
     const shasum = crypto.createHash('sha1')
     shasum.update(text) //lgtm [js/weak-cryptographic-algorithm]
     return shasum.digest('hex')
-=======
+
 /**
  * Temporary util while Cloud9 does not have codicon support
  */
 export function addCodiconToString(codiconName: string, text: string): string {
     return isCloud9() ? text : `$(${codiconName}) ${text}`
->>>>>>> 6702c701
 }