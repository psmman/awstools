/*!
 * Copyright Amazon.com, Inc. or its affiliates. All Rights Reserved.
 * SPDX-License-Identifier: Apache-2.0
 */

export const getPropAs = <T>(obj: any, key: string) => {
    return (
        obj as any as {
            [key: string]: T
        }
    )[key]
<<<<<<< HEAD
}
=======
}

type NoSymbols<T> = { [Property in keyof T]: Property extends symbol ? never : Property }[keyof T]
export type InterfaceNoSymbol<T> = Pick<T, NoSymbols<T>>
/**
 * Narrows a type from the public keys of class T, which is _semantically_ an interface (and behaviorly, in almost all cases).
 *
 * Note: TypeScript types are purely structural so externally the result looks the same as
 * one declared with the `interface` keyword. The only difference from a literal `interface`
 * is that it cannot be re-declared for extension.
 */
export type ClassToInterfaceType<T> = Pick<T, keyof T>
>>>>>>> 9dbb8980
<|MERGE_RESOLUTION|>--- conflicted
+++ resolved
@@ -9,9 +9,6 @@
             [key: string]: T
         }
     )[key]
-<<<<<<< HEAD
-}
-=======
 }
 
 type NoSymbols<T> = { [Property in keyof T]: Property extends symbol ? never : Property }[keyof T]
@@ -23,5 +20,4 @@
  * one declared with the `interface` keyword. The only difference from a literal `interface`
  * is that it cannot be re-declared for extension.
  */
-export type ClassToInterfaceType<T> = Pick<T, keyof T>
->>>>>>> 9dbb8980
+export type ClassToInterfaceType<T> = Pick<T, keyof T>