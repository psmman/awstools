/*!
 * Copyright 2019 Amazon.com, Inc. or its affiliates. All Rights Reserved.
 * SPDX-License-Identifier: Apache-2.0
 */

import { ServiceConfigurationOptions } from 'aws-sdk/lib/service'
import { CloudFormationClient } from './cloudFormationClient'
import { CloudWatchLogsClient } from './cloudWatchLogsClient'
import { DefaultCloudFormationClient } from './defaultCloudFormationClient'
import { DefaultCloudWatchLogsClient } from './defaultCloudWatchLogsClient'
import { DefaultEcsClient } from './defaultEcsClient'
import { DefaultIamClient } from './defaultIamClient'
import { DefaultLambdaClient } from './defaultLambdaClient'
import { DefaultSchemaClient } from './defaultSchemaClient'
import { DefaultStepFunctionsClient } from './defaultStepFunctionsClient'
import { DefaultStsClient } from './defaultStsClient'
import { DefaultSsmDocumentClient } from './defaultSsmDocumentClient'
import { EcsClient } from './ecsClient'
import { IamClient } from './iamClient'
import { LambdaClient } from './lambdaClient'
import { SchemaClient } from './schemaClient'
import { StepFunctionsClient } from './stepFunctionsClient'
import { StsClient } from './stsClient'
import { SsmDocumentClient } from './ssmDocumentClient'
import { ToolkitClientBuilder } from './toolkitClientBuilder'
import { DefaultS3Client } from './defaultS3Client'
import { S3Client } from './s3Client'
import { RegionProvider } from '../regions/regionProvider'
import { DEFAULT_PARTITION } from '../regions/regionUtilities'

export class DefaultToolkitClientBuilder implements ToolkitClientBuilder {
    public constructor(private readonly regionProvider: RegionProvider) {}

    public createCloudFormationClient(regionCode: string): CloudFormationClient {
        return new DefaultCloudFormationClient(regionCode)
    }

    public createCloudWatchLogsClient(regionCode: string): CloudWatchLogsClient {
        return new DefaultCloudWatchLogsClient(regionCode)
    }

    public createEcsClient(regionCode: string): EcsClient {
        return new DefaultEcsClient(regionCode)
    }

    public createIamClient(regionCode: string): IamClient {
        return new DefaultIamClient(regionCode)
    }

    public createLambdaClient(regionCode: string): LambdaClient {
        return new DefaultLambdaClient(regionCode)
    }

    public createSchemaClient(regionCode: string): SchemaClient {
        return new DefaultSchemaClient(regionCode)
    }

    public createStepFunctionsClient(regionCode: string): StepFunctionsClient {
        return new DefaultStepFunctionsClient(regionCode)
    }

    public createStsClient(regionCode: string, credentials?: ServiceConfigurationOptions): StsClient {
        return new DefaultStsClient(regionCode, credentials)
    }

<<<<<<< HEAD
    public createSsmClient(regionCode: string): SsmDocumentClient {
        return new DefaultSsmDocumentClient(regionCode)
=======
    public createS3Client(regionCode: string): S3Client {
        return new DefaultS3Client(regionCode, this.regionProvider.getPartitionId(regionCode) ?? DEFAULT_PARTITION)
>>>>>>> 56446bdb
    }
}<|MERGE_RESOLUTION|>--- conflicted
+++ resolved
@@ -63,12 +63,11 @@
         return new DefaultStsClient(regionCode, credentials)
     }
 
-<<<<<<< HEAD
     public createSsmClient(regionCode: string): SsmDocumentClient {
         return new DefaultSsmDocumentClient(regionCode)
-=======
+    }
+
     public createS3Client(regionCode: string): S3Client {
         return new DefaultS3Client(regionCode, this.regionProvider.getPartitionId(regionCode) ?? DEFAULT_PARTITION)
->>>>>>> 56446bdb
     }
 }