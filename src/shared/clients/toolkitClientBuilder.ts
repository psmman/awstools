--- conflicted
+++ resolved
@@ -13,10 +13,7 @@
 import { StepFunctionsClient } from './stepFunctionsClient'
 import { StsClient } from './stsClient'
 import { S3Client } from './s3Client'
-<<<<<<< HEAD
-=======
 import { SsmDocumentClient } from './ssmDocumentClient'
->>>>>>> 3e38b526
 
 export interface ToolkitClientBuilder {
     createCloudFormationClient(regionCode: string): CloudFormationClient
@@ -36,9 +33,6 @@
     createIamClient(regionCode: string): IamClient
 
     createS3Client(regionCode: string): S3Client
-<<<<<<< HEAD
-=======
 
     createSsmClient(regionCode: string): SsmDocumentClient
->>>>>>> 3e38b526
 }