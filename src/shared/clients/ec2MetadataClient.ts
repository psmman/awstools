--- conflicted
+++ resolved
@@ -3,10 +3,9 @@
  * SPDX-License-Identifier: Apache-2.0
  */
 
-<<<<<<< HEAD
+import { ClassToInterface } from '../utilities/tsUtils'
 import { MetadataService } from 'aws-sdk'
-import { ClassToInterface } from '../utilities/tsUtils'
-=======
+
 export interface IamInfo {
     Code: string
     LastUpdated: string
@@ -14,26 +13,32 @@
     InstanceProfileId: string
 }
 
->>>>>>> dfcd6f7b
 export interface InstanceIdentity {
     region: string
 }
 
-<<<<<<< HEAD
 export type Ec2MetadataClient = ClassToInterface<DefaultEc2MetadataClient>
-export class DefaultEc2MetadataClient implements Ec2MetadataClient {
+export class DefaultEc2MetadataClient {
     private static readonly METADATA_SERVICE_TIMEOUT: number = 500
 
     public constructor(private metadata: MetadataService = DefaultEc2MetadataClient.getMetadataService()) {}
 
     getInstanceIdentity(): Promise<InstanceIdentity> {
+        return this.invoke<InstanceIdentity>('/latest/dynamic/instance-identity/document')
+    }
+
+    getIamInfo(): Promise<IamInfo> {
+        return this.invoke<IamInfo>('/latest/meta-data/iam/info')
+    }
+
+    private invoke<T>(path: string): Promise<T> {
         return new Promise((resolve, reject) => {
-            this.metadata.request('/latest/dynamic/instance-identity/document', (err, response) => {
+            this.metadata.request(path, (err, response) => {
                 if (err) {
                     reject(err)
                 }
-                const document: InstanceIdentity = JSON.parse(response)
-                resolve(document)
+                const jsonResponse: T = JSON.parse(response)
+                resolve(jsonResponse)
             })
         })
     }
@@ -47,9 +52,4 @@
             // workaround for known bug: https://github.com/aws/aws-sdk-js/issues/3029
         })
     }
-=======
-export interface Ec2MetadataClient {
-    getIamInfo(): Promise<IamInfo>
-    getInstanceIdentity(): Promise<InstanceIdentity>
->>>>>>> dfcd6f7b
 }