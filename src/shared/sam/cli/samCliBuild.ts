/*!
 * Copyright 2018 Amazon.com, Inc. or its affiliates. All Rights Reserved.
 * SPDX-License-Identifier: Apache-2.0
 */

'use strict'

import { fileExists } from '../../filesystemUtilities'
import { getLogger, Logger } from '../../logger'
import { DefaultSamCliProcessInvoker } from './samCliInvoker'
import { logAndThrowIfUnexpectedExitCode, SamCliProcessInvoker } from './samCliInvokerUtils'

export interface SamCliBuildInvocationArguments {
    /**
     * The path to a folder where the built artifacts are stored.
     */
    buildDir: string
    /**
     * Resolves relative paths to the function's source code with respect to this folder.
     * If omitted, relative paths are resolved with respect to the template's location.
     */
    baseDir?: string
    /**
     * Location of the SAM Template to build
     */
    templatePath: string
    /**
     * Environment variables to set on the child process.
     */
    environmentVariables?: NodeJS.ProcessEnv
    /**
     * Manages the sam cli execution.
     */
    invoker: SamCliProcessInvoker
    /**
     * If your functions depend on packages that have natively compiled dependencies,
     * use this flag to build your function inside an AWS Lambda-like Docker container.
     */
    useContainer?: boolean
    /**
     * Specifies the name or id of an existing Docker network to Lambda Docker containers should connect to,
     * along with the default bridge network.
     * If not specified, the Lambda containers will only connect to the default bridge Docker network.
     */
    dockerNetwork?: string
    /**
     * Specifies whether the command should skip pulling down the latest Docker image for Lambda runtime.
     */
    skipPullImage?: boolean
    /**
     * The path to a custom dependency manifest (ex: package.json) to use instead of the default one.
     */
    manifestPath?: string
}

export interface FileFunctions {
    fileExists: typeof fileExists
}

export class SamCliBuildInvocation {
    private readonly buildDir: string
    private readonly baseDir?: string
    private readonly environmentVariables?: NodeJS.ProcessEnv
    private readonly templatePath: string
    private readonly invoker: SamCliProcessInvoker
    private readonly useContainer: boolean
    private readonly dockerNetwork?: string
    private readonly skipPullImage: boolean
    private readonly manifestPath?: string

    /**
     * @see SamCliBuildInvocationArguments for parameter info
     * invoker - Defaults to DefaultSamCliProcessInvoker
     * useContainer - Defaults to false (function will be built on local machine instead of in a docker image)
     * skipPullImage - Defaults to false (the latest Docker image will be pulled down if necessary)
     */
    public constructor(
        {
            invoker = new DefaultSamCliProcessInvoker(),
            useContainer = false,
            skipPullImage = false,
            ...params
        }: SamCliBuildInvocationArguments,
        private readonly context: { file: FileFunctions } = { file: getDefaultFileFunctions() },
    ) {
        this.buildDir = params.buildDir
        this.baseDir = params.baseDir
        this.templatePath = params.templatePath
        this.environmentVariables = params.environmentVariables
        this.invoker = invoker
        this.useContainer = useContainer
        this.dockerNetwork = params.dockerNetwork
        this.skipPullImage = skipPullImage
        this.manifestPath = params.manifestPath
    }

    public async execute(): Promise<void> {
        await this.validate()

        const invokeArgs: string[] = [
            'build',
            '--build-dir', this.buildDir,
            '--template', this.templatePath,
        ]

        this.addArgumentIf(invokeArgs, !!this.baseDir, '--base-dir', this.baseDir!)
        this.addArgumentIf(invokeArgs, !!this.dockerNetwork, '--docker-network', this.dockerNetwork!)
        this.addArgumentIf(invokeArgs, !!this.useContainer, '--use-container')
        this.addArgumentIf(invokeArgs, !!this.skipPullImage, '--skip-pull-image')
        this.addArgumentIf(invokeArgs, !!this.manifestPath, '--manifest', this.manifestPath!)

<<<<<<< HEAD
        const childProcessResult = await this.invoker.invoke({
            arguments: invokeArgs
        })
=======
        const env: NodeJS.ProcessEnv = {
            ...process.env,
            ...this.environmentVariables
        }

        const childProcessResult  = await this.invoker.invoke(
            { env },
            ...invokeArgs
        )
>>>>>>> 059b3f40

        logAndThrowIfUnexpectedExitCode(childProcessResult, 0)
    }

    private addArgumentIf(args: string[], addIfConditional: boolean, ...argsToAdd: string[]) {
        if (addIfConditional) {
            args.push(...argsToAdd)
        }
    }

    private async validate(): Promise<void> {
        if (!await this.context.file.fileExists(this.templatePath)) {
            const logger: Logger = getLogger()

            const err = new Error(`template path does not exist: ${this.templatePath}`)
            logger.error(err)
            throw err
        }
    }
}

function getDefaultFileFunctions(): FileFunctions {
    return {
        fileExists
    }
}<|MERGE_RESOLUTION|>--- conflicted
+++ resolved
@@ -109,21 +109,15 @@
         this.addArgumentIf(invokeArgs, !!this.skipPullImage, '--skip-pull-image')
         this.addArgumentIf(invokeArgs, !!this.manifestPath, '--manifest', this.manifestPath!)
 
-<<<<<<< HEAD
-        const childProcessResult = await this.invoker.invoke({
-            arguments: invokeArgs
-        })
-=======
         const env: NodeJS.ProcessEnv = {
             ...process.env,
             ...this.environmentVariables
         }
 
-        const childProcessResult  = await this.invoker.invoke(
-            { env },
-            ...invokeArgs
-        )
->>>>>>> 059b3f40
+        const childProcessResult = await this.invoker.invoke({
+            spawnOptions: { env },
+            arguments: invokeArgs,
+        })
 
         logAndThrowIfUnexpectedExitCode(childProcessResult, 0)
     }
