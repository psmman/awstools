--- conflicted
+++ resolved
@@ -51,13 +51,10 @@
     parameterOverrides?: string[]
     /** SAM args specified by user (`sam.localArguments`). */
     extraArgs?: string[]
-<<<<<<< HEAD
     /** Path to the container environment variable file */
     containerEnvFile?: string
-=======
     /** Debug session name */
     name?: string
->>>>>>> baa10fc8
 }
 
 /**
