/*!
 * Copyright 2019 Amazon.com, Inc. or its affiliates. All Rights Reserved.
 * SPDX-License-Identifier: Apache-2.0
 */

import * as nls from 'vscode-nls'
const localize = nls.loadMessageBundle()

import * as vscode from 'vscode'
import { createNewSamApplication, resumeCreateNewSamApp } from '../../lambda/commands/createNewSamApp'
import { deploySamApplication, SamDeployWizardResponseProvider } from '../../lambda/commands/deploySamApplication'
import { SamParameterCompletionItemProvider } from '../../lambda/config/samParameterCompletionItemProvider'
import { configureLocalLambda } from '../../lambda/local/configureLocalLambda'
import {
    DefaultSamDeployWizardContext,
    SamDeployWizard,
    SamDeployWizardResponse,
} from '../../lambda/wizards/samDeployWizard'
import * as codelensUtils from '../codelens/codeLensUtils'
import * as csLensProvider from '../codelens/csharpCodeLensProvider'
import * as pyLensProvider from '../codelens/pythonCodeLensProvider'
import { SamTemplateCodeLensProvider } from '../codelens/samTemplateCodeLensProvider'
import { ext } from '../extensionGlobals'
import { ExtContext, VSCODE_EXTENSION_ID } from '../extensions'
import { getIdeType, IDE } from '../extensionUtilities'
import { getLogger } from '../logger/logger'
import { SettingsConfiguration } from '../settingsConfiguration'
import { TelemetryService } from '../telemetry/telemetryService'
import { PromiseSharer } from '../utilities/promiseUtilities'
import { initialize as initializeSamCliContext } from './cli/samCliContext'
import { detectSamCli } from './cli/samCliDetection'
import { SamDebugConfigProvider } from './debugger/awsSamDebugger'
import { addSamDebugConfiguration } from './debugger/commands/addSamDebugConfiguration'
import { AWS_SAM_DEBUG_TYPE } from './debugger/awsSamDebugConfiguration'

const STATE_NAME_SUPPRESS_YAML_PROMPT = 'aws.sam.suppressYamlPrompt'

/**
 * Activate SAM-related functionality.
 */
export async function activate(ctx: ExtContext): Promise<void> {
    initializeSamCliContext({ settingsConfiguration: ctx.settings })

    createYamlExtensionPrompt()

    ctx.extensionContext.subscriptions.push(
        ...(await activateCodeLensProviders(ctx, ctx.settings, ctx.outputChannel, ctx.telemetryService))
    )

    await registerServerlessCommands(ctx)

    ctx.extensionContext.subscriptions.push(
        vscode.debug.registerDebugConfigurationProvider(AWS_SAM_DEBUG_TYPE, new SamDebugConfigProvider(ctx))
    )

    ctx.extensionContext.subscriptions.push(
        vscode.languages.registerCompletionItemProvider(
            {
                language: 'json',
                scheme: 'file',
                pattern: '**/.aws/parameters.json',
            },
            new SamParameterCompletionItemProvider(),
            '"'
        )
    )

    ctx.extensionContext.subscriptions.push(
        vscode.workspace.onDidChangeConfiguration(configurationChangeEvent => {
            if (configurationChangeEvent.affectsConfiguration('aws.samcli.location')) {
                // This only shows a message (passive=true), does not set anything.
                detectSamCli({ passive: true, showMessage: true })
            }
        })
    )

    await resumeCreateNewSamApp(ctx)
}

async function registerServerlessCommands(ctx: ExtContext): Promise<void> {
    ctx.extensionContext.subscriptions.push(
        vscode.commands.registerCommand(
            'aws.samcli.detect',
            async () =>
                await PromiseSharer.getExistingPromiseOrCreate(
                    'samcli.detect',
                    async () => await detectSamCli({ passive: false, showMessage: true })
                )
        ),
        vscode.commands.registerCommand('aws.lambda.createNewSamApp', async () => {
            await createNewSamApplication(ctx)
        }),
        vscode.commands.registerCommand('aws.configureLambda', configureLocalLambda),
        vscode.commands.registerCommand('aws.addSamDebugConfiguration', addSamDebugConfiguration),
<<<<<<< HEAD
        vscode.commands.registerCommand('aws.pickAddSamDebugConfiguration', codelensUtils.pickAddSamDebugConfiguration),
        vscode.commands.registerCommand('aws.deploySamApplication', async () => {
=======
        vscode.commands.registerCommand('aws.deploySamApplication', async regionNode => {
>>>>>>> 93b5083b
            const samDeployWizardContext = new DefaultSamDeployWizardContext(ctx.regionProvider, ctx.awsContext)
            const samDeployWizard: SamDeployWizardResponseProvider = {
                getSamDeployWizardResponse: async (): Promise<SamDeployWizardResponse | undefined> => {
                    const wizard = new SamDeployWizard(samDeployWizardContext, regionNode)

                    return wizard.run()
                },
            }

            await deploySamApplication(
                { channelLogger: ctx.chanLogger, samDeployWizard },
                { awsContext: ctx.awsContext }
            )
        })
    )

    // TODO : Register CodeLens commands from here instead of in xxxCodeLensProvider.ts::initialize
}

async function activateCodeLensProviders(
    context: ExtContext,
    configuration: SettingsConfiguration,
    toolkitOutputChannel: vscode.OutputChannel,
    telemetryService: TelemetryService
): Promise<vscode.Disposable[]> {
    const disposables: vscode.Disposable[] = []

    codelensUtils.initializeTypescriptCodelens(context)

    disposables.push(
        vscode.languages.registerCodeLensProvider(
            [
                {
                    language: 'yaml',
                    scheme: 'file',
                    pattern: '**/*template.{yml,yaml}',
                },
            ],
            new SamTemplateCodeLensProvider()
        )
    )

    disposables.push(
        vscode.languages.registerCodeLensProvider(
            // TODO : Turn into a constant to be consistent with Python, C#
            [
                {
                    language: 'javascript',
                    scheme: 'file',
                },
            ],
            codelensUtils.makeTypescriptCodeLensProvider()
        )
    )

    await codelensUtils.initializePythonCodelens(context)
    disposables.push(
        vscode.languages.registerCodeLensProvider(
            pyLensProvider.PYTHON_ALLFILES,
            await codelensUtils.makePythonCodeLensProvider()
        )
    )

    await codelensUtils.initializeCsharpCodelens(context)
    disposables.push(
        vscode.languages.registerCodeLensProvider(
            csLensProvider.CSHARP_ALLFILES,
            await codelensUtils.makeCSharpCodeLensProvider()
        )
    )

    return disposables
}

/**
 * Creates a prompt (via toast) to guide users to installing the Red Hat YAML extension.
 * This is necessary for displaying codelenses on templaye YAML files.
 * Will show once per extension activation at most (all prompting triggers are disposed of on first trigger)
 * Will not show if the YAML extension is installed or if a user has permanently dismissed the message.
 */
function createYamlExtensionPrompt(): void {
    const neverPromptAgain = ext.context.globalState.get<boolean>(STATE_NAME_SUPPRESS_YAML_PROMPT)

    // only pop this up in VS Code and Insiders since other VS Code-like IDEs (e.g. Theia) may not have a marketplace or contain the YAML plugin
    if (!neverPromptAgain && getIdeType() === IDE.vscode && !vscode.extensions.getExtension(VSCODE_EXTENSION_ID.yaml)) {
        // these will all be disposed immediately after showing one so the user isn't prompted more than once per session
        const yamlPromptDisposables: vscode.Disposable[] = []

        // user opens a template file
        vscode.workspace.onDidOpenTextDocument(
            async (doc: vscode.TextDocument) => {
                promptInstallYamlPlugin(doc.fileName, yamlPromptDisposables)
            },
            undefined,
            yamlPromptDisposables
        )

        // user swaps to an already-open template file that didn't have focus
        vscode.window.onDidChangeActiveTextEditor(
            async (editor: vscode.TextEditor | undefined) => {
                await promptInstallYamlPluginFromEditor(editor, yamlPromptDisposables)
            },
            undefined,
            yamlPromptDisposables
        )

        // user already has an open template with focus
        // prescreen if a template.yaml is current open so we only call once
        const openTemplateYamls = vscode.window.visibleTextEditors.filter(editor => {
            const fileName = editor.document.fileName
            return fileName.endsWith('template.yaml') || fileName.endsWith('template.yml')
        })

        if (openTemplateYamls.length > 0) {
            promptInstallYamlPluginFromEditor(openTemplateYamls[0], yamlPromptDisposables)
        }
    }
}

async function promptInstallYamlPluginFromEditor(
    editor: vscode.TextEditor | undefined,
    disposables: vscode.Disposable[]
): Promise<void> {
    if (editor) {
        promptInstallYamlPlugin(editor.document.fileName, disposables)
    }
}

/**
 * Looks for template.yaml and template.yml files and disp[oses prompts
 * @param fileName File name to check against
 * @param disposables List of disposables to dispose of when the filename is a template YAML file
 */
async function promptInstallYamlPlugin(fileName: string, disposables: vscode.Disposable[]): Promise<void> {
    if (fileName.endsWith('template.yaml') || fileName.endsWith('template.yml')) {
        // immediately dispose other triggers so it doesn't flash again
        for (const prompt of disposables) {
            prompt.dispose()
        }

        const goToMarketplace = localize('AWS.message.info.yaml.goToMarketplace', 'Open Marketplace Page')
        const dismiss = localize('AWS.generic.response.dismiss', 'Dismiss')
        const permanentlySuppress = localize('AWS.message.info.yaml.suppressPrompt', "Dismiss, and don't show again")

        const response = await vscode.window.showInformationMessage(
            localize('AWS.message.info.yaml.prompt', 'Install YAML extension for additional AWS features.'),
            goToMarketplace,
            dismiss,
            permanentlySuppress
        )

        switch (response) {
            case goToMarketplace:
                // Available options are:
                // extension.open: opens extension page in VS Code extension marketplace view
                // workspace.extension.installPlugin: autoinstalls plugin with no additional feedback
                // workspace.extension.search: preloads and executes a search in the extension sidebar with the given term

                // not sure if these are 100% stable.
                // Opting for `extension.open` as this gives the user a good path forward to install while not doing anything potentially unexpected.
                try {
                    await vscode.commands.executeCommand('extension.open', VSCODE_EXTENSION_ID.yaml)
                } catch (e) {
                    const err = e as Error
                    getLogger().error(`Extension ${VSCODE_EXTENSION_ID.yaml} could not be opened: `, err.message)
                }
                break
            case permanentlySuppress:
                ext.context.globalState.update(STATE_NAME_SUPPRESS_YAML_PROMPT, true)
        }
    }
}<|MERGE_RESOLUTION|>--- conflicted
+++ resolved
@@ -92,12 +92,8 @@
         }),
         vscode.commands.registerCommand('aws.configureLambda', configureLocalLambda),
         vscode.commands.registerCommand('aws.addSamDebugConfiguration', addSamDebugConfiguration),
-<<<<<<< HEAD
         vscode.commands.registerCommand('aws.pickAddSamDebugConfiguration', codelensUtils.pickAddSamDebugConfiguration),
-        vscode.commands.registerCommand('aws.deploySamApplication', async () => {
-=======
         vscode.commands.registerCommand('aws.deploySamApplication', async regionNode => {
->>>>>>> 93b5083b
             const samDeployWizardContext = new DefaultSamDeployWizardContext(ctx.regionProvider, ctx.awsContext)
             const samDeployWizard: SamDeployWizardResponseProvider = {
                 getSamDeployWizardResponse: async (): Promise<SamDeployWizardResponse | undefined> => {
