/*!
 * Copyright 2020 Amazon.com, Inc. or its affiliates. All Rights Reserved.
 * SPDX-License-Identifier: Apache-2.0
 */

import * as vscode from 'vscode'
import * as path from 'path'
import * as nls from 'vscode-nls'
import {
    getDefaultRuntime,
    NodejsDebugConfiguration,
<<<<<<< HEAD
    PythonDebugConfiguration
=======
    PythonDebugConfiguration,
>>>>>>> 8db70251
} from '../../../lambda/local/debugConfiguration'
import { getFamily, RuntimeFamily, samLambdaRuntimes } from '../../../lambda/models/samLambdaRuntime'
import { CloudFormation } from '../../cloudformation/cloudformation'
import { CloudFormationTemplateRegistry } from '../../cloudformation/templateRegistry'
import * as pythonDebug from '../../codelens/pythonCodeLensProvider'
import * as tsDebug from '../../codelens/typescriptCodeLensProvider'
import * as csharpDebug from '../../codelens/csharpCodeLensProvider'
import { ExtContext } from '../../extensions'
import { isInDirectory } from '../../filesystemUtilities'
import { getLogger } from '../../logger'
import { getStartPort } from '../../utilities/debuggerUtils'
import { AwsSamDebuggerConfiguration } from './awsSamDebugConfiguration'
import { SamLaunchRequestArgs } from './samDebugSession'
import { tryGetAbsolutePath } from '../../utilities/workspaceUtils'
import { CodeTargetProperties, TemplateTargetProperties } from './awsSamDebugConfiguration.gen'

const localize = nls.loadMessageBundle()

export const AWS_SAM_DEBUG_TYPE = 'aws-sam'
export const DIRECT_INVOKE_TYPE = 'direct-invoke'
export const TEMPLATE_TARGET_TYPE: 'template' = 'template'
export const CODE_TARGET_TYPE: 'code' = 'code'

const AWS_SAM_DEBUG_REQUEST_TYPES = [DIRECT_INVOKE_TYPE]
const AWS_SAM_DEBUG_TARGET_TYPES = [TEMPLATE_TARGET_TYPE, CODE_TARGET_TYPE]

/**
 * `DebugConfigurationProvider` dynamically defines these aspects of a VSCode debugger:
 *    - Initial debug configurations (for newly-created launch.json)
 *    - To resolve a launch configuration before it is used to start a new
 *      debug session.
 *      Two "resolve" methods exist:
 *      - resolveDebugConfiguration: called before variables are substituted in
 *        the launch configuration.
 *      - resolveDebugConfigurationWithSubstitutedVariables: called after all
 *        variables have been substituted.
 *
 * https://code.visualstudio.com/api/extension-guides/debugger-extension#using-a-debugconfigurationprovider
 */
export class SamDebugConfigProvider implements vscode.DebugConfigurationProvider {
    public constructor(readonly ctx: ExtContext) {}

    public async provideDebugConfigurations(
        folder: vscode.WorkspaceFolder | undefined,
        token?: vscode.CancellationToken
    ): Promise<AwsSamDebuggerConfiguration[] | undefined> {
        if (token?.isCancellationRequested) {
            return undefined
        }
        const cftRegistry = CloudFormationTemplateRegistry.getRegistry()

        const configs: AwsSamDebuggerConfiguration[] = []
        if (folder) {
            const templates = cftRegistry.registeredTemplates

            for (const template of templates) {
                if (isInDirectory(folder.uri.fsPath, template.path) && template.template.Resources) {
                    for (const resourceName of Object.keys(template.template.Resources)) {
                        const resource = template.template.Resources[resourceName]
                        if (resource) {
                            configs.push({
                                type: AWS_SAM_DEBUG_TYPE,
                                request: DIRECT_INVOKE_TYPE,
                                name: resourceName,
                                invokeTarget: {
                                    target: TEMPLATE_TARGET_TYPE,
                                    samTemplatePath: template.path,
<<<<<<< HEAD
                                    samTemplateResource: resourceName
                                }
=======
                                    samTemplateResource: resourceName,
                                },
>>>>>>> 8db70251
                            })
                        }
                    }
                }
            }
            getLogger().verbose(`provideDebugConfigurations: debugconfigs: ${configs}`)
        }

        return configs
    }

    /**
     * Generates a launch-config from a user-provided debug-config, then launches it.
     *
     * - "Launch" means `sam build` followed by `sam local invoke`.
     * - If launch.json is missing, this function attempts to generate a
     *   debug-config dynamically.
     */
    public async resolveDebugConfiguration(
        folder: vscode.WorkspaceFolder | undefined,
        config: AwsSamDebuggerConfiguration,
        token?: vscode.CancellationToken
    ): Promise<SamLaunchRequestArgs | undefined> {
        if (token?.isCancellationRequested) {
            return undefined
        }
        const cftRegistry = CloudFormationTemplateRegistry.getRegistry()

        // If "request" field is missing this means launch.json does not exist.
        // User/vscode expects us to dynamically decide defaults if possible.
        const hasLaunchJson = !!config.request

        if (!hasLaunchJson) {
            // Try to generate a default config dynamically.
            const configs: AwsSamDebuggerConfiguration[] | undefined = await this.provideDebugConfigurations(
                folder,
                token
            )

            if (!configs || configs.length === 0) {
                getLogger().error(
                    `SAM debug: failed to generate config (found CFN templates: ${cftRegistry.registeredTemplates.length})`
                )
                if (cftRegistry.registeredTemplates.length > 0) {
                    vscode.window.showErrorMessage(
                        localize('AWS.sam.debugger.noTemplates', 'No SAM templates found in workspace')
                    )
                } else {
                    vscode.window.showErrorMessage(
                        localize('AWS.sam.debugger.failedLaunch', 'AWS SAM failed to launch. Try creating launch.json')
                    )
                }
                return undefined
            }

            config = {
                ...config,
                ...configs[0]
            }
            getLogger().info(`SAM debug: generated config (no launch.json): ${JSON.stringify(config)}`)
        } else if (!validateConfig(folder, config)) {
            getLogger().warn(`SAM debug: invalid config: ${config.name}`)
            return undefined // validateConfig already showed appropriate message.
        } else {
            getLogger().info(`SAM debug: config: ${JSON.stringify(config.name)}`)
        }

        const editor = vscode.window.activeTextEditor
        const templateInvoke = config.invokeTarget as TemplateTargetProperties
        const templateResource = getTemplateResource(config)
        const codeRoot = getCodeRoot(folder, config)
        const handlerName = getHandlerName(config)

        if (templateInvoke?.samTemplatePath) {
            // Normalize to absolute path.
            // TODO: If path is relative, it is relative to launch.json (i.e. .vscode directory).
            templateInvoke.samTemplatePath = tryGetAbsolutePath(folder, templateInvoke.samTemplatePath)
        }

        const runtime: string | undefined =
            config.lambda?.runtime ??
            templateResource?.Properties?.Runtime ??
            getDefaultRuntime(editor?.document?.languageId ?? 'unknown')

        if (!runtime) {
            getLogger().error(`SAM debug: failed to launch config: ${config})`)
            vscode.window.showErrorMessage(
                localize('AWS.sam.debugger.failedLaunch', 'AWS SAM failed to launch. Try creating launch.json')
            )
            return undefined
        }

        const runtimeFamily = getFamily(runtime)
        const documentUri =
            vscode.window.activeTextEditor?.document.uri ??
            // XXX: don't know what URI to choose...
            vscode.Uri.parse(templateInvoke.samTemplatePath!!)
        const workspaceFolder =
            folder ??
            // XXX: when/why is `folder` undefined?
            vscode.workspace.getWorkspaceFolder(documentUri)!!

        let launchConfig: SamLaunchRequestArgs = {
            ...config,
            request: 'attach',
            codeRoot: codeRoot ?? '',
            workspaceFolder: workspaceFolder,
            runtime: runtime,
            runtimeFamily: runtimeFamily,
            handlerName: handlerName,
            originalHandlerName: handlerName,
            documentUri: documentUri,
            samTemplatePath: templateInvoke?.samTemplatePath,
            originalSamTemplatePath: templateInvoke?.samTemplatePath,
            debugPort: config.noDebug ? -1 : await getStartPort()
        }

        switch (runtimeFamily) {
            case RuntimeFamily.NodeJS:
                launchConfig = await this.launchTypescript(launchConfig)
                break
            case RuntimeFamily.Python:
                launchConfig = await this.launchPython(launchConfig)
                break
            case RuntimeFamily.DotNetCore:
                launchConfig = await this.launchDotnet(launchConfig)
                break
            default:
                throw Error('unknown RuntimeFamily')
        }

        if (launchConfig.type === AWS_SAM_DEBUG_TYPE || launchConfig.request === DIRECT_INVOKE_TYPE) {
            // The "type" and "request" fields must be updated to non-AWS
            // values, otherwise this will just cycle back (and it indicates a
            // bug in the logic).
            throw Error(
                `resolveDebugConfiguration: launchConfig was not correctly resolved before return: ${launchConfig}`
            )
        }

        // XXX: return undefined, because we already launched and invoked by now.
        //
        // TODO: In the future we may consider NOT launching, and instead do one of the following:
        //  - return a config here for vscode to handle
        //  - return a config here for SamDebugSession.ts to handle (custom debug adapter)
        return undefined
    }

    /**
     * Launches a NodeJs lambda:
     *
     * 1. prepares a bunch of arguments
     * 2. does `sam build`
     * 3. does `sam local invoke`
     *
     * @param config  Launch-config generated by resolveDebugConfiguration()
     * from a debug-config.
     */
    public async launchTypescript(config: SamLaunchRequestArgs) {
        const launchConfig: NodejsDebugConfiguration = await tsDebug.makeTypescriptConfig(config)
        await tsDebug.invokeTypescriptLambda(this.ctx, launchConfig)
        return launchConfig
    }

    /**
     * Launches a dotnet ("coreclr") lambda:
     *
     * 1. prepares a bunch of arguments
     * 2. does `sam build`
     * 3. does `sam local invoke`
     *
     * @param config  Launch-config generated by resolveDebugConfiguration()
     * from a debug-config.
     */
    public async launchDotnet(config: SamLaunchRequestArgs) {
        config = await csharpDebug.makeCsharpConfig(config)
        await csharpDebug.invokeCsharpLambda(this.ctx, config)
        return config
    }

    /**
     * Launches a Python lambda:
     *
     * 1. prepares a bunch of arguments
     * 2. does `sam build`
     * 3. does `sam local invoke`
     *
     * @param config  Launch-config generated by resolveDebugConfiguration()
     * from a debug-config.
     */
    public async launchPython(config: SamLaunchRequestArgs) {
        //  Make a Python launch-config from the generic config.
        const launchConfig: PythonDebugConfiguration = await pythonDebug.makePythonDebugConfig(
            config,
            !config.noDebug,
            config.runtime,
<<<<<<< HEAD
            config.handlerName
=======
            config.handlerName,
            config.documentUri
>>>>>>> 8db70251
        )
        await pythonDebug.invokePythonLambda(this.ctx, launchConfig)
        return launchConfig
    }
}

/**
 * Validates debug configuration properties.
 */
function validateConfig(folder: vscode.WorkspaceFolder | undefined, config: AwsSamDebuggerConfiguration): boolean {
    const cftRegistry = CloudFormationTemplateRegistry.getRegistry()

    let rv: { isValid: boolean; message?: string } = { isValid: false, message: undefined }
    if (!config.request) {
        rv.message = localize(
            'AWS.sam.debugger.missingField',
            'Missing required field "{0}" in debug config',
            'request'
        )
    } else if (!AWS_SAM_DEBUG_REQUEST_TYPES.includes(config.request)) {
        rv.message = localize(
            'AWS.sam.debugger.invalidRequest',
            'Debug Configuration has an unsupported request type. Supported types: {0}',
            AWS_SAM_DEBUG_REQUEST_TYPES.join(', ')
        )
    } else if (!AWS_SAM_DEBUG_TARGET_TYPES.includes(config.invokeTarget.target)) {
        rv.message = localize(
            'AWS.sam.debugger.invalidTarget',
            'Debug Configuration has an unsupported target type. Supported types: {0}',
            AWS_SAM_DEBUG_TARGET_TYPES.join(', ')
        )
    } else if (config.invokeTarget.target === TEMPLATE_TARGET_TYPE) {
        let cfnTemplate
        if (config.invokeTarget.samTemplatePath) {
            const fullpath = tryGetAbsolutePath(folder, config.invokeTarget.samTemplatePath)
            // Normalize to absolute path for use in the runner.
            config.invokeTarget.samTemplatePath = fullpath
            cfnTemplate = cftRegistry.getRegisteredTemplate(fullpath)?.template
        }
        rv = validateTemplateConfig(config, config.invokeTarget.samTemplatePath, cfnTemplate)
    } else if (config.invokeTarget.target === CODE_TARGET_TYPE) {
        rv = validateCodeConfig(config)
    }

    if (!rv.isValid) {
        vscode.window.showErrorMessage(rv.message ?? 'invalid debug-config')
    } else if (rv.message) {
        vscode.window.showInformationMessage(rv.message)
    }

    return rv.isValid
}

function validateTemplateConfig(
    config: AwsSamDebuggerConfiguration,
    cfnTemplatePath: string | undefined,
    cfnTemplate: CloudFormation.Template | undefined
): { isValid: boolean; message?: string } {
    const templateTarget = config.invokeTarget as TemplateTargetProperties

    if (!cfnTemplatePath) {
        return {
            isValid: false,
            message: localize(
                'AWS.sam.debugger.missingField',
                'Missing required field "{0}" in debug config',
                'samTemplatePath'
            ),
        }
    }

    if (!cfnTemplate) {
        return {
            isValid: false,
            message: localize(
                'AWS.sam.debugger.missingTemplate',
                'Invalid (or missing) template file (path must be workspace-relative, or absolute): {0}',
                templateTarget.samTemplatePath
            ),
        }
    }

    const resources = cfnTemplate.Resources
    if (!templateTarget.samTemplateResource) {
        return {
            isValid: false,
            message: localize(
                'AWS.sam.debugger.missingField',
                'Missing required field "{0}" in debug config',
                'samTemplateResource'
            ),
        }
    }

    if (!resources || !Object.keys(resources).includes(templateTarget.samTemplateResource)) {
        return {
            isValid: false,
            message: localize(
                'AWS.sam.debugger.missingResource',
                'Cannot find the template resource "{0}" in template file: {1}',
                templateTarget.samTemplateResource,
                templateTarget.samTemplatePath
            ),
        }
    }

    const resource = resources[templateTarget.samTemplateResource]

    // TODO: Validate against `AWS::Lambda::Function`?
    if (resource?.Type !== CloudFormation.SERVERLESS_FUNCTION_TYPE) {
        return {
            isValid: false,
            message: localize(
                'AWS.sam.debugger.resourceNotAFunction',
                'Template Resource {0} in Template file {1} needs to be of type {2}',
                templateTarget.samTemplateResource,
                templateTarget.samTemplatePath,
                CloudFormation.SERVERLESS_FUNCTION_TYPE
            ),
        }
    }

    if (!resource?.Properties?.Runtime || !samLambdaRuntimes.has(resource?.Properties?.Runtime as string)) {
        return {
            isValid: false,
            message: localize(
                'AWS.sam.debugger.unsupportedRuntime',
                'Runtime for Template Resource {0} in Template file {1} is either undefined or unsupported.',
                templateTarget.samTemplateResource,
                templateTarget.samTemplatePath
            ),
        }
    }

    const templateEnv = resource?.Properties.Environment
    if (templateEnv?.Variables) {
        const templateEnvVars = Object.keys(templateEnv.Variables)
        const missingVars: string[] = []
        if (config.lambda && config.lambda.environmentVariables) {
            for (const key of Object.keys(config.lambda.environmentVariables)) {
                if (!templateEnvVars.includes(key)) {
                    missingVars.push(key)
                }
            }
        }
        if (missingVars.length > 0) {
            // this check doesn't affect template validity.
            return {
                isValid: true,
                message: localize(
                    'AWS.sam.debugger.extraEnvVars',
                    'The following environment variables are not found in the targeted template and will not be overridden: {0}',
                    missingVars.join(', ')
                ),
            }
        }
    }

    return { isValid: true }
}

function validateCodeConfig(debugConfiguration: AwsSamDebuggerConfiguration): { isValid: boolean; message?: string } {
    if (!debugConfiguration.lambda?.runtime || !samLambdaRuntimes.has(debugConfiguration.lambda.runtime)) {
        return {
            isValid: false,
            message: localize(
                'AWS.sam.debugger.missingRuntime',
                'Debug Configurations with an invoke target of "{0}" require a valid Lambda runtime value',
                CODE_TARGET_TYPE
            ),
        }
    }

    return { isValid: true }
}

function getCodeRoot(
    folder: vscode.WorkspaceFolder | undefined,
    config: AwsSamDebuggerConfiguration
): string | undefined {
    switch (config.invokeTarget.target) {
        case 'code': {
            const codeInvoke = config.invokeTarget as CodeTargetProperties
            return tryGetAbsolutePath(folder, codeInvoke.projectRoot)
        }
        case 'template': {
            const templateInvoke = config.invokeTarget as TemplateTargetProperties
            const templateResource = getTemplateResource(config)
            if (!templateResource?.Properties) {
                return undefined
            }
            const templateDir = path.dirname(templateInvoke.samTemplatePath)
            return path.resolve(templateDir ?? '', templateResource?.Properties?.CodeUri)
        }
        default: {
            throw Error('invalid invokeTarget') // Must not happen.
        }
    }
}

function getHandlerName(config: AwsSamDebuggerConfiguration): string {
    switch (config.invokeTarget.target) {
        case 'code': {
            const codeInvoke = config.invokeTarget as CodeTargetProperties
            return codeInvoke.lambdaHandler
        }
        case 'template': {
            const templateResource = getTemplateResource(config)
            return templateResource?.Properties?.Handler!!
        }
        default: {
            // Should never happen.
            vscode.window.showErrorMessage(
                localize(
                    'AWS.sam.debugger.invalidTarget',
                    'Debug Configuration has an unsupported target type. Supported types: {0}',
                    AWS_SAM_DEBUG_TARGET_TYPES.join(', ')
                )
            )
            return ''
        }
    }
}

function getTemplateResource(config: AwsSamDebuggerConfiguration): CloudFormation.Resource | undefined {
    if (config.invokeTarget.target !== 'template') {
        return undefined
    }
    const templateInvoke = config.invokeTarget as TemplateTargetProperties
    const cftRegistry = CloudFormationTemplateRegistry.getRegistry()
    const cfnTemplate = cftRegistry.getRegisteredTemplate(templateInvoke.samTemplatePath)?.template
    const templateResource: CloudFormation.Resource | undefined = cfnTemplate?.Resources![
        templateInvoke.samTemplateResource!!
    ]
    return templateResource
}<|MERGE_RESOLUTION|>--- conflicted
+++ resolved
@@ -9,11 +9,7 @@
 import {
     getDefaultRuntime,
     NodejsDebugConfiguration,
-<<<<<<< HEAD
-    PythonDebugConfiguration
-=======
     PythonDebugConfiguration,
->>>>>>> 8db70251
 } from '../../../lambda/local/debugConfiguration'
 import { getFamily, RuntimeFamily, samLambdaRuntimes } from '../../../lambda/models/samLambdaRuntime'
 import { CloudFormation } from '../../cloudformation/cloudformation'
@@ -81,13 +77,8 @@
                                 invokeTarget: {
                                     target: TEMPLATE_TARGET_TYPE,
                                     samTemplatePath: template.path,
-<<<<<<< HEAD
-                                    samTemplateResource: resourceName
-                                }
-=======
                                     samTemplateResource: resourceName,
                                 },
->>>>>>> 8db70251
                             })
                         }
                     }
@@ -145,7 +136,7 @@
 
             config = {
                 ...config,
-                ...configs[0]
+                ...configs[0],
             }
             getLogger().info(`SAM debug: generated config (no launch.json): ${JSON.stringify(config)}`)
         } else if (!validateConfig(folder, config)) {
@@ -202,7 +193,7 @@
             documentUri: documentUri,
             samTemplatePath: templateInvoke?.samTemplatePath,
             originalSamTemplatePath: templateInvoke?.samTemplatePath,
-            debugPort: config.noDebug ? -1 : await getStartPort()
+            debugPort: config.noDebug ? -1 : await getStartPort(),
         }
 
         switch (runtimeFamily) {
@@ -284,12 +275,7 @@
             config,
             !config.noDebug,
             config.runtime,
-<<<<<<< HEAD
             config.handlerName
-=======
-            config.handlerName,
-            config.documentUri
->>>>>>> 8db70251
         )
         await pythonDebug.invokePythonLambda(this.ctx, launchConfig)
         return launchConfig
