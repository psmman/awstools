/*!
 * Copyright 2020 Amazon.com, Inc. or its affiliates. All Rights Reserved.
 * SPDX-License-Identifier: Apache-2.0
 */

import * as vscode from 'vscode'
<<<<<<< HEAD
import { CloudFormationTemplateRegistry } from '../../cloudformation/templateRegistry'
import { AwsSamDebuggerConfiguration } from './awsSamDebugConfiguration'

export const AWS_SAM_DEBUG_TYPE = 'aws-sam'
const DIRECT_INVOKE_TYPE = 'direct-invoke'
const TEMPLATE_TARGET_TYPE = 'template'

const AWS_SAM_DEBUG_REQUEST_TYPES = new Set<string>(['direct-invoke'])
const AWS_SAM_DEBUG_TARGET_TYPES = new Set<string>(['template', 'code'])
=======

import * as nls from 'vscode-nls'
const localize = nls.loadMessageBundle()

import { samLambdaRuntimes } from '../../../lambda/models/samLambdaRuntime'
import { CloudFormation } from '../../cloudformation/cloudformation'
import { CloudFormationTemplateRegistry } from '../../cloudformation/templateRegistry'
import { AwsSamDebuggerConfiguration, AwsSamDebuggerInvokeTargetTemplateFields } from './awsSamDebugConfiguration'

export const AWS_SAM_DEBUG_TYPE = 'aws-sam'
export const DIRECT_INVOKE_TYPE = 'direct-invoke'
export const TEMPLATE_TARGET_TYPE = 'template'
export const CODE_TARGET_TYPE = 'code'

const AWS_SAM_DEBUG_REQUEST_TYPES = [DIRECT_INVOKE_TYPE]
const AWS_SAM_DEBUG_TARGET_TYPES = [TEMPLATE_TARGET_TYPE, CODE_TARGET_TYPE]
>>>>>>> e52dd12e

export class AwsSamDebugConfigurationProvider implements vscode.DebugConfigurationProvider {
    public constructor(private readonly cftRegistry = CloudFormationTemplateRegistry.getRegistry()) {}

    public async provideDebugConfigurations(
        folder: vscode.WorkspaceFolder | undefined,
        token?: vscode.CancellationToken
    ): Promise<AwsSamDebuggerConfiguration[] | undefined> {
        if (folder) {
            const debugConfigurations: AwsSamDebuggerConfiguration[] = []
            const folderPath = folder.uri.fsPath
            const templates = this.cftRegistry.registeredTemplates

            for (const templateDatum of templates) {
                if (templateDatum.path.startsWith(folderPath) && templateDatum.template.Resources) {
                    for (const resourceKey of Object.keys(templateDatum.template.Resources)) {
                        const resource = templateDatum.template.Resources[resourceKey]
                        if (resource) {
                            debugConfigurations.push(
                                createSamDebugConfigurationFromTemplate(resourceKey, templateDatum.path)
                            )
                        }
                    }
                }
            }

            return debugConfigurations
        }
    }

    public async resolveDebugConfiguration(
        folder: vscode.WorkspaceFolder | undefined,
        debugConfiguration: AwsSamDebuggerConfiguration,
        token?: vscode.CancellationToken
    ): Promise<AwsSamDebuggerConfiguration | undefined> {
        let validityPair: { isValid: boolean; message?: string } = generalDebugConfigValidation(debugConfiguration)

        if (!validityPair.isValid) {
            if (validityPair.message) {
                vscode.window.showErrorMessage(validityPair.message)
            }

            return undefined
        }

        if (debugConfiguration.invokeTarget.target === TEMPLATE_TARGET_TYPE) {
            validityPair = templateDebugConfigValidation(debugConfiguration, this.cftRegistry)
        } else if (debugConfiguration.invokeTarget.target === CODE_TARGET_TYPE) {
            validityPair = codeDebugConfigValidation(debugConfiguration)
        }

        if (!validityPair.isValid) {
            if (validityPair.message) {
                vscode.window.showErrorMessage(validityPair.message)
            }

            return undefined
        } else if (validityPair.message) {
            vscode.window.showInformationMessage(validityPair.message)
        }

        vscode.window.showInformationMessage(localize('AWS.generic.notImplemented', 'Not implemented'))

        return undefined
    }
}

<<<<<<< HEAD
function createSamDebugConfigurationFromTemplate(
    resourceName: string,
    templatePath: string
): AwsSamDebuggerConfiguration {
    return {
        type: AWS_SAM_DEBUG_TYPE,
        request: DIRECT_INVOKE_TYPE,
        name: resourceName,
        invokeTarget: {
            target: TEMPLATE_TARGET_TYPE,
            samTemplatePath: templatePath,
            samTemplateResource: resourceName
        }
    }
=======
function generalDebugConfigValidation(
    debugConfiguration: AwsSamDebuggerConfiguration
): { isValid: boolean; message?: string } {
    if (!AWS_SAM_DEBUG_REQUEST_TYPES.includes(debugConfiguration.request)) {
        return {
            isValid: false,
            message: localize(
                'AWS.sam.debugger.invalidRequest',
                'Debug Configuration has an unsupported request type. Supported types: {0}',
                AWS_SAM_DEBUG_REQUEST_TYPES.join(', ')
            )
        }
    }

    if (!AWS_SAM_DEBUG_TARGET_TYPES.includes(debugConfiguration.invokeTarget.target)) {
        return {
            isValid: false,
            message: localize(
                'AWS.sam.debugger.invalidTarget',
                'Debug Configuration has an unsupported target type. Supported types: {0}',
                AWS_SAM_DEBUG_TARGET_TYPES.join(', ')
            )
        }
    }

    return { isValid: true }
}

function templateDebugConfigValidation(
    debugConfiguration: AwsSamDebuggerConfiguration,
    cftRegistry: CloudFormationTemplateRegistry
): { isValid: boolean; message?: string } {
    const templateTarget = (debugConfiguration.invokeTarget as any) as AwsSamDebuggerInvokeTargetTemplateFields

    const template = cftRegistry.getRegisteredTemplate(templateTarget.samTemplatePath)

    if (!template) {
        return {
            isValid: false,
            message: localize(
                'AWS.sam.debugger.missingTemplate',
                'Unable to find the Template file {0}',
                templateTarget.samTemplatePath
            )
        }
    }

    const resources = template.template.Resources

    if (!resources || !Object.keys(resources).includes(templateTarget.samTemplateResource)) {
        return {
            isValid: false,
            message: localize(
                'AWS.sam.debugger.missingResource',
                'Unable to find the Template Resource {0} in Template file {1}',
                templateTarget.samTemplateResource,
                templateTarget.samTemplatePath
            )
        }
    }

    const resource = resources[templateTarget.samTemplateResource]

    // TODO: Validate against `AWS::Lambda::Function`?
    if (resource?.Type !== CloudFormation.SERVERLESS_FUNCTION_TYPE) {
        return {
            isValid: false,
            message: localize(
                'AWS.sam.debugger.resourceNotAFunction',
                'Template Resource {0} in Template file {1} needs to be of type {2}',
                templateTarget.samTemplateResource,
                templateTarget.samTemplatePath,
                CloudFormation.SERVERLESS_FUNCTION_TYPE
            )
        }
    }

    if (!resource?.Properties?.Runtime || !samLambdaRuntimes.has(resource?.Properties?.Runtime as string)) {
        return {
            isValid: false,
            message: localize(
                'AWS.sam.debugger.unsupportedRuntime',
                'Runtime for Template Resource {0} in Template file {1} is either undefined or unsupported.',
                templateTarget.samTemplateResource,
                templateTarget.samTemplatePath
            )
        }
    }

    const templateEnv = resource?.Properties.Environment
    if (templateEnv?.Variables) {
        const templateEnvVars = Object.keys(templateEnv.Variables)
        const missingVars: string[] = []
        if (debugConfiguration.lambda && debugConfiguration.lambda.environmentVariables) {
            for (const key of Object.keys(debugConfiguration.lambda.environmentVariables)) {
                if (!templateEnvVars.includes(key)) {
                    missingVars.push(key)
                }
            }
        }
        if (missingVars.length > 0) {
            // this check doesn't affect template validity.
            return {
                isValid: true,
                message: localize(
                    'AWS.sam.debugger.extraEnvVars',
                    'The following environment variables are not found in the targeted template and will not be overridden: {0}',
                    missingVars.join(', ')
                )
            }
        }
    }

    return { isValid: true }
}

function codeDebugConfigValidation(
    debugConfiguration: AwsSamDebuggerConfiguration
): { isValid: boolean; message?: string } {
    if (!debugConfiguration.lambda?.runtime || !samLambdaRuntimes.has(debugConfiguration.lambda.runtime)) {
        return {
            isValid: false,
            message: localize(
                'AWS.sam.debugger.missingRuntime',
                'Debug Configurations with an invoke target of "{0}" require a valid Lambda runtime value',
                CODE_TARGET_TYPE
            )
        }
    }

    return { isValid: true }
>>>>>>> e52dd12e
}<|MERGE_RESOLUTION|>--- conflicted
+++ resolved
@@ -4,17 +4,6 @@
  */
 
 import * as vscode from 'vscode'
-<<<<<<< HEAD
-import { CloudFormationTemplateRegistry } from '../../cloudformation/templateRegistry'
-import { AwsSamDebuggerConfiguration } from './awsSamDebugConfiguration'
-
-export const AWS_SAM_DEBUG_TYPE = 'aws-sam'
-const DIRECT_INVOKE_TYPE = 'direct-invoke'
-const TEMPLATE_TARGET_TYPE = 'template'
-
-const AWS_SAM_DEBUG_REQUEST_TYPES = new Set<string>(['direct-invoke'])
-const AWS_SAM_DEBUG_TARGET_TYPES = new Set<string>(['template', 'code'])
-=======
 
 import * as nls from 'vscode-nls'
 const localize = nls.loadMessageBundle()
@@ -31,7 +20,6 @@
 
 const AWS_SAM_DEBUG_REQUEST_TYPES = [DIRECT_INVOKE_TYPE]
 const AWS_SAM_DEBUG_TARGET_TYPES = [TEMPLATE_TARGET_TYPE, CODE_TARGET_TYPE]
->>>>>>> e52dd12e
 
 export class AwsSamDebugConfigurationProvider implements vscode.DebugConfigurationProvider {
     public constructor(private readonly cftRegistry = CloudFormationTemplateRegistry.getRegistry()) {}
@@ -99,7 +87,6 @@
     }
 }
 
-<<<<<<< HEAD
 function createSamDebugConfigurationFromTemplate(
     resourceName: string,
     templatePath: string
@@ -114,7 +101,8 @@
             samTemplateResource: resourceName
         }
     }
-=======
+}
+
 function generalDebugConfigValidation(
     debugConfiguration: AwsSamDebuggerConfiguration
 ): { isValid: boolean; message?: string } {
@@ -246,5 +234,4 @@
     }
 
     return { isValid: true }
->>>>>>> e52dd12e
 }