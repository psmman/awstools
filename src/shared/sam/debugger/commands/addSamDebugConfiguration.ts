/*!
 * Copyright 2020 Amazon.com, Inc. or its affiliates. All Rights Reserved.
 * SPDX-License-Identifier: Apache-2.0
 */

import * as path from 'path'
import * as vscode from 'vscode'
import { pathExistsSync, readJsonSync } from 'fs-extra'
import { Runtime } from 'aws-sdk/clients/lambda'
import { getExistingConfiguration } from '../../../../lambda/config/templates'
import { createRuntimeQuickPick, getDefaultRuntime, RuntimeFamily } from '../../../../lambda/models/samLambdaRuntime'
import * as picker from '../../../ui/picker'
import { localize } from '../../../utilities/vsCodeUtils'
import {
    API_TARGET_TYPE,
    AwsSamDebuggerConfiguration,
    CODE_TARGET_TYPE,
    createApiAwsSamDebugConfig,
    createCodeAwsSamDebugConfig,
    createTemplateAwsSamDebugConfig,
    TEMPLATE_TARGET_TYPE,
} from '../awsSamDebugConfiguration'
import { CloudFormation } from '../../../cloudformation/cloudformation'
import { ext } from '../../../extensionGlobals'
<<<<<<< HEAD
import { getLogger } from '../../../../shared/logger'
=======
import { LaunchConfiguration } from '../../../debug/launchConfiguration'
>>>>>>> d322f1e8

/**
 * Holds information required to create a launch config
 * @field resourceName: Resource being used. For templates, this is the resource name in the CFN stack. For code, this is the handler's name
 * @field rootUri: The code root. For templates, this is the CodeUri value. For code, this is the manifest's URI.
 */
export interface AddSamDebugConfigurationInput {
    resourceName: string
    rootUri: vscode.Uri
    apiEvent?: { name: string; event: CloudFormation.Event }
    runtimeFamily?: RuntimeFamily
}

/**
 * Adds a new debug configuration for the given sam function resource and template.
 */
export async function addSamDebugConfiguration(
    { resourceName, rootUri, apiEvent, runtimeFamily }: AddSamDebugConfigurationInput,
    type: typeof CODE_TARGET_TYPE | typeof TEMPLATE_TARGET_TYPE | typeof API_TARGET_TYPE,
    openWebview: boolean,
    step?: { step: number; totalSteps: number }
): Promise<void> {
    // emit without waiting
    emitCommandTelemetry()

    let samDebugConfig: AwsSamDebuggerConfiguration
    const workspaceFolder = vscode.workspace.getWorkspaceFolder(rootUri)
    let runtimeName = runtimeFamily ? getDefaultRuntime(runtimeFamily) : undefined
    let addRuntimeNameToConfig = false

    // both of these config types use templates
    if (type === TEMPLATE_TARGET_TYPE || type === API_TARGET_TYPE) {
        let preloadedConfig = undefined

        if (workspaceFolder) {
            const templateDatum = ext.templateRegistry.getRegisteredItem(rootUri)
            if (templateDatum) {
                const resource = templateDatum.item.Resources![resourceName]
                if (!resource) {
                    return
                }

                if (CloudFormation.isZipLambdaResource(resource.Properties)) {
                    if (type === TEMPLATE_TARGET_TYPE) {
                        const handler = CloudFormation.getStringForProperty(
                            resource.Properties,
                            'Handler',
                            templateDatum.item
                        )
                        const existingConfig = await getExistingConfiguration(workspaceFolder, handler ?? '', rootUri)
                        if (existingConfig) {
                            const responseMigrate: string = localize(
                                'AWS.sam.debugger.useExistingConfig.migrate',
                                'Create based on the legacy config'
                            )
                            const responseNew: string = localize(
                                'AWS.sam.debugger.useExistingConfig.doNotMigrate',
                                'Create new config only'
                            )
                            const prompt = await vscode.window.showInformationMessage(
                                localize(
                                    'AWS.sam.debugger.useExistingConfig',
                                    'AWS Toolkit detected an existing legacy configuration for this function. Create the debug config based on the legacy config?'
                                ),
                                { modal: true },
                                responseMigrate,
                                responseNew
                            )
                            if (!prompt) {
                                // User selected "Cancel". Abandon config creation
                                return
                            } else if (prompt === responseMigrate) {
                                preloadedConfig = existingConfig
                            }
                        }
                    }
                } else if (CloudFormation.isImageLambdaResource(resource.Properties)) {
                    const quickPick = createRuntimeQuickPick({
                        showImageRuntimes: false,
                        runtimeFamily,
                    })

                    const choices = await picker.promptUser({
                        picker: quickPick,
                        onDidTriggerButton: (button, resolve, reject) => {
                            if (button === vscode.QuickInputButtons.Back) {
                                resolve(undefined)
                            }
                        },
                    })
                    const userRuntime = picker.verifySinglePickerOutput(choices)?.runtime
                    if (!userRuntime) {
                        // User selected "Cancel". Abandon config creation
                        return
                    }
                    runtimeName = userRuntime
                    addRuntimeNameToConfig = true
                }
            }
        }

        if (type === TEMPLATE_TARGET_TYPE) {
            samDebugConfig = createTemplateAwsSamDebugConfig(
                workspaceFolder,
                runtimeName,
                addRuntimeNameToConfig,
                resourceName,
                rootUri.fsPath,
                preloadedConfig
            )
        } else {
            // If the event has no properties, the default will be used
            const apiConfig = {
                path: apiEvent?.event.Properties?.Path,
                httpMethod: apiEvent?.event.Properties?.Method,
                payload: apiEvent?.event.Properties?.Payload,
            }

            samDebugConfig = createApiAwsSamDebugConfig(
                workspaceFolder,
                runtimeName,
                resourceName,
                rootUri.fsPath,
                apiConfig
            )
        }
    } else if (type === CODE_TARGET_TYPE) {
        const quickPick = createRuntimeQuickPick({
            showImageRuntimes: false,
            runtimeFamily,
            step: step?.step,
            totalSteps: step?.totalSteps,
        })

        const choices = await picker.promptUser({
            picker: quickPick,
            onDidTriggerButton: (button, resolve, reject) => {
                if (button === vscode.QuickInputButtons.Back) {
                    resolve(undefined)
                }
            },
        })
        const val = picker.verifySinglePickerOutput(choices)

        if (val) {
            // Prepend the artifact path to the lambda handler if this is a TypeScript application
            if (pathExistsSync(path.join(path.dirname(rootUri.fsPath), 'tsconfig.json'))) {
                try {
                    const outDir = readJsonSync(path.join(path.dirname(rootUri.fsPath), 'tsconfig.json')).compilerOptions.outDir ?? undefined
                    if (outDir) {
                        resourceName = `${outDir}/${resourceName}`
                    }
                } catch (err) {
                    getLogger().error(`Parsing tsconfig.json failed: ${err}`)
                }
            }
            // strip the manifest's URI to the manifest's dir here. More reliable to do this here than converting back and forth between URI/string up the chain.
            samDebugConfig = createCodeAwsSamDebugConfig(
                workspaceFolder,
                resourceName,
                path.dirname(rootUri.fsPath),
                val.label as Runtime
            )
        } else {
            // User backed out of runtime selection. Abandon config creation.
            return
        }
    } else {
        throw new Error('Unrecognized debug target type')
    }

    if (openWebview) {
        vscode.commands.executeCommand('aws.launchConfigForm', samDebugConfig)
    } else {
        const launchConfig = new LaunchConfiguration(rootUri)
        await launchConfig.addDebugConfiguration(samDebugConfig)

        await openLaunchJsonFile()
    }
}

export async function openLaunchJsonFile(): Promise<void> {
    vscode.commands.executeCommand(
        vscode.workspace.workspaceFolders && vscode.workspace.workspaceFolders.length <= 1
            ? 'workbench.action.debug.configure'
            : 'workbench.action.openWorkspaceSettingsFile'
    )
}

async function emitCommandTelemetry(): Promise<void> {
    // TODO add new metric for when command is executed
}<|MERGE_RESOLUTION|>--- conflicted
+++ resolved
@@ -22,11 +22,9 @@
 } from '../awsSamDebugConfiguration'
 import { CloudFormation } from '../../../cloudformation/cloudformation'
 import { ext } from '../../../extensionGlobals'
-<<<<<<< HEAD
 import { getLogger } from '../../../../shared/logger'
-=======
 import { LaunchConfiguration } from '../../../debug/launchConfiguration'
->>>>>>> d322f1e8
+
 
 /**
  * Holds information required to create a launch config
