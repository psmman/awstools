/*!
 * Copyright 2018-2019 Amazon.com, Inc. or its affiliates. All Rights Reserved.
 * SPDX-License-Identifier: Apache-2.0
 */

import * as nls from 'vscode-nls'
const localize = nls.loadMessageBundle()

import { Credentials } from 'aws-sdk'
import { env, QuickPickItem, Uri, ViewColumn, window } from 'vscode'
import { LoginManager } from '../credentials/loginManager'
import { asString, fromString } from '../credentials/providers/credentialsProviderId'
import { CredentialsProviderManager } from '../credentials/providers/credentialsProviderManager'
import { AwsContext } from './awsContext'
import { AwsContextTreeCollection } from './awsContextTreeCollection'
import * as extensionConstants from './constants'
import { getAccountId } from './credentials/accountId'
import { CredentialSelectionState } from './credentials/credentialSelectionState'
import {
    credentialProfileSelector,
    DefaultCredentialSelectionDataProvider,
    promptToDefineCredentialsProfile
} from './credentials/defaultCredentialSelectionDataProvider'
import { UserCredentialsUtils } from './credentials/userCredentialsUtils'
import { ext } from './extensionGlobals'
import { Region } from './regions/endpoints'
import { RegionProvider } from './regions/regionProvider'
import { createQuickPick, promptUser } from './ui/picker'

const TITLE_HIDE_REGION = localize(
    'AWS.message.prompt.region.hide.title',
    'Select a region to hide from the AWS Explorer'
)
const TITLE_SHOW_REGION = localize(
    'AWS.message.prompt.region.show.title',
    'Select a region to show in the AWS Explorer'
)

export class DefaultAWSContextCommands {
    private readonly _awsContext: AwsContext
    private readonly _awsContextTrees: AwsContextTreeCollection
    private readonly _regionProvider: RegionProvider

    public constructor(
        awsContext: AwsContext,
        awsContextTrees: AwsContextTreeCollection,
        regionProvider: RegionProvider,
        private readonly loginManager: LoginManager
    ) {
        this._awsContext = awsContext
        this._awsContextTrees = awsContextTrees
        this._regionProvider = regionProvider
    }

    public async onCommandLogin() {
        const profileName = await this.getProfileNameFromUser()
        if (!profileName) {
            // user clicked away from quick pick or entered nothing
            return
        }

        await this.loginManager.login(fromString(profileName))
    }

    public async onCommandCreateCredentialsProfile(): Promise<void> {
        const credentialsFiles: string[] = await UserCredentialsUtils.findExistingCredentialsFilenames()

        if (credentialsFiles.length === 0) {
            // Help user make a new credentials profile
            const profileName: string | undefined = await this.promptAndCreateNewCredentialsFile()

            if (profileName) {
                await this.loginManager.login(fromString(profileName))
            }
        } else {
            // Get the editor set up and turn things over to the user
            await this.editCredentials()
        }
    }

    public async onCommandLogout() {
        await this.loginManager.logout()
    }

    public async onCommandShowRegion() {
        const explorerRegions = new Set(await this._awsContext.getExplorerRegions())
        const newRegion = await this.promptForFilteredRegion(
<<<<<<< HEAD
            candidateRegion => !explorerRegions.has(candidateRegion.id)
=======
            candidateRegion => !explorerRegions.has(candidateRegion.regionCode),
            TITLE_SHOW_REGION
>>>>>>> 38678331
        )

        if (newRegion) {
            await this._awsContext.addExplorerRegion(newRegion)
            this.refresh()
        }
    }

    public async onCommandHideRegion(regionCode?: string) {
        const region =
            regionCode || (await this.promptForRegion(await this._awsContext.getExplorerRegions(), TITLE_HIDE_REGION))
        if (region) {
            await this._awsContext.removeExplorerRegion(region)
            this.refresh()
        }
    }

    private refresh() {
        this._awsContextTrees.refreshTrees()
    }

    /**
     * @description Ask user for credentials information, store
     * it in new credentials file.
     *
     * @returns The profile name, or undefined if user cancelled
     */
    private async promptAndCreateNewCredentialsFile(): Promise<string | undefined> {
        while (true) {
            const dataProvider = new DefaultCredentialSelectionDataProvider([], ext.context)
            const state: CredentialSelectionState = await promptToDefineCredentialsProfile(dataProvider)

            if (!state.profileName || !state.accesskey || !state.secretKey) {
                return undefined
            }

            // TODO : Get a region relevant to the partition for these credentials -- https://github.com/aws/aws-toolkit-vscode/issues/188
            const accountId = await getAccountId(new Credentials(state.accesskey, state.secretKey), 'us-east-1')

            if (accountId) {
                await UserCredentialsUtils.generateCredentialDirectoryIfNonexistent()
                await UserCredentialsUtils.generateCredentialsFile(ext.context.extensionPath, {
                    profileName: state.profileName,
                    accessKey: state.accesskey,
                    secretKey: state.secretKey
                })

                return state.profileName
            }

            const responseNo: string = localize('AWS.generic.response.no', 'No')
            const responseYes: string = localize('AWS.generic.response.no', 'Yes')

            const response = await window.showWarningMessage(
                localize(
                    'AWS.message.prompt.credentials.definition.tryAgain',
                    'The credentials do not appear to be valid. Check the AWS Toolkit Logs for details. Would you like to try again?'
                ),
                responseYes,
                responseNo
            )

            if (!response || response !== responseYes) {
                return undefined
            }
        } // Keep asking until cancel or valid credentials are entered
    }

    /**
     * @description Responsible for getting a profile from the user,
     * working with them to define one if necessary.
     *
     * @returns User's selected Profile name, or undefined if none was selected.
     * undefined is also returned if we leave the user in a state where they are
     * editing their credentials file.
     */
    private async getProfileNameFromUser(): Promise<string | undefined> {
        const responseYes: string = localize('AWS.generic.response.yes', 'Yes')
        const responseNo: string = localize('AWS.generic.response.no', 'No')

        const credentialsFiles: string[] = await UserCredentialsUtils.findExistingCredentialsFilenames()

        if (credentialsFiles.length === 0) {
            const userResponse = await window.showInformationMessage(
                localize(
                    'AWS.message.prompt.credentials.create',
                    'You do not appear to have any AWS Credentials defined. Would you like to set one up now?'
                ),
                responseYes,
                responseNo
            )

            if (userResponse !== responseYes) {
                return undefined
            }

            return await this.promptAndCreateNewCredentialsFile()
        } else {
            const profileNames = (
                await CredentialsProviderManager.getInstance().getAllCredentialsProviders()
            ).map(provider => asString(provider.getCredentialsProviderId()))

            // If no credentials were found, the user should be
            // encouraged to define some.
            if (profileNames.length === 0) {
                const userResponse = await window.showInformationMessage(
                    localize(
                        'AWS.message.prompt.credentials.create',
                        'You do not appear to have any AWS Credentials defined. Would you like to set one up now?'
                    ),
                    responseYes,
                    responseNo
                )

                if (userResponse === responseYes) {
                    // Start edit, the user will have to try connecting again
                    // after they have made their edits.
                    await this.editCredentials()
                }

                return undefined
            }

            // If we get here, there are credentials for the user to choose from
            const dataProvider = new DefaultCredentialSelectionDataProvider(profileNames, ext.context)
            const state = await credentialProfileSelector(dataProvider)
            if (state && state.credentialProfile) {
                return state.credentialProfile.label
            }

            return undefined
        }
    }

    /**
     * @description Sets the user up to edit the credentials files.
     */
    private async editCredentials(): Promise<void> {
        const credentialsFiles: string[] = await UserCredentialsUtils.findExistingCredentialsFilenames()
        let preserveFocus: boolean = false
        let viewColumn: ViewColumn = ViewColumn.Active

        for (const filename of credentialsFiles) {
            await window.showTextDocument(Uri.file(filename), {
                preserveFocus: preserveFocus,
                preview: false,
                viewColumn: viewColumn
            })

            preserveFocus = true
            viewColumn = ViewColumn.Beside
        }

        const responseNo: string = localize('AWS.generic.response.no', 'No')
        const responseYes: string = localize('AWS.generic.response.yes', 'Yes')
        const response = await window.showInformationMessage(
            localize(
                'AWS.message.prompt.credentials.definition.help',
                'Would you like some information related to defining credentials?'
            ),
            responseYes,
            responseNo
        )

        if (response && response === responseYes) {
            await env.openExternal(Uri.parse(extensionConstants.aboutCredentialsFileUrl))
        }
    }

    /**
     * @description
     * Prompts the user to select a region.
     * The set shown to the user is filtered from all available regions.
     *
     * @param filter Filter to apply to the available regions
     */
<<<<<<< HEAD
    private async promptForFilteredRegion(filter: (region: Region) => boolean): Promise<string | undefined> {
        // TODO : CC : Dedupe this resolving code
        const defaultRegionId = this._awsContext.getCredentialDefaultRegion() ?? 'us-east-1'
        const partitionId = this._regionProvider.getPartitionId(defaultRegionId) ?? 'aws'
        const partitionRegions = this._regionProvider.getRegions(partitionId)

        const regionsToShow = partitionRegions.filter(filter).map(r => r.id)
=======
    private async promptForFilteredRegion(
        filter: (region: RegionInfo) => boolean,
        title?: string
    ): Promise<string | undefined> {
        const availableRegions = await this._regionProvider.getRegionData()
        const regionsToShow = availableRegions.filter(filter).map(r => r.regionCode)
>>>>>>> 38678331

        return this.promptForRegion(regionsToShow, title)
    }

    /**
     * Prompts the user to select a region.
     *
     * @param regions (Optional) The regions to show the user. If none provided, all available
     * regions are shown. Regions provided must exist in the available regions to be shown.
     */
<<<<<<< HEAD
    private async promptForRegion(regions?: string[]): Promise<string | undefined> {
        // TODO : CC : Dedupe this resolving code
        const defaultRegionId = this._awsContext.getCredentialDefaultRegion() ?? 'us-east-1'
        const partitionId = this._regionProvider.getPartitionId(defaultRegionId) ?? 'aws'
        const partitionRegions = this._regionProvider.getRegions(partitionId)

        const regionsToShow = partitionRegions
=======
    private async promptForRegion(regions?: string[], title?: string): Promise<string | undefined> {
        const availableRegions = await this._regionProvider.getRegionData()
        const regionItems = availableRegions
>>>>>>> 38678331
            .filter(r => {
                if (regions) {
                    return regions.some(x => x === r.id)
                }

                return true
            })
            .map(r => ({
                label: r.description,
                detail: r.id
            }))

        const picker = createQuickPick({
            options: {
                placeHolder: localize('AWS.message.selectRegion', 'Select an AWS region'),
                title: title,
                matchOnDetail: true
            },
            items: regionItems
        })

        const response = await promptUser<QuickPickItem>({
            picker: picker
        })

        if (response?.length === 1) {
            return response[0].detail
        }

        return undefined
    }
}<|MERGE_RESOLUTION|>--- conflicted
+++ resolved
@@ -85,12 +85,8 @@
     public async onCommandShowRegion() {
         const explorerRegions = new Set(await this._awsContext.getExplorerRegions())
         const newRegion = await this.promptForFilteredRegion(
-<<<<<<< HEAD
-            candidateRegion => !explorerRegions.has(candidateRegion.id)
-=======
-            candidateRegion => !explorerRegions.has(candidateRegion.regionCode),
+            candidateRegion => !explorerRegions.has(candidateRegion.id),
             TITLE_SHOW_REGION
->>>>>>> 38678331
         )
 
         if (newRegion) {
@@ -267,22 +263,16 @@
      *
      * @param filter Filter to apply to the available regions
      */
-<<<<<<< HEAD
-    private async promptForFilteredRegion(filter: (region: Region) => boolean): Promise<string | undefined> {
+    private async promptForFilteredRegion(
+        filter: (region: Region) => boolean,
+        title?: string
+    ): Promise<string | undefined> {
         // TODO : CC : Dedupe this resolving code
         const defaultRegionId = this._awsContext.getCredentialDefaultRegion() ?? 'us-east-1'
         const partitionId = this._regionProvider.getPartitionId(defaultRegionId) ?? 'aws'
         const partitionRegions = this._regionProvider.getRegions(partitionId)
 
         const regionsToShow = partitionRegions.filter(filter).map(r => r.id)
-=======
-    private async promptForFilteredRegion(
-        filter: (region: RegionInfo) => boolean,
-        title?: string
-    ): Promise<string | undefined> {
-        const availableRegions = await this._regionProvider.getRegionData()
-        const regionsToShow = availableRegions.filter(filter).map(r => r.regionCode)
->>>>>>> 38678331
 
         return this.promptForRegion(regionsToShow, title)
     }
@@ -293,19 +283,13 @@
      * @param regions (Optional) The regions to show the user. If none provided, all available
      * regions are shown. Regions provided must exist in the available regions to be shown.
      */
-<<<<<<< HEAD
-    private async promptForRegion(regions?: string[]): Promise<string | undefined> {
+    private async promptForRegion(regions?: string[], title?: string): Promise<string | undefined> {
         // TODO : CC : Dedupe this resolving code
         const defaultRegionId = this._awsContext.getCredentialDefaultRegion() ?? 'us-east-1'
         const partitionId = this._regionProvider.getPartitionId(defaultRegionId) ?? 'aws'
         const partitionRegions = this._regionProvider.getRegions(partitionId)
 
         const regionsToShow = partitionRegions
-=======
-    private async promptForRegion(regions?: string[], title?: string): Promise<string | undefined> {
-        const availableRegions = await this._regionProvider.getRegionData()
-        const regionItems = availableRegions
->>>>>>> 38678331
             .filter(r => {
                 if (regions) {
                     return regions.some(x => x === r.id)
@@ -324,7 +308,7 @@
                 title: title,
                 matchOnDetail: true
             },
-            items: regionItems
+            items: regionsToShow
         })
 
         const response = await promptUser<QuickPickItem>({
