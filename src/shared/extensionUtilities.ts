/*!
 * Copyright 2018 Amazon.com, Inc. or its affiliates. All Rights Reserved.
 * SPDX-License-Identifier: Apache-2.0
 */

import * as _ from 'lodash'
import * as path from 'path'
import * as semver from 'semver'
import * as vscode from 'vscode'
import * as nls from 'vscode-nls'
import { ScriptResource } from '../lambda/models/scriptResource'
import { ext } from '../shared/extensionGlobals'
<<<<<<< HEAD
import { mostRecentVersionKey, pluginVersion } from './constants'
=======
>>>>>>> 9e93d798
import { readFileAsString } from './filesystemUtilities'

const localize = nls.loadMessageBundle()

export class ExtensionUtilities {
    public static getLibrariesForHtml(names: string[]): ScriptResource[] {
        const basePath = path.join(ext.context.extensionPath, 'media', 'libs')

        return this.resolveResourceURIs(basePath, names)
    }

    public static getScriptsForHtml(names: string[]): ScriptResource[] {
        const basePath = path.join(ext.context.extensionPath, 'media', 'js')

        return this.resolveResourceURIs(basePath, names)
    }

    public static getNonce(): string {
        let text = ''
        const possible = 'ABCDEFGHIJKLMNOPQRSTUVWXYZabcdefghijklmnopqrstuvwxyz0123456789'
        for (let i = 0; i < 32; i++) {
            text += possible.charAt(Math.floor(Math.random() * possible.length))
        }

        return text
    }

    private static resolveResourceURIs(basePath: string, names: string[]): ScriptResource[] {
        const scripts: ScriptResource[] = []
        _.forEach(names, (scriptName) => {
            const scriptPathOnDisk = vscode.Uri.file(path.join(basePath, scriptName))
            const scriptUri = scriptPathOnDisk.with({ scheme: 'vscode-resource' })
            const nonce = ExtensionUtilities.getNonce()
            scripts.push({ nonce: nonce, uri: scriptUri })
        })

        return scripts
    }
}

/**
 * A utility function that takes a possibly null value and applies
 * the given function to it, returning the result of the function or null
 *
 * example usage:
 *
 * function blah(value?: SomeObject) {
 *  nullSafeGet(value, x => x.propertyOfSomeObject)
 * }
 *
 * @param obj the object to attempt the get function on
 * @param getFn the function to use to determine the mapping value
 */
export function safeGet<O, T>(obj: O | undefined, getFn: (x: O) => T): T | undefined {
    if (obj) {
        try {
            return getFn(obj)
        } catch (error) {
            // ignore
        }
    }

    return undefined
}
<<<<<<< HEAD

/**
 * Helper function to create a webview containing the welcome page
 * Returns an unfocused vscode.WebviewPanel if the welcome page is renderable.
 * Returns void if the welcomePage.html file is unrenderable
 *
 * @param context VS Code Extension Context
 * @param page Page to load (use for testing); default: `welcomePage.html`
 */
export async function createWelcomeWebview(
    context: vscode.ExtensionContext,
    page: string = 'welcomePage.html'
): Promise<vscode.WebviewPanel | void> {
    let html: string | undefined
    try {
        html = convertExtensionRootTokensToPath(
            await readFileAsString(path.join(context.extensionPath, page)),
            context.extensionPath
        )
        if (!html) {
            throw new Error()
        }
    } catch {
        return
    }

    // create hidden webview, leave it up to the caller to show
    const view = vscode.window.createWebviewPanel(
        'html',
        localize('AWS.command.welcome.title', 'AWS Toolkit - Welcome'),
=======
/**
 * Helper function to show a webview containing the quick start page
 *
 * @param context VS Code Extension Context
 */
export async function showQuickStartWebview(context: vscode.ExtensionContext): Promise<void> {
    try {
        const view = await createQuickStartWebview(context)
        view.reveal()
    } catch {
        vscode.window.showErrorMessage(
            localize(
                'AWS.command.quickStart.error',
                'There was an error retrieving the Quick Start page'
            )
        )
    }
}

/**
 * Helper function to create a webview containing the quick start page
 * Returns an unfocused vscode.WebviewPanel if the quick start page is renderable.
 *
 * @param context VS Code Extension Context
 * @param page Page to load (use for testing); default: `quickStart.html`
 */
export async function createQuickStartWebview(
    context: vscode.ExtensionContext,
    page: string = 'quickStart.html'
): Promise<vscode.WebviewPanel> {
    const html = convertExtensionRootTokensToPath(
        await readFileAsString(path.join(context.extensionPath, page)),
        context.extensionPath
    )
    // create hidden webview, leave it up to the caller to show
    const view = vscode.window.createWebviewPanel(
        'html',
        localize('AWS.command.quickStart.title', 'AWS Toolkit - Quick Start'),
>>>>>>> 9e93d798
        { viewColumn: vscode.ViewColumn.Active, preserveFocus: true }
    )
    view.webview.html = html

    return view
}

/**
 * Utility function to search for tokens in a string and convert them to relative paths parseable by VS Code
 * Useful for converting HTML images to webview-usable images
 *
 * @param text Text to scan
 * @param basePath Extension path (from extension context)
 */
function convertExtensionRootTokensToPath(
    text: string,
    basePath: string
): string {
    return text.replace(/!!EXTENSIONROOT!!/g, `vscode-resource:${basePath}`)
<<<<<<< HEAD
}

/**
 * Utility function to determine if the extension version has changed between activations
 * False (versions are identical) if version key exists in global state, is a semver, and matches the current version
 * True (versions are different) if any of the above aren't true
 *
 * TODO: Change the threshold on which we display the welcome page?
 * For instance, if we start building nightlies, only show page for significant updates?
 *
 * @param context VS Code Extension Context
 * @param currVersion Current version to compare stored most recent version against (useful for tests)
 */
export function isDifferentVersion(context: vscode.ExtensionContext, currVersion: string = pluginVersion): boolean {
    const mostRecentVersion = context.globalState.get<string>(mostRecentVersionKey)
    if (mostRecentVersion && semver.valid(mostRecentVersion) && mostRecentVersion === currVersion) {
        return false
    }

    return true
}

/**
 * Utility function to update the most recently used extension version
 * Pulls from package.json
 *
 * @param context VS Code Extension Context
 */
export function setMostRecentVersion(context: vscode.ExtensionContext): void {
    context.globalState.update(mostRecentVersionKey, pluginVersion)
}

/**
 * Publishes a toast with a link to the welcome page
 */
export async function promptWelcome(): Promise<void> {
    const view = localize(
        'AWS.message.prompt.welcome.openPage',
        'View Welcome Page'
    )
    const prompt = await vscode.window.showInformationMessage(
        localize(
            'AWS.message.prompt.welcome.toastMessage',
            'You are now using the AWS Toolkit for Visual Studio Code, version {0}',
            pluginVersion
        ),
        view,
        localize(
            'AWS.message.prompt.welcome.dismiss',
            'Dismiss'
        ),
    )
    if (prompt === view) {
        vscode.commands.executeCommand('aws.welcome')
    }
=======
>>>>>>> 9e93d798
}<|MERGE_RESOLUTION|>--- conflicted
+++ resolved
@@ -10,10 +10,7 @@
 import * as nls from 'vscode-nls'
 import { ScriptResource } from '../lambda/models/scriptResource'
 import { ext } from '../shared/extensionGlobals'
-<<<<<<< HEAD
 import { mostRecentVersionKey, pluginVersion } from './constants'
-=======
->>>>>>> 9e93d798
 import { readFileAsString } from './filesystemUtilities'
 
 const localize = nls.loadMessageBundle()
@@ -78,38 +75,7 @@
 
     return undefined
 }
-<<<<<<< HEAD
 
-/**
- * Helper function to create a webview containing the welcome page
- * Returns an unfocused vscode.WebviewPanel if the welcome page is renderable.
- * Returns void if the welcomePage.html file is unrenderable
- *
- * @param context VS Code Extension Context
- * @param page Page to load (use for testing); default: `welcomePage.html`
- */
-export async function createWelcomeWebview(
-    context: vscode.ExtensionContext,
-    page: string = 'welcomePage.html'
-): Promise<vscode.WebviewPanel | void> {
-    let html: string | undefined
-    try {
-        html = convertExtensionRootTokensToPath(
-            await readFileAsString(path.join(context.extensionPath, page)),
-            context.extensionPath
-        )
-        if (!html) {
-            throw new Error()
-        }
-    } catch {
-        return
-    }
-
-    // create hidden webview, leave it up to the caller to show
-    const view = vscode.window.createWebviewPanel(
-        'html',
-        localize('AWS.command.welcome.title', 'AWS Toolkit - Welcome'),
-=======
 /**
  * Helper function to show a webview containing the quick start page
  *
@@ -148,7 +114,6 @@
     const view = vscode.window.createWebviewPanel(
         'html',
         localize('AWS.command.quickStart.title', 'AWS Toolkit - Quick Start'),
->>>>>>> 9e93d798
         { viewColumn: vscode.ViewColumn.Active, preserveFocus: true }
     )
     view.webview.html = html
@@ -168,7 +133,6 @@
     basePath: string
 ): string {
     return text.replace(/!!EXTENSIONROOT!!/g, `vscode-resource:${basePath}`)
-<<<<<<< HEAD
 }
 
 /**
@@ -224,6 +188,4 @@
     if (prompt === view) {
         vscode.commands.executeCommand('aws.welcome')
     }
-=======
->>>>>>> 9e93d798
 }