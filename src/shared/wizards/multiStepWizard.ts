--- conflicted
+++ resolved
@@ -49,13 +49,8 @@
 
 export class WizardContext {
     public readonly showOpenDialog = vscode.window.showOpenDialog
-<<<<<<< HEAD
-    public get workspaceFolders(): vscode.WorkspaceFolder[] | undefined {
-        return [...(vscode.workspace.workspaceFolders ?? [])]
-=======
     public get workspaceFolders(): ReadonlyArray<vscode.WorkspaceFolder> | undefined {
         return vscode.workspace.workspaceFolders
->>>>>>> 5e124643
     }
 }
 
