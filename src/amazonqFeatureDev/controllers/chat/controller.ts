/*!
 * Copyright Amazon.com, Inc. or its affiliates. All Rights Reserved.
 * SPDX-License-Identifier: Apache-2.0
 */

import { ChatItemFollowUp, MynahIcons } from '@aws/mynah-ui'
import { existsSync } from 'fs'
import * as path from 'path'
import * as vscode from 'vscode'
import { EventEmitter } from 'vscode'
import { telemetry } from '../../../shared/telemetry/telemetry'
import { createSingleFileDialog } from '../../../shared/ui/common/openDialog'
import { featureDevScheme } from '../../constants'
import { ContentLengthError, SelectedFolderNotInWorkspaceFolderError, createUserFacingErrorMessage } from '../../errors'
import { defaultRetryLimit } from '../../limits'
import { Session } from '../../session/session'
import { featureName } from '../../constants'
import { ChatSessionStorage } from '../../storages/chatSession'
import { FollowUpTypes, SessionStatePhase } from '../../types'
import { Messenger } from './messenger/messenger'
import { getChatAuthState } from '../../../codewhisperer/util/authUtil'
import { AuthController } from '../../../amazonq/auth/controller'
import { getLogger } from '../../../shared/logger'
import { submitFeedback } from '../../../feedback/vue/submitFeedback'
import { placeholder } from '../../../shared/vscode/commands2'
import { EditorContentController } from '../../../amazonq/commons/controllers/contentController'
import { openUrl } from '../../../shared/utilities/vsCodeUtils'
import { examples } from '../../userFacingText'

export interface ChatControllerEventEmitters {
    readonly processHumanChatMessage: EventEmitter<any>
    readonly followUpClicked: EventEmitter<any>
    readonly openDiff: EventEmitter<any>
    readonly stopResponse: EventEmitter<any>
    readonly tabOpened: EventEmitter<any>
    readonly tabClosed: EventEmitter<any>
    readonly processChatItemVotedMessage: EventEmitter<any>
    readonly authClicked: EventEmitter<any>
    readonly processResponseBodyLinkClick: EventEmitter<any>
    readonly insertCodeAtPositionClicked: EventEmitter<any>
}

type OpenDiffMessage = { tabID: string; messageId: string; filePath: string; deleted: boolean }
export class FeatureDevController {
    private readonly messenger: Messenger
    private readonly sessionStorage: ChatSessionStorage
    private isAmazonQVisible: boolean
    private authController: AuthController
    private contentController: EditorContentController

    public constructor(
        private readonly chatControllerMessageListeners: ChatControllerEventEmitters,
        messenger: Messenger,
        sessionStorage: ChatSessionStorage,
        onDidChangeAmazonQVisibility: vscode.Event<boolean>
    ) {
        this.messenger = messenger
        this.sessionStorage = sessionStorage
        this.authController = new AuthController()
        this.contentController = new EditorContentController()

        /**
         * defaulted to true because onDidChangeAmazonQVisibility doesn't get fire'd until after
         * the view is opened
         */
        this.isAmazonQVisible = true

        onDidChangeAmazonQVisibility(visible => {
            this.isAmazonQVisible = visible
        })

        this.chatControllerMessageListeners.processHumanChatMessage.event(data => {
            this.processUserChatMessage(data).catch(e => {
                getLogger().error('processUserChatMessage failed: %s', (e as Error).message)
            })
        })
        this.chatControllerMessageListeners.processChatItemVotedMessage.event(data => {
            this.processChatItemVotedMessage(data.tabID, data.messageId, data.vote).catch(e => {
                getLogger().error('processChatItemVotedMessage failed: %s', (e as Error).message)
            })
        })
        this.chatControllerMessageListeners.followUpClicked.event(data => {
            switch (data.followUp.type) {
                case FollowUpTypes.WriteCode:
                    return this.writeCodeClicked(data)
                case FollowUpTypes.AcceptCode:
                    return this.acceptCode(data)
                case FollowUpTypes.ProvideFeedbackAndRegenerateCode:
                    return this.provideFeedbackAndRegenerateCode(data)
                case FollowUpTypes.Retry:
                    return this.retryRequest(data)
                case FollowUpTypes.ModifyDefaultSourceFolder:
                    return this.modifyDefaultSourceFolder(data)
                case FollowUpTypes.DevExamples:
                    this.initialExamples(data)
                    break
                case FollowUpTypes.NewTask:
                    return this.newTask(data)
                case FollowUpTypes.CloseSession:
                    return this.closeSession(data)
                case FollowUpTypes.SendFeedback:
                    this.sendFeedback()
                    break
            }
        })
        this.chatControllerMessageListeners.openDiff.event(data => {
            return this.openDiff(data)
        })
        this.chatControllerMessageListeners.stopResponse.event(data => {
            return this.stopResponse(data)
        })
        this.chatControllerMessageListeners.tabOpened.event(data => {
            return this.tabOpened(data)
        })
        this.chatControllerMessageListeners.tabClosed.event(data => {
            this.tabClosed(data)
        })
        this.chatControllerMessageListeners.authClicked.event(data => {
            this.authClicked(data)
        })
        this.chatControllerMessageListeners.processResponseBodyLinkClick.event(data => {
            this.processLink(data)
        })
        this.chatControllerMessageListeners.insertCodeAtPositionClicked.event(data => {
            this.insertCodeAtPosition(data)
        })
    }

    private async processChatItemVotedMessage(tabId: string, messageId: string, vote: string) {
        const session = await this.sessionStorage.getSession(tabId)

        switch (session?.state.phase) {
            case 'Approach':
                if (vote === 'upvote') {
                    telemetry.amazonq_approachThumbsUp.emit({
                        amazonqConversationId: session?.conversationId,
                        value: 1,
                        result: 'Succeeded',
                    })
                } else if (vote === 'downvote') {
                    telemetry.amazonq_approachThumbsDown.emit({
                        amazonqConversationId: session?.conversationId,
                        value: 1,
                        result: 'Succeeded',
                    })
                }
                break
            case 'Codegen':
                if (vote === 'upvote') {
                    telemetry.amazonq_codeGenerationThumbsUp.emit({
                        amazonqConversationId: session?.conversationId,
                        value: 1,
                    })
                } else if (vote === 'downvote') {
                    telemetry.amazonq_codeGenerationThumbsDown.emit({
                        amazonqConversationId: session?.conversationId,
                        value: 1,
                    })
                }
                break
        }
    }

    // TODO add type
    private async processUserChatMessage(message: any) {
        if (message.message === undefined) {
            this.messenger.sendErrorMessage('chatMessage should be set', message.tabID, 0, undefined)
            return
        }

        /**
         * Don't attempt to process any chat messages when a workspace folder is not set.
         * When the tab is first opened we will throw an error and lock the chat if the workspace
         * folder is not found
         */
        const workspaceFolders = vscode.workspace.workspaceFolders
        if (workspaceFolders === undefined || workspaceFolders.length === 0) {
            return
        }

        let session
        try {
            getLogger().debug(`${featureName}: Processing message: ${message.message}`)

            session = await this.sessionStorage.getSession(message.tabID)

            const authState = await getChatAuthState()
            if (authState.amazonQ !== 'connected') {
                await this.messenger.sendAuthNeededExceptionMessage(authState, message.tabID)
                session.isAuthenticating = true
                return
            }

            if (session.state.phase === 'Approach' && /yes|ya|y|yeah|ok/i.test(message.message)) {
                return this.writeCodeClicked(message)
            }

            switch (session.state.phase) {
                case 'Init':
                case 'Approach':
                    await this.onApproachGeneration(session, message.message, message.tabID)
                    break
                case 'Codegen':
                    await this.onCodeGeneration(session, message.message, message.tabID)
                    break
            }
        } catch (err: any) {
            if (err instanceof ContentLengthError) {
                this.messenger.sendErrorMessage(err.message, message.tabID, this.retriesRemaining(session))
                this.messenger.sendAnswer({
                    type: 'system-prompt',
                    tabID: message.tabID,
                    followUps: [
                        {
                            pillText: 'Select files for context',
                            type: 'ModifyDefaultSourceFolder',
                            status: 'info',
                        },
                    ],
                })
            } else {
                const errorMessage = createUserFacingErrorMessage(
                    `${featureName} request failed: ${err.cause?.message ?? err.message}`
                )
                this.messenger.sendErrorMessage(
                    errorMessage,
                    message.tabID,
                    this.retriesRemaining(session),
                    session?.state.phase
                )
            }

            // Lock the chat input until they explicitly click one of the follow ups
            this.messenger.sendChatInputEnabled(message.tabID, false)
        }
    }

    /**
     * Handle a regular incoming message when a user is in the approach phase
     */
    private async onApproachGeneration(session: Session, message: string, tabID: string) {
        await session.preloader(message)

        // Ensure that the loading icon stays showing
        this.messenger.sendAsyncEventProgress(tabID, true, 'Ok, let me create a plan. This may take a few minutes.')

<<<<<<< HEAD
        this.messenger.sendUpdatePlaceholder(tabID, 'Generating approach ...')
=======
        this.messenger.sendUpdatePlaceholder(tabID, 'Generating implementation plan ...')

>>>>>>> 3d6d5972
        const interactions = await session.send(message)
        this.messenger.sendUpdatePlaceholder(tabID, 'Add more detail to iterate on the approach')

        // Resolve the "..." with the content
        this.messenger.sendAnswer({
            message: interactions.content,
            type: 'answer-part',
            tabID: tabID,
            canBeVoted: true,
        })

        this.messenger.sendAnswer({
            type: 'answer',
            tabID,
            message:
                'Would you like me to generate a suggestion for this? You will be able to review a file diff before inserting code in your project.',
        })

        // Follow up with action items and complete the request stream
        this.messenger.sendAnswer({
            type: 'system-prompt', // show the followups on the right side
            followUps: this.getFollowUpOptions(session.state.phase),
            tabID: tabID,
        })

        // Unlock the prompt again so that users can iterate
        this.messenger.sendAsyncEventProgress(tabID, false, undefined)
    }

    /**
     * Handle a regular incoming message when a user is in the code generation phase
     */
    private async onCodeGeneration(session: Session, message: string, tabID: string) {
        // lock the UI/show loading bubbles
        this.messenger.sendAsyncEventProgress(
            tabID,
            true,
            `This may take a few minutes. I will send a notification when it's complete if you navigate away from this panel`
        )

        try {
            this.messenger.sendAnswer({
                message: 'Requesting changes ...',
                type: 'answer-stream',
                tabID,
            })
            this.messenger.sendUpdatePlaceholder(tabID, 'Writing code ...')
            await session.send(message)
            const filePaths = session.state.filePaths ?? []
            const deletedFiles = session.state.deletedFiles ?? []
            if (filePaths.length === 0 && deletedFiles.length === 0) {
                this.messenger.sendAnswer({
                    message: 'Unable to generate any file changes',
                    type: 'answer',
                    tabID: tabID,
                })
                this.messenger.sendAnswer({
                    type: 'system-prompt',
                    tabID: tabID,
                    followUps:
                        this.retriesRemaining(session) > 0
                            ? [
                                  {
                                      pillText: 'Retry',
                                      type: FollowUpTypes.Retry,
                                      status: 'warning',
                                  },
                              ]
                            : [],
                })
                // Lock the chat input until they explicitly click retry
                this.messenger.sendChatInputEnabled(tabID, false)
                return
            }

            // Only add the follow up accept/deny buttons when the tab hasn't been closed/request hasn't been cancelled
            if (session?.state.tokenSource.token.isCancellationRequested) {
                return
            }

            this.messenger.sendCodeResult(
                filePaths,
                deletedFiles,
                session.state.references ?? [],
                tabID,
                session.uploadId
            )
            this.messenger.sendAnswer({
                message: undefined,
                type: 'system-prompt',
                followUps: this.getFollowUpOptions(session?.state.phase),
                tabID: tabID,
            })
            this.messenger.sendUpdatePlaceholder(tabID, 'Select an option above to proceed')
        } finally {
            // Finish processing the event
            this.messenger.sendAsyncEventProgress(tabID, false, undefined)

            // Lock the chat input until they explicitly click one of the follow ups
            this.messenger.sendChatInputEnabled(tabID, false)

            if (!this.isAmazonQVisible) {
                const open = 'Open chat'
                const resp = await vscode.window.showInformationMessage(
                    'Your code suggestions from Amazon Q are ready to review',
                    open
                )
                if (resp === open) {
                    await vscode.commands.executeCommand('aws.AmazonQChatView.focus')
                    // TODO add focusing on the specific tab once that's implemented
                }
            }
        }
    }

    // TODO add type
    private async writeCodeClicked(message: any) {
        let session
        try {
            session = await this.sessionStorage.getSession(message.tabID)
            session.initCodegen()
            await this.onCodeGeneration(session, '', message.tabID)
        } catch (err: any) {
            const errorMessage = createUserFacingErrorMessage(
                `${featureName} request failed: ${err.cause?.message ?? err.message}`
            )
            this.messenger.sendErrorMessage(
                errorMessage,
                message.tabID,
                this.retriesRemaining(session),
                session?.state.phase
            )
        }
    }

    // TODO add type
    private async acceptCode(message: any) {
        let session
        try {
            session = await this.sessionStorage.getSession(message.tabID)
            telemetry.amazonq_isAcceptedCodeChanges.emit({
                amazonqConversationId: session.conversationId,
                enabled: true,
            })
            await session.acceptChanges()

            this.messenger.sendAnswer({
                type: 'answer',
                tabID: message.tabID,
                message: 'Code has been updated. Would you like to work on another task?',
            })

            this.messenger.sendAnswer({
                type: 'system-prompt',
                tabID: message.tabID,
                followUps: [
                    {
                        pillText: 'Work on new task',
                        type: FollowUpTypes.NewTask,
                        status: 'info',
                    },
                    {
                        pillText: 'Close session',
                        type: FollowUpTypes.CloseSession,
                        status: 'info',
                    },
                ],
            })

            // Ensure that chat input is enabled so that they can provide additional iterations if they choose
            this.messenger.sendChatInputEnabled(message.tabID, true)
            this.messenger.sendUpdatePlaceholder(message.tabID, 'Provide input on additional improvements')
        } catch (err: any) {
            this.messenger.sendErrorMessage(
                createUserFacingErrorMessage(`Failed to accept code changes: ${err.message}`),
                message.tabID,
                this.retriesRemaining(session),
                session?.state.phase
            )
        }
    }

    private async provideFeedbackAndRegenerateCode(message: any) {
        const session = await this.sessionStorage.getSession(message.tabID)
        telemetry.amazonq_isProvideFeedbackForCodeGen.emit({
            amazonqConversationId: session.conversationId,
            enabled: true,
        })
        // Unblock the message button
        this.messenger.sendAsyncEventProgress(message.tabID, false, undefined)

        this.messenger.sendAnswer({
            type: 'answer',
            tabID: message.tabID,
            message: 'How can the code be improved?',
        })

        this.messenger.sendUpdatePlaceholder(message.tabID, 'Feedback, comments ...')
    }

    private async retryRequest(message: any) {
        let session
        try {
            this.messenger.sendAsyncEventProgress(message.tabID, true, undefined)

            session = await this.sessionStorage.getSession(message.tabID)

            // Decrease retries before making this request, just in case this one fails as well
            session.decreaseRetries()

            // Sending an empty message will re-run the last state with the previous values
            await this.processUserChatMessage({
                message: session.latestMessage,
                tabID: message.tabID,
            })
        } catch (err: any) {
            this.messenger.sendErrorMessage(
                createUserFacingErrorMessage(`Failed to retry request: ${err.message}`),
                message.tabID,
                this.retriesRemaining(session),
                session?.state.phase
            )
        } finally {
            // Finish processing the event
            this.messenger.sendAsyncEventProgress(message.tabID, false, undefined)

            // Lock the chat input until they explicitly click one of the follow ups
            this.messenger.sendChatInputEnabled(message.tabID, false)
        }
    }

    private getFollowUpOptions(phase: SessionStatePhase | undefined): ChatItemFollowUp[] {
        switch (phase) {
            case 'Approach':
                return [
                    {
                        pillText: 'Write Code',
                        type: FollowUpTypes.WriteCode,
                        status: 'info',
                    },
                ]
            case 'Codegen':
                return [
                    {
                        pillText: 'Accept changes',
                        type: FollowUpTypes.AcceptCode,
                        icon: 'ok' as MynahIcons,
                        status: 'success',
                    },
                    {
                        pillText: 'Provide feedback & regenerate',
                        type: FollowUpTypes.ProvideFeedbackAndRegenerateCode,
                        icon: 'refresh' as MynahIcons,
                        status: 'info',
                    },
                ]
            default:
                return []
        }
    }

    private async modifyDefaultSourceFolder(message: any) {
        const session = await this.sessionStorage.getSession(message.tabID)

        const uri = await createSingleFileDialog({
            defaultUri: vscode.Uri.file(session.config.workspaceRoot),
            canSelectFolders: true,
            canSelectFiles: false,
        }).prompt()

        if (uri instanceof vscode.Uri && !vscode.workspace.getWorkspaceFolder(uri)) {
            this.messenger.sendAnswer({
                tabID: message.tabID,
                type: 'answer',
                message: new SelectedFolderNotInWorkspaceFolderError().message,
            })
            this.messenger.sendAnswer({
                tabID: message.tabID,
                type: 'system-prompt',
                followUps: [
                    {
                        pillText: 'Select files for context',
                        type: 'ModifyDefaultSourceFolder',
                        status: 'info',
                    },
                ],
            })
            return
        }

        if (uri && uri instanceof vscode.Uri) {
            session.config.sourceRoot = uri.fsPath
            this.messenger.sendAnswer({
                message: `Changed source root to: ${session.config.sourceRoot}`,
                type: 'answer',
                tabID: message.tabID,
            })
        }
    }

    private initialExamples(message: any) {
<<<<<<< HEAD
        const examples = `
You can use /dev to:
- Add a new feature or logic
- Write tests 
- Fix a bug in your project
- Generate a README for a file, folder, or project

To learn more, visit the _[Amazon Q User Guide](${userGuideURL})_.
`
=======
>>>>>>> 3d6d5972
        this.messenger.sendAnswer({
            type: 'answer',
            tabID: message.tabID,
            message: examples,
        })
    }

    private getOriginalFileUri({ filePath, tabID }: OpenDiffMessage, session: Session) {
        const originalPath = path.join(session.config.workspaceRoot, filePath)
        return existsSync(originalPath)
            ? vscode.Uri.file(originalPath)
            : vscode.Uri.from({ scheme: featureDevScheme, path: 'empty', query: `tabID=${tabID}` })
    }

    private getFileDiffUris(message: OpenDiffMessage, session: Session) {
        const left = this.getOriginalFileUri(message, session)
        const right = vscode.Uri.from({
            scheme: featureDevScheme,
            path: path.join(session.uploadId, message.filePath!),
            query: `tabID=${message.tabID}`,
        })

        return { left, right }
    }

    private async openDiff(message: OpenDiffMessage) {
        const session = await this.sessionStorage.getSession(message.tabID)
        telemetry.amazonq_isReviewedChanges.emit({
            amazonqConversationId: session.conversationId,
            enabled: true,
            result: 'Succeeded',
        })

        if (message.deleted) {
            const fileUri = this.getOriginalFileUri(message, session)
            const basename = path.basename(message.filePath)
            await vscode.commands.executeCommand('vscode.open', fileUri, {}, `${basename} (Deleted)`)
        } else {
            const { left, right } = this.getFileDiffUris(message, session)
            await vscode.commands.executeCommand('vscode.diff', left, right)
        }
    }

    private async stopResponse(message: any) {
        const session = await this.sessionStorage.getSession(message.tabID)
        session.state.tokenSource.cancel()
    }

    private async tabOpened(message: any) {
        let session: Session | undefined
        try {
            session = await this.sessionStorage.getSession(message.tabID)
            getLogger().debug(`${featureName}: Session created with id: ${session.tabID}`)

            const authState = await getChatAuthState()
            if (authState.amazonQ !== 'connected') {
                void this.messenger.sendAuthNeededExceptionMessage(authState, message.tabID)
                session.isAuthenticating = true
                return
            }
        } catch (err: any) {
            this.messenger.sendErrorMessage(
                createUserFacingErrorMessage(err.message),
                message.tabID,
                this.retriesRemaining(session),
                session?.state.phase
            )
        }
    }

    private authClicked(message: any) {
        this.authController.handleAuth(message.authType)

        this.messenger.sendAnswer({
            type: 'answer',
            tabID: message.tabID,
            message: 'Follow instructions to re-authenticate ...',
        })

        // Explicitly ensure the user goes through the re-authenticate flow
        this.messenger.sendChatInputEnabled(message.tabID, false)
    }

    private tabClosed(message: any) {
        this.sessionStorage.deleteSession(message.tabID)
    }

    private async newTask(message: any) {
        // Old session for the tab is ending, delete it so we can create a new one for the message id
        await this.closeSession(message)
        this.sessionStorage.deleteSession(message.tabID)

        // Re-run the opening flow, where we check auth + create a session
        await this.tabOpened(message)

        this.messenger.sendAnswer({
            type: 'answer',
            tabID: message.tabID,
            message: 'What change would you like to make?',
        })
        this.messenger.sendUpdatePlaceholder(message.tabID, 'Briefly describe a task or issue')
    }

    private async closeSession(message: any) {
        const closedMessage = 'Your session is now closed.'
        this.messenger.sendAnswer({
            type: 'answer',
            tabID: message.tabID,
            message: closedMessage,
        })
        this.messenger.sendUpdatePlaceholder(message.tabID, closedMessage)
        this.messenger.sendChatInputEnabled(message.tabID, false)

        const session = await this.sessionStorage.getSession(message.tabID)
        telemetry.amazonq_endChat.emit({
            amazonqConversationId: session.conversationId,
            amazonqEndOfTheConversationLatency: performance.now() - session.telemetry.sessionStartTime,
            result: 'Succeeded',
        })
    }

    private sendFeedback() {
        void submitFeedback.execute(placeholder, 'Amazon Q')
    }

    private processLink(message: any) {
        void openUrl(vscode.Uri.parse(message.link))
    }

    private insertCodeAtPosition(message: any) {
        this.contentController.insertTextAtCursorPosition(message.code, () => {})
    }

    private retriesRemaining(session: Session | undefined) {
        return session?.retries ?? defaultRetryLimit
    }
}<|MERGE_RESOLUTION|>--- conflicted
+++ resolved
@@ -26,6 +26,7 @@
 import { EditorContentController } from '../../../amazonq/commons/controllers/contentController'
 import { openUrl } from '../../../shared/utilities/vsCodeUtils'
 import { examples } from '../../userFacingText'
+import { userGuideURL } from '../../../amazonq/webview/ui/texts/constants'
 
 export interface ChatControllerEventEmitters {
     readonly processHumanChatMessage: EventEmitter<any>
@@ -244,12 +245,8 @@
         // Ensure that the loading icon stays showing
         this.messenger.sendAsyncEventProgress(tabID, true, 'Ok, let me create a plan. This may take a few minutes.')
 
-<<<<<<< HEAD
-        this.messenger.sendUpdatePlaceholder(tabID, 'Generating approach ...')
-=======
         this.messenger.sendUpdatePlaceholder(tabID, 'Generating implementation plan ...')
 
->>>>>>> 3d6d5972
         const interactions = await session.send(message)
         this.messenger.sendUpdatePlaceholder(tabID, 'Add more detail to iterate on the approach')
 
@@ -551,7 +548,6 @@
     }
 
     private initialExamples(message: any) {
-<<<<<<< HEAD
         const examples = `
 You can use /dev to:
 - Add a new feature or logic
@@ -561,8 +557,6 @@
 
 To learn more, visit the _[Amazon Q User Guide](${userGuideURL})_.
 `
-=======
->>>>>>> 3d6d5972
         this.messenger.sendAnswer({
             type: 'answer',
             tabID: message.tabID,
