/*!
 * Copyright 2020 Amazon.com, Inc. or its affiliates. All Rights Reserved.
 * SPDX-License-Identifier: Apache-2.0
 */

import * as vscode from 'vscode'
import { Credentials } from '@aws-sdk/types'
import { SSO } from '@aws-sdk/client-sso'
import { getLogger } from '../../shared/logger'
import { SsoAccessTokenProvider } from '../sso/ssoAccessTokenProvider'
import * as nls from 'vscode-nls'

const localize = nls.loadMessageBundle()

export class SsoCredentialProvider {
    public constructor(
        private ssoAccount: string,
        private ssoRole: string,
        private ssoClient: SSO,
        private ssoAccessTokenProvider: SsoAccessTokenProvider
    ) {}

    public async refreshCredentials(): Promise<Credentials> {
        try {
            const accessToken = await this.ssoAccessTokenProvider.accessToken()
            const roleCredentials = await this.ssoClient
                .getRoleCredentials({
                    accountId: this.ssoAccount,
                    roleName: this.ssoRole,
                    accessToken: accessToken.accessToken,
                })

<<<<<<< HEAD
            return {
                accessKeyId: roleCredentials.roleCredentials?.accessKeyId!,
                secretAccessKey: roleCredentials.roleCredentials?.secretAccessKey!,
=======
            return new Credentials({
                accessKeyId: roleCredentials.roleCredentials!.accessKeyId!,
                secretAccessKey: roleCredentials.roleCredentials!.secretAccessKey!,
>>>>>>> 8fa51dee
                sessionToken: roleCredentials.roleCredentials?.sessionToken,
            }
        } catch (err) {
            if (err.code === 'UnauthorizedException') {
                this.ssoAccessTokenProvider.invalidate()
            }
            vscode.window.showErrorMessage(
                localize('AWS.message.credentials.sso.error', 'Failed to load SSO credentials. Try logging in again.')
            )
            getLogger().error(err)
            throw err
        }
    }
}<|MERGE_RESOLUTION|>--- conflicted
+++ resolved
@@ -30,15 +30,9 @@
                     accessToken: accessToken.accessToken,
                 })
 
-<<<<<<< HEAD
             return {
-                accessKeyId: roleCredentials.roleCredentials?.accessKeyId!,
-                secretAccessKey: roleCredentials.roleCredentials?.secretAccessKey!,
-=======
-            return new Credentials({
-                accessKeyId: roleCredentials.roleCredentials!.accessKeyId!,
-                secretAccessKey: roleCredentials.roleCredentials!.secretAccessKey!,
->>>>>>> 8fa51dee
+                accessKeyId: roleCredentials.roleCredentials.accessKeyId!,
+                secretAccessKey: roleCredentials.roleCredentials.secretAccessKey!,
                 sessionToken: roleCredentials.roleCredentials?.sessionToken,
             }
         } catch (err) {
