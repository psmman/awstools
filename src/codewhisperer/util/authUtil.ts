/*!
 * Copyright 2022 Amazon.com, Inc. or its affiliates. All Rights Reserved.
 * SPDX-License-Identifier: Apache-2.0
 */

import globals from '../../shared/extensionGlobals'

import * as vscode from 'vscode'
import * as CodeWhispererConstants from '../models/constants'
import {
    Auth,
    createBuilderIdProfile,
    codewhispererScopes,
    isBuilderIdConnection,
    createSsoProfile,
    isSsoConnection,
    hasScopes,
<<<<<<< HEAD
    ssoAccountAccessScopes,
    createBuilderIdConnection,
=======
    isIamConnection,
>>>>>>> 0674adce
} from '../../credentials/auth'
import { Connection, SsoConnection } from '../../credentials/auth'
import { ToolkitError } from '../../shared/errors'
import { getSecondaryAuth } from '../../credentials/secondaryAuth'
import { once } from '../../shared/utilities/functionUtils'
import { Commands } from '../../shared/vscode/commands2'
import { isCloud9 } from '../../shared/extensionUtilities'
import { TelemetryHelper } from './telemetryHelper'
<<<<<<< HEAD
import { getCodeCatalystDevEnvId } from '../../shared/vscode/env'

const defaultScopes = [...ssoAccountAccessScopes, ...codewhispererScopes]
export const awsBuilderIdSsoProfile = createBuilderIdProfile(defaultScopes)
// No connections are valid within C9
export const isValidCodeWhispererConnection = (conn: Connection): conn is SsoConnection =>
    !isCloud9() && isSsoConnection(conn) && hasScopes(conn, codewhispererScopes)
=======
import { PromptSettings } from '../../shared/settings'

export const awsBuilderIdSsoProfile = createBuilderIdProfile()

export const isValidCodeWhispererConnection = (conn: Connection): conn is Connection => {
    if (isCloud9('classic')) {
        return isIamConnection(conn)
    }

    return (
        (isCloud9('codecatalyst') && isIamConnection(conn)) ||
        (isSsoConnection(conn) && hasScopes(conn, codewhispererScopes))
    )
}
>>>>>>> 0674adce

export class AuthUtil {
    static #instance: AuthUtil

    private usingEnterpriseSSO: boolean = false
    private reauthenticatePromptShown: boolean = false

    private readonly clearAccessToken = once(() =>
        globals.context.globalState.update(CodeWhispererConstants.accessToken, undefined)
    )
    public readonly secondaryAuth = getSecondaryAuth(
        this.auth,
        'codewhisperer',
        'CodeWhisperer',
        isValidCodeWhispererConnection
    )
    public readonly restore = () => this.secondaryAuth.restoreConnection()

    public constructor(public readonly auth = Auth.instance) {
        this.auth.onDidChangeConnectionState(e => {
            if (e.state !== 'authenticating') {
                this.refreshCodeWhisperer()
            }
        })

        this.secondaryAuth.onDidChangeActiveConnection(async conn => {
            if (conn?.type === 'sso') {
                if (this.auth.getConnectionState(conn) === 'valid') {
                    await this.clearAccessToken()
                }
                this.usingEnterpriseSSO = !isBuilderIdConnection(conn)
            } else {
                this.usingEnterpriseSSO = false
            }
            TelemetryHelper.instance.startUrl = isSsoConnection(this.conn) ? this.conn?.startUrl : undefined
            await Promise.all([
                vscode.commands.executeCommand('aws.codeWhisperer.refresh'),
                vscode.commands.executeCommand('aws.codeWhisperer.refreshRootNode'),
                vscode.commands.executeCommand('aws.codeWhisperer.refreshStatusBar'),
                vscode.commands.executeCommand('aws.codeWhisperer.updateReferenceLog'),
            ])
        })
    }

    // current active cwspr connection
    public get conn() {
        return this.secondaryAuth.activeConnection
    }

    public get isUsingSavedConnection() {
        return this.conn !== undefined && this.secondaryAuth.isUsingSavedConnection
    }

    public isConnected(): boolean {
        return this.conn !== undefined
    }

    public isEnterpriseSsoInUse(): boolean {
        return this.conn !== undefined && this.usingEnterpriseSSO
    }

    public async tryUpgradeActiveConnection() {
        if (isUpgradeableConnection(this.auth.activeConnection)) {
            return this.promptUpgrade(this.auth.activeConnection, 'current')
        } else {
            return false
        }
    }

    public async connectToAwsBuilderId() {
<<<<<<< HEAD
        const conn = await createBuilderIdConnection(this.auth, defaultScopes)
        await this.secondaryAuth.useNewConnection(conn)
=======
        const existingConn = (await this.auth.listConnections()).find(isBuilderIdConnection)
        if (!existingConn) {
            const newConn = await this.auth.createConnection(awsBuilderIdSsoProfile)
            await this.secondaryAuth.useNewConnection(newConn)

            return newConn
        }

        if (isValidCodeWhispererConnection(existingConn)) {
            await this.secondaryAuth.useNewConnection(existingConn)
            return existingConn
        }

        return this.rescopeConnection(existingConn)
>>>>>>> 0674adce
    }

    public async connectToEnterpriseSso(startUrl: string, region: string) {
        const existingConn = (await this.auth.listConnections()).find(
            (conn): conn is SsoConnection =>
                isSsoConnection(conn) && conn.startUrl.toLowerCase() === startUrl.toLowerCase()
        )

        if (!existingConn) {
<<<<<<< HEAD
            const conn = await this.auth.createConnection(createSsoProfile(startUrl, 'us-east-1', defaultScopes))
=======
            const conn = await this.auth.createConnection(createSsoProfile(startUrl, region))
>>>>>>> 0674adce
            return this.secondaryAuth.useNewConnection(conn)
        } else if (isValidCodeWhispererConnection(existingConn)) {
            return this.secondaryAuth.useNewConnection(existingConn)
        } else if (isSsoConnection(existingConn)) {
            return this.rescopeConnection(existingConn)
        }
    }

    public static get instance() {
        if (this.#instance !== undefined) {
            return this.#instance
        }

        const self = (this.#instance = new this())
        Commands.register('aws.codeWhisperer.removeConnection', () => self.secondaryAuth.removeConnection())

        return self
    }

    public async getBearerToken(): Promise<string> {
        await this.restore()

        if (this.conn === undefined) {
            throw new ToolkitError('No connection found', { code: 'NoConnection' })
        }

        if (!isSsoConnection(this.conn)) {
            throw new ToolkitError('Connection is not an SSO connection', { code: 'BadConnectionType' })
        }

        const bearerToken = await this.conn.getToken()
        return bearerToken.accessToken
    }

    public async getCredentials() {
        await this.restore()

        if (this.conn === undefined) {
            throw new ToolkitError('No connection found', { code: 'NoConnection' })
        }

        if (!isIamConnection(this.conn)) {
            throw new ToolkitError('Connection is not an IAM connection', { code: 'BadConnectionType' })
        }

        return this.conn.getCredentials()
    }

    public isConnectionValid(): boolean {
        return this.conn !== undefined && !this.secondaryAuth.isConnectionExpired
    }

    public isConnectionExpired(): boolean {
        return (
            this.secondaryAuth.isConnectionExpired &&
            this.conn !== undefined &&
            isValidCodeWhispererConnection(this.conn)
        )
    }

    public async reauthenticate() {
        if (this.isConnectionExpired()) {
            try {
                await this.auth.reauthenticate(this.conn!)
            } catch (err) {
                throw ToolkitError.chain(err, 'Unable to authenticate connection')
            }
        }
    }

    public async refreshCodeWhisperer() {
        await Promise.all([
            vscode.commands.executeCommand('aws.codeWhisperer.refresh'),
            vscode.commands.executeCommand('aws.codeWhisperer.refreshRootNode'),
            vscode.commands.executeCommand('aws.codeWhisperer.refreshStatusBar'),
        ])
    }

    public async showReauthenticatePrompt(isAutoTrigger?: boolean) {
        const settings = PromptSettings.instance
        const shouldShow = await settings.isPromptEnabled('codeWhispererConnectionExpired')
        if (!shouldShow || (isAutoTrigger && this.reauthenticatePromptShown)) {
            return
        }

        await vscode.window
            .showInformationMessage(
                CodeWhispererConstants.connectionExpired,
                CodeWhispererConstants.connectWithAWSBuilderId,
                CodeWhispererConstants.DoNotShowAgain
            )
            .then(async resp => {
                if (resp === CodeWhispererConstants.connectWithAWSBuilderId) {
                    await this.reauthenticate()
                } else if (resp === CodeWhispererConstants.DoNotShowAgain) {
                    settings.disablePrompt('codeWhispererConnectionExpired')
                }
            })
        if (isAutoTrigger) {
            this.reauthenticatePromptShown = true
        }
    }

<<<<<<< HEAD
    #hasSeenUpgradeNotification = false
    public async promptUpgrade(existingConn: SsoConnection, upgradeType: 'current' | 'startUrl' | 'passive') {
        const modal = upgradeType === 'current' || upgradeType === 'startUrl'
        if (upgradeType === 'passive' && this.#hasSeenUpgradeNotification) {
            return false
        }
        this.#hasSeenUpgradeNotification = upgradeType === 'passive' ? true : this.#hasSeenUpgradeNotification

        const message =
            upgradeType === 'startUrl'
                ? 'The provided start URL is associated with a connection that lacks permissions required by CodeWhisperer. Upgrading the connection will require another login.\n\nUpgrade now?'
                : 'The current connection lacks permissions required by CodeWhisperer. Upgrading the connection will require another login.\n\nUpgrade now?'

        const resp = await vscode.window.showInformationMessage(
            message,
            { modal },
            { title: 'Yes' },
            { title: 'No', isCloseAffordance: true }
        )
        if (resp?.title !== 'Yes') {
            return false
        }

        const upgradedConn = await this.auth.updateConnection(
            existingConn,
            createSsoProfile(
                existingConn.startUrl,
                existingConn.ssoRegion,
                Array.from(new Set([...(existingConn.scopes ?? []), ...codewhispererScopes]))
            )
        )

        await this.auth.reauthenticate(upgradedConn)
=======
    public async notifyReauthenticate(isAutoTrigger?: boolean) {
        await this.refreshCodeWhisperer()
        this.showReauthenticatePrompt(isAutoTrigger)
    }

    public async rescopeConnection(existingConn: SsoConnection) {
        const upgradedConn = await this.auth.createConnection(createSsoProfile(existingConn.startUrl))
        await this.auth.deleteConnection(existingConn)
>>>>>>> 0674adce

        if (this.auth.activeConnection?.id === (existingConn as SsoConnection).id) {
            await this.auth.useConnection(upgradedConn)
        } else {
            await this.secondaryAuth.useNewConnection(upgradedConn)
        }

        return upgradedConn
    }

    public hasAccessToken() {
        return !!globals.context.globalState.get(CodeWhispererConstants.accessToken)
    }
}

export const isUpgradeableConnection = (conn?: Connection): conn is SsoConnection =>
    !!conn && !isValidCodeWhispererConnection(conn) && isSsoConnection(conn)<|MERGE_RESOLUTION|>--- conflicted
+++ resolved
@@ -15,12 +15,8 @@
     createSsoProfile,
     isSsoConnection,
     hasScopes,
-<<<<<<< HEAD
     ssoAccountAccessScopes,
-    createBuilderIdConnection,
-=======
     isIamConnection,
->>>>>>> 0674adce
 } from '../../credentials/auth'
 import { Connection, SsoConnection } from '../../credentials/auth'
 import { ToolkitError } from '../../shared/errors'
@@ -29,18 +25,10 @@
 import { Commands } from '../../shared/vscode/commands2'
 import { isCloud9 } from '../../shared/extensionUtilities'
 import { TelemetryHelper } from './telemetryHelper'
-<<<<<<< HEAD
-import { getCodeCatalystDevEnvId } from '../../shared/vscode/env'
+import { PromptSettings } from '../../shared/settings'
 
 const defaultScopes = [...ssoAccountAccessScopes, ...codewhispererScopes]
 export const awsBuilderIdSsoProfile = createBuilderIdProfile(defaultScopes)
-// No connections are valid within C9
-export const isValidCodeWhispererConnection = (conn: Connection): conn is SsoConnection =>
-    !isCloud9() && isSsoConnection(conn) && hasScopes(conn, codewhispererScopes)
-=======
-import { PromptSettings } from '../../shared/settings'
-
-export const awsBuilderIdSsoProfile = createBuilderIdProfile()
 
 export const isValidCodeWhispererConnection = (conn: Connection): conn is Connection => {
     if (isCloud9('classic')) {
@@ -52,7 +40,6 @@
         (isSsoConnection(conn) && hasScopes(conn, codewhispererScopes))
     )
 }
->>>>>>> 0674adce
 
 export class AuthUtil {
     static #instance: AuthUtil
@@ -114,19 +101,7 @@
         return this.conn !== undefined && this.usingEnterpriseSSO
     }
 
-    public async tryUpgradeActiveConnection() {
-        if (isUpgradeableConnection(this.auth.activeConnection)) {
-            return this.promptUpgrade(this.auth.activeConnection, 'current')
-        } else {
-            return false
-        }
-    }
-
     public async connectToAwsBuilderId() {
-<<<<<<< HEAD
-        const conn = await createBuilderIdConnection(this.auth, defaultScopes)
-        await this.secondaryAuth.useNewConnection(conn)
-=======
         const existingConn = (await this.auth.listConnections()).find(isBuilderIdConnection)
         if (!existingConn) {
             const newConn = await this.auth.createConnection(awsBuilderIdSsoProfile)
@@ -140,8 +115,7 @@
             return existingConn
         }
 
-        return this.rescopeConnection(existingConn)
->>>>>>> 0674adce
+        return this.secondaryAuth.addScopes(existingConn, codewhispererScopes)
     }
 
     public async connectToEnterpriseSso(startUrl: string, region: string) {
@@ -151,16 +125,12 @@
         )
 
         if (!existingConn) {
-<<<<<<< HEAD
-            const conn = await this.auth.createConnection(createSsoProfile(startUrl, 'us-east-1', defaultScopes))
-=======
-            const conn = await this.auth.createConnection(createSsoProfile(startUrl, region))
->>>>>>> 0674adce
+            const conn = await this.auth.createConnection(createSsoProfile(startUrl, region, defaultScopes))
             return this.secondaryAuth.useNewConnection(conn)
         } else if (isValidCodeWhispererConnection(existingConn)) {
             return this.secondaryAuth.useNewConnection(existingConn)
         } else if (isSsoConnection(existingConn)) {
-            return this.rescopeConnection(existingConn)
+            return this.secondaryAuth.addScopes(existingConn, codewhispererScopes)
         }
     }
 
@@ -259,60 +229,11 @@
         }
     }
 
-<<<<<<< HEAD
-    #hasSeenUpgradeNotification = false
-    public async promptUpgrade(existingConn: SsoConnection, upgradeType: 'current' | 'startUrl' | 'passive') {
-        const modal = upgradeType === 'current' || upgradeType === 'startUrl'
-        if (upgradeType === 'passive' && this.#hasSeenUpgradeNotification) {
-            return false
-        }
-        this.#hasSeenUpgradeNotification = upgradeType === 'passive' ? true : this.#hasSeenUpgradeNotification
-
-        const message =
-            upgradeType === 'startUrl'
-                ? 'The provided start URL is associated with a connection that lacks permissions required by CodeWhisperer. Upgrading the connection will require another login.\n\nUpgrade now?'
-                : 'The current connection lacks permissions required by CodeWhisperer. Upgrading the connection will require another login.\n\nUpgrade now?'
-
-        const resp = await vscode.window.showInformationMessage(
-            message,
-            { modal },
-            { title: 'Yes' },
-            { title: 'No', isCloseAffordance: true }
-        )
-        if (resp?.title !== 'Yes') {
-            return false
-        }
-
-        const upgradedConn = await this.auth.updateConnection(
-            existingConn,
-            createSsoProfile(
-                existingConn.startUrl,
-                existingConn.ssoRegion,
-                Array.from(new Set([...(existingConn.scopes ?? []), ...codewhispererScopes]))
-            )
-        )
-
-        await this.auth.reauthenticate(upgradedConn)
-=======
     public async notifyReauthenticate(isAutoTrigger?: boolean) {
         await this.refreshCodeWhisperer()
         this.showReauthenticatePrompt(isAutoTrigger)
     }
 
-    public async rescopeConnection(existingConn: SsoConnection) {
-        const upgradedConn = await this.auth.createConnection(createSsoProfile(existingConn.startUrl))
-        await this.auth.deleteConnection(existingConn)
->>>>>>> 0674adce
-
-        if (this.auth.activeConnection?.id === (existingConn as SsoConnection).id) {
-            await this.auth.useConnection(upgradedConn)
-        } else {
-            await this.secondaryAuth.useNewConnection(upgradedConn)
-        }
-
-        return upgradedConn
-    }
-
     public hasAccessToken() {
         return !!globals.context.globalState.get(CodeWhispererConstants.accessToken)
     }
