/*!
 * Copyright Amazon.com, Inc. or its affiliates. All Rights Reserved.
 * SPDX-License-Identifier: Apache-2.0
 */

import * as vscode from 'vscode'
import * as CodeWhispererConstants from '../models/constants'
import { Auth } from '../../auth/auth'
import { ToolkitError } from '../../shared/errors'
import { getSecondaryAuth } from '../../auth/secondaryAuth'
<<<<<<< HEAD
import { Commands } from '../../shared/vscode/commands2'
import { isCloud9, isSageMaker } from '../../shared/extensionUtilities'
=======
import { isCloud9 } from '../../shared/extensionUtilities'
>>>>>>> 80817a2e
import { PromptSettings } from '../../shared/settings'
import {
    ssoAccountAccessScopes,
    codewhispererScopes,
    createBuilderIdProfile,
    hasScopes,
    SsoConnection,
    createSsoProfile,
    Connection,
    isIamConnection,
    isSsoConnection,
    isBuilderIdConnection,
} from '../../auth/connection'
import { getLogger } from '../../shared/logger'

export const defaultCwScopes = [...ssoAccountAccessScopes, ...codewhispererScopes]
export const awsBuilderIdSsoProfile = createBuilderIdProfile(defaultCwScopes)

export const isValidCodeWhispererConnection = (conn?: Connection): conn is Connection => {
    if (isCloud9('classic')) {
        return isIamConnection(conn)
    }

    if (isSageMaker()) {
        return isIamConnection(conn)
    }

    return (
        (isCloud9('codecatalyst') && isIamConnection(conn)) ||
        (isSsoConnection(conn) && hasScopes(conn, codewhispererScopes))
    )
}

export class AuthUtil {
    static #instance: AuthUtil

    private usingEnterpriseSSO: boolean = false
    private reauthenticatePromptShown: boolean = false
    private _isCustomizationFeatureEnabled: boolean = false

    public get isCustomizationFeatureEnabled(): boolean {
        return this._isCustomizationFeatureEnabled
    }

    // This boolean controls whether the Select Customization node will be visible. A change to this value
    // means that the old UX was wrong and must refresh the devTool tree.
    public set isCustomizationFeatureEnabled(value: boolean) {
        if (this._isCustomizationFeatureEnabled === value) {
            return
        }
        this._isCustomizationFeatureEnabled = value
        vscode.commands.executeCommand('aws.codeWhisperer.refresh')
        vscode.commands.executeCommand('aws.codeWhisperer.refreshStatusBar')
    }

    public readonly secondaryAuth = getSecondaryAuth(
        this.auth,
        'codewhisperer',
        'CodeWhisperer',
        isValidCodeWhispererConnection
    )
    public readonly restore = () => this.secondaryAuth.restoreConnection()

    public constructor(public readonly auth = Auth.instance) {
        this.auth.onDidChangeConnectionState(e => {
            if (e.state !== 'authenticating') {
                this.refreshCodeWhisperer()
            }
        })

        this.secondaryAuth.onDidChangeActiveConnection(async conn => {
            if (conn?.type === 'sso') {
                this.usingEnterpriseSSO = !isBuilderIdConnection(conn)
                if (!this.isConnectionExpired() && this.usingEnterpriseSSO) {
                    vscode.commands.executeCommand('aws.codeWhisperer.notifyNewCustomizations')
                }
            } else {
                this.usingEnterpriseSSO = false
            }
            await Promise.all([
                vscode.commands.executeCommand('aws.codeWhisperer.refresh'),
                vscode.commands.executeCommand('aws.codeWhisperer.refreshRootNode'),
                vscode.commands.executeCommand('aws.codeWhisperer.refreshStatusBar'),
                vscode.commands.executeCommand('aws.codeWhisperer.updateReferenceLog'),
            ])
            const prompts = PromptSettings.instance

            const shouldShow = await prompts.isPromptEnabled('codeWhispererNewWelcomeMessage')
            // To check valid connection
            if (this.isValidEnterpriseSsoInUse() || (this.isBuilderIdInUse() && !this.isConnectionExpired())) {
                //If user login old or new, If welcome message is not shown then open the Getting Started Page after this mark it as SHOWN.
                if (shouldShow) {
                    vscode.commands.executeCommand('aws.codeWhisperer.gettingStarted')
                    prompts.disablePrompt('codeWhispererNewWelcomeMessage')
                }
            }
            await vscode.commands.executeCommand('setContext', 'CODEWHISPERER_ENABLED', this.isConnected())
        })
    }

    public reformatStartUrl(startUrl: string | undefined) {
        return !startUrl ? undefined : startUrl.replace(/[\/#]+$/g, '')
    }

    // current active cwspr connection
    public get conn() {
        return this.secondaryAuth.activeConnection
    }

    // TODO: move this to the shared auth.ts
    public get startUrl(): string | undefined {
        // Reformat the url to remove any trailing '/' and `#`
        // e.g. https://view.awsapps.com/start/# will become https://view.awsapps.com/start
        return isSsoConnection(this.conn) ? this.reformatStartUrl(this.conn?.startUrl) : undefined
    }

    public get isUsingSavedConnection() {
        return this.conn !== undefined && this.secondaryAuth.hasSavedConnection
    }

    public isConnected(): boolean {
        return this.conn !== undefined
    }

    public isEnterpriseSsoInUse(): boolean {
        return this.conn !== undefined && this.usingEnterpriseSSO
    }

    // If there is an active SSO connection
    public isValidEnterpriseSsoInUse(): boolean {
        return this.isEnterpriseSsoInUse() && !this.isConnectionExpired()
    }

    public isBuilderIdInUse(): boolean {
        return this.conn !== undefined && isBuilderIdConnection(this.conn)
    }

    public async connectToAwsBuilderId() {
        let conn = (await this.auth.listConnections()).find(isBuilderIdConnection)

        if (!conn) {
            conn = await this.auth.createConnection(awsBuilderIdSsoProfile)
        } else if (!isValidCodeWhispererConnection(conn)) {
            conn = await this.secondaryAuth.addScopes(conn, defaultCwScopes)
        }

        if (this.auth.getConnectionState(conn) === 'invalid') {
            conn = await this.auth.reauthenticate(conn)
        }

        return this.secondaryAuth.useNewConnection(conn)
    }

    public async connectToEnterpriseSso(startUrl: string, region: string) {
        const existingConn = (await this.auth.listConnections()).find(
            (conn): conn is SsoConnection =>
                isSsoConnection(conn) && conn.startUrl.toLowerCase() === startUrl.toLowerCase()
        )

        if (!existingConn) {
            const conn = await this.auth.createConnection(createSsoProfile(startUrl, region, defaultCwScopes))
            return this.secondaryAuth.useNewConnection(conn)
        } else if (isValidCodeWhispererConnection(existingConn)) {
            return this.secondaryAuth.useNewConnection(existingConn)
        } else if (isSsoConnection(existingConn)) {
            const conn = await this.secondaryAuth.addScopes(existingConn, defaultCwScopes)
            return this.secondaryAuth.useNewConnection(conn)
        }
    }

    public static get instance() {
        if (this.#instance !== undefined) {
            return this.#instance
        }

        const self = (this.#instance = new this())
        return self
    }

    public async getBearerToken(): Promise<string> {
        await this.restore()

        if (this.conn === undefined) {
            throw new ToolkitError('No connection found', { code: 'NoConnection' })
        }

        if (!isSsoConnection(this.conn)) {
            throw new ToolkitError('Connection is not an SSO connection', { code: 'BadConnectionType' })
        }

        const bearerToken = await this.conn.getToken()
        return bearerToken.accessToken
    }

    public async getCredentials() {
        await this.restore()

        if (this.conn === undefined) {
            throw new ToolkitError('No connection found', { code: 'NoConnection' })
        }

        if (!isIamConnection(this.conn)) {
            throw new ToolkitError('Connection is not an IAM connection', { code: 'BadConnectionType' })
        }

        return this.conn.getCredentials()
    }

    public isConnectionValid(): boolean {
        const connectionValid = this.conn !== undefined && !this.secondaryAuth.isConnectionExpired
        getLogger().debug(`codewhisperer: Connection is valid = ${connectionValid}, 
                            connection is undefined = ${this.conn === undefined},
                            secondaryAuth connection expired = ${this.secondaryAuth.isConnectionExpired}`)
        return connectionValid
    }

    public isConnectionExpired(): boolean {
        const connectionExpired =
            this.secondaryAuth.isConnectionExpired &&
            this.conn !== undefined &&
            isValidCodeWhispererConnection(this.conn)
        getLogger().debug(`codewhisperer: Connection expired = ${connectionExpired},
                           secondaryAuth connection expired = ${this.secondaryAuth.isConnectionExpired},
                           connection is undefined = ${this.conn === undefined}`)
        if (this.conn) {
            getLogger().debug(
                `codewhisperer: isValidCodeWhispererConnection = ${isValidCodeWhispererConnection(this.conn)}`
            )
        }
        return connectionExpired
    }

    public async reauthenticate() {
        try {
            await this.auth.reauthenticate(this.conn!)
        } catch (err) {
            throw ToolkitError.chain(err, 'Unable to authenticate connection')
        }
    }

    public async refreshCodeWhisperer() {
        await Promise.all([
            vscode.commands.executeCommand('aws.codeWhisperer.refresh'),
            vscode.commands.executeCommand('aws.codeWhisperer.refreshRootNode'),
            vscode.commands.executeCommand('aws.codeWhisperer.refreshStatusBar'),
        ])
    }

    public async showReauthenticatePrompt(isAutoTrigger?: boolean) {
        const settings = PromptSettings.instance
        const shouldShow = await settings.isPromptEnabled('codeWhispererConnectionExpired')
        if (!shouldShow || (isAutoTrigger && this.reauthenticatePromptShown)) {
            return
        }

        await vscode.window
            .showInformationMessage(
                CodeWhispererConstants.connectionExpired,
                CodeWhispererConstants.connectWithAWSBuilderId,
                CodeWhispererConstants.DoNotShowAgain
            )
            .then(async resp => {
                if (resp === CodeWhispererConstants.connectWithAWSBuilderId) {
                    await this.reauthenticate()
                } else if (resp === CodeWhispererConstants.DoNotShowAgain) {
                    settings.disablePrompt('codeWhispererConnectionExpired')
                }
            })
        if (isAutoTrigger) {
            this.reauthenticatePromptShown = true
        }
    }

    public async notifyReauthenticate(isAutoTrigger?: boolean) {
        this.showReauthenticatePrompt(isAutoTrigger)
    }
}<|MERGE_RESOLUTION|>--- conflicted
+++ resolved
@@ -8,12 +8,7 @@
 import { Auth } from '../../auth/auth'
 import { ToolkitError } from '../../shared/errors'
 import { getSecondaryAuth } from '../../auth/secondaryAuth'
-<<<<<<< HEAD
-import { Commands } from '../../shared/vscode/commands2'
 import { isCloud9, isSageMaker } from '../../shared/extensionUtilities'
-=======
-import { isCloud9 } from '../../shared/extensionUtilities'
->>>>>>> 80817a2e
 import { PromptSettings } from '../../shared/settings'
 import {
     ssoAccountAccessScopes,
