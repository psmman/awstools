/*!
 * Copyright Amazon.com, Inc. or its affiliates. All Rights Reserved.
 * SPDX-License-Identifier: Apache-2.0
 */

import * as vscode from 'vscode'
import * as codewhisperer from '../client/codewhisperer'
import * as CodeWhispererClient from '../client/codewhispererclient'
import * as CodeWhispererUserClient from '../client/codewhispereruserclient'
import * as path from 'path'
import * as CodeWhispererConstants from '../models/constants'
import { getTabSizeSetting } from '../../shared/utilities/editorUtilities'
import { TelemetryHelper } from './telemetryHelper'
import { getLogger } from '../../shared/logger/logger'
import { runtimeLanguageContext } from './runtimeLanguageContext'
import { fetchSupplementalContext } from './supplementalContext/supplementalContextUtil'
import { supplementalContextTimeoutInMs } from '../models/constants'
import { getSelectedCustomization } from './customizationUtil'
import { selectFrom } from '../../shared/utilities/tsUtils'
<<<<<<< HEAD
import { CodewhispererLanguage } from '../../shared/telemetry/telemetry'
=======
import { checkLeftContextKeywordsForJsonAndYaml } from './commonUtil'
import { CodeWhispererSupplementalContext } from '../models/model'
>>>>>>> af655f60

let tabSize: number = getTabSizeSetting()

export function extractContextForCodeWhisperer(editor: vscode.TextEditor): codewhisperer.FileContext {
    const document = editor.document
    const curPos = editor.selection.active
    const offset = document.offsetAt(curPos)
    TelemetryHelper.instance.cursorOffset = offset

    const caretLeftFileContext = editor.document.getText(
        new vscode.Range(
            document.positionAt(offset - CodeWhispererConstants.charactersLimit),
            document.positionAt(offset)
        )
    )

    const caretRightFileContext = editor.document.getText(
        new vscode.Range(
            document.positionAt(offset),
            document.positionAt(offset + CodeWhispererConstants.charactersLimit)
        )
    )
    if (checkLeftContextKeywordsForJsonAndYaml(caretLeftFileContext, editor.document.languageId)) {
        return {
            filename: getFileNameForRequest(editor),
            programmingLanguage: {
                languageName: 'plaintext',
            },
            leftFileContent: caretLeftFileContext,
            rightFileContent: caretRightFileContext,
        } as codewhispererClient.FileContext
    }

    if (checkLeftContextKeywordsForJsonAndYaml(caretLeftFileContext, editor.document.languageId)) {
        return {
            filename: getFileNameForRequest(editor),
            programmingLanguage: {
                languageName: 'plaintext',
            },
            leftFileContent: caretLeftFileContext,
            rightFileContent: caretRightFileContext,
        } as codewhispererClient.FileContext
    }

    return {
        filename: getFileNameForRequest(editor),
        language: runtimeLanguageContext.normalizeLanguage(editor.document.languageId) ?? 'plaintext',
        leftFileContent: caretLeftFileContext,
        rightFileContent: caretRightFileContext,
    }
}

export function getFileName(editor: vscode.TextEditor): string {
    const fileName = path.basename(editor.document.fileName)
    return fileName.substring(0, CodeWhispererConstants.filenameCharsLimit)
}

export function getFileNameForRequest(editor: vscode.TextEditor): string {
    const fileName = path.basename(editor.document.fileName)

    // For notebook files, we want to use the programming language for each cell for the code suggestions, so change
    // the filename sent in the request to reflect that language
    if (fileName.endsWith('.ipynb')) {
        const fileExtension = runtimeLanguageContext.getLanguageExtensionForNotebook(editor.document.languageId)
        if (fileExtension !== undefined) {
            const filenameWithNewExtension = fileName.substring(0, fileName.length - 5) + fileExtension
            return filenameWithNewExtension.substring(0, CodeWhispererConstants.filenameCharsLimit)
        }
    }
    return fileName.substring(0, CodeWhispererConstants.filenameCharsLimit)
}

export async function buildListRecommendationRequest(
    editor: vscode.TextEditor,
    nextToken: string,
    allowCodeWithReference: boolean | undefined = undefined
): Promise<{
    request: codewhisperer.ListRecommendationsRequest
    supplementalMetadata: Omit<CodeWhispererSupplementalContext, 'supplementalContextItems'> | undefined
}> {
    const fileContext = extractContextForCodeWhisperer(editor)

    const tokenSource = new vscode.CancellationTokenSource()
    setTimeout(() => {
        tokenSource.cancel()
    }, supplementalContextTimeoutInMs)

    const supplementalContexts = await fetchSupplementalContext(editor, tokenSource.token)

    const supplementalMetadata: Omit<CodeWhispererSupplementalContext, 'supplementalContextItems'> | undefined =
        supplementalContexts
            ? {
                  isUtg: supplementalContexts.isUtg,
                  isProcessTimeout: supplementalContexts.isProcessTimeout,
                  contentsLength: supplementalContexts.contentsLength,
                  latency: supplementalContexts.latency,
                  strategy: supplementalContexts.strategy,
              }
            : undefined

    logSupplementalContext(supplementalContexts)

    const selectedCustomization = getSelectedCustomization()
    const supplementalContext: codewhisperer.SupplementalContext[] = supplementalContexts
        ? supplementalContexts.supplementalContextItems.map(v => {
              return selectFrom(v, 'content', 'filePath')
          })
        : []

    if (allowCodeWithReference === undefined) {
        return {
            request: {
                fileContext: {
                    filename: fileContext.filename,
                    programmingLanguage: {
                        languageName: fileContext.language,
                    },
                    leftFileContent: fileContext.leftFileContent,
                    rightFileContent: fileContext.rightFileContent,
                },
                nextToken: nextToken,
                supplementalContexts: supplementalContext,
                customizationArn: selectedCustomization.arn === '' ? undefined : selectedCustomization.arn,
            },
            supplementalMetadata: supplementalMetadata,
        }
    }

    return {
        request: {
            fileContext: toFileContext(fileContext),
            nextToken: nextToken,
            referenceTrackerConfiguration: {
                recommendationsWithReferences: allowCodeWithReference ? 'ALLOW' : 'BLOCK',
            },
            supplementalContexts: supplementalContext,
            customizationArn: selectedCustomization.arn === '' ? undefined : selectedCustomization.arn,
        },
        supplementalMetadata: supplementalMetadata,
    }
}

export async function buildGenerateRecommendationRequest(editor: vscode.TextEditor): Promise<{
    request: codewhisperer.GenerateRecommendationsRequest
    supplementalMetadata: Omit<CodeWhispererSupplementalContext, 'supplementalContextItems'> | undefined
}> {
    const fileContext = extractContextForCodeWhisperer(editor)

    const tokenSource = new vscode.CancellationTokenSource()
    setTimeout(() => {
        tokenSource.cancel()
    }, supplementalContextTimeoutInMs)
    const supplementalContexts = await fetchSupplementalContext(editor, tokenSource.token)
    let supplementalMetadata: Omit<CodeWhispererSupplementalContext, 'supplementalContextItems'> | undefined

    if (supplementalContexts) {
        supplementalMetadata = {
            isUtg: supplementalContexts.isUtg,
            isProcessTimeout: supplementalContexts.isProcessTimeout,
            contentsLength: supplementalContexts.contentsLength,
            latency: supplementalContexts.latency,
            strategy: supplementalContexts.strategy,
        }
    }

    logSupplementalContext(supplementalContexts)

    return {
        request: {
            fileContext: toFileContext(fileContext),
            maxResults: CodeWhispererConstants.maxRecommendations,
            supplementalContexts: supplementalContexts?.supplementalContextItems ?? [],
        },
        supplementalMetadata: supplementalMetadata,
    }
}

export function validateRequest(
    req: codewhisperer.ListRecommendationsRequest | codewhisperer.GenerateRecommendationsRequest
): boolean {
    const isLanguageNameValid = !(
        req.fileContext.programmingLanguage.languageName === undefined ||
        req.fileContext.programmingLanguage.languageName.length < 1 ||
        req.fileContext.programmingLanguage.languageName.length > 128 ||
        !runtimeLanguageContext.isLanguageSupported(req.fileContext.programmingLanguage.languageName)
    )
    const isFileNameValid = !(req.fileContext.filename === undefined || req.fileContext.filename.length < 1)
    const isFileContextValid = !(
        req.fileContext.leftFileContent.length > CodeWhispererConstants.charactersLimit ||
        req.fileContext.rightFileContent.length > CodeWhispererConstants.charactersLimit
    )
    if (isFileNameValid && isLanguageNameValid && isFileContextValid) {
        return true
    }
    return false
}

export function updateTabSize(val: number): void {
    tabSize = val
}

export function getTabSize(): number {
    return tabSize
}

export function getLeftContext(editor: vscode.TextEditor, line: number): string {
    let lineText = ''
    try {
        if (editor && editor.document.lineAt(line)) {
            lineText = editor.document.lineAt(line).text
            if (lineText.length > CodeWhispererConstants.contextPreviewLen) {
                lineText =
                    '...' +
                    lineText.substring(
                        lineText.length - CodeWhispererConstants.contextPreviewLen - 1,
                        lineText.length - 1
                    )
            }
        }
    } catch (error) {
        getLogger().error(`Error when getting left context ${error}`)
    }

    return lineText
}

function logSupplementalContext(supplementalContext: CodeWhispererSupplementalContext | undefined) {
    if (!supplementalContext) {
        return
    }

    let logString = `CodeWhispererSupplementalContext:
    isUtg: ${supplementalContext.isUtg},
    isProcessTimeout: ${supplementalContext.isProcessTimeout},
    contentsLength: ${supplementalContext.contentsLength},
    latency: ${supplementalContext.latency},
`
    supplementalContext.supplementalContextItems.forEach((context, index) => {
        logString += `Chunk ${index}:
        Path: ${context.filePath}
        Content: ${index}:${context.content}
        Score: ${context.score}
        -----------------------------------------------`
    })

    getLogger().debug(logString)
}

function toProgrammingLanguage(
    cwLanguage: CodewhispererLanguage
): CodeWhispererClient.ProgrammingLanguage | CodeWhispererUserClient.ProgrammingLanguage {
    return {
        languageName: cwLanguage,
    }
}

function toFileContext(
    cwFileContext: codewhisperer.FileContext
): CodeWhispererClient.FileContext | CodeWhispererUserClient.FileContext {
    return {
        filename: cwFileContext.filename,
        programmingLanguage: toProgrammingLanguage(cwFileContext.language),
        leftFileContent: cwFileContext.leftFileContent,
        rightFileContent: cwFileContext.rightFileContent,
    }
}<|MERGE_RESOLUTION|>--- conflicted
+++ resolved
@@ -17,12 +17,9 @@
 import { supplementalContextTimeoutInMs } from '../models/constants'
 import { getSelectedCustomization } from './customizationUtil'
 import { selectFrom } from '../../shared/utilities/tsUtils'
-<<<<<<< HEAD
 import { CodewhispererLanguage } from '../../shared/telemetry/telemetry'
-=======
 import { checkLeftContextKeywordsForJsonAndYaml } from './commonUtil'
 import { CodeWhispererSupplementalContext } from '../models/model'
->>>>>>> af655f60
 
 let tabSize: number = getTabSizeSetting()
 
@@ -48,23 +45,19 @@
     if (checkLeftContextKeywordsForJsonAndYaml(caretLeftFileContext, editor.document.languageId)) {
         return {
             filename: getFileNameForRequest(editor),
-            programmingLanguage: {
-                languageName: 'plaintext',
-            },
+            language: 'plaintext',
             leftFileContent: caretLeftFileContext,
             rightFileContent: caretRightFileContext,
-        } as codewhispererClient.FileContext
+        }
     }
 
     if (checkLeftContextKeywordsForJsonAndYaml(caretLeftFileContext, editor.document.languageId)) {
         return {
             filename: getFileNameForRequest(editor),
-            programmingLanguage: {
-                languageName: 'plaintext',
-            },
+            language: 'plaintext',
             leftFileContent: caretLeftFileContext,
             rightFileContent: caretRightFileContext,
-        } as codewhispererClient.FileContext
+        }
     }
 
     return {
