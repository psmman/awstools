/*!
 * Copyright Amazon.com, Inc. or its affiliates. All Rights Reserved.
 * SPDX-License-Identifier: Apache-2.0
 */

import * as vscode from 'vscode'
import * as codewhispererClient from '../client/codewhisperer'
import * as path from 'path'
import * as CodeWhispererConstants from '../models/constants'
import { getTabSizeSetting } from '../../shared/utilities/editorUtilities'
import { TelemetryHelper } from './telemetryHelper'
import { getLogger } from '../../shared/logger/logger'
import { runtimeLanguageContext } from './runtimeLanguageContext'
import {
    CodeWhispererSupplementalContext,
    fetchSupplementalContext,
} from './supplementalContext/supplementalContextUtil'
import { supplementalContextTimeoutInMs } from '../models/constants'
import { CodeWhispererUserGroupSettings } from './userGroupUtil'
import { isTestFile } from './supplementalContext/codeParsingUtil'
import { DependencyGraphFactory } from './dependencyGraph/dependencyGraphFactory'
<<<<<<< HEAD
=======
import { getSelectedCustomization } from './customizationUtil'
>>>>>>> 719b2821

let tabSize: number = getTabSizeSetting()

export function extractContextForCodeWhisperer(editor: vscode.TextEditor): codewhispererClient.FileContext {
    const document = editor.document
    const curPos = editor.selection.active
    const offset = document.offsetAt(curPos)
    TelemetryHelper.instance.cursorOffset = offset

    const caretLeftFileContext = editor.document.getText(
        new vscode.Range(
            document.positionAt(offset - CodeWhispererConstants.charactersLimit),
            document.positionAt(offset)
        )
    )

    const caretRightFileContext = editor.document.getText(
        new vscode.Range(
            document.positionAt(offset),
            document.positionAt(offset + CodeWhispererConstants.charactersLimit)
        )
    )

    return {
        filename: getFileNameForRequest(editor),
        programmingLanguage: {
            languageName:
                runtimeLanguageContext.mapVscLanguageToCodeWhispererLanguage(editor.document.languageId) ??
                editor.document.languageId,
        },
        leftFileContent: caretLeftFileContext,
        rightFileContent: caretRightFileContext,
    } as codewhispererClient.FileContext
}

export function getFileName(editor: vscode.TextEditor): string {
    const fileName = path.basename(editor.document.fileName)
    return fileName.substring(0, CodeWhispererConstants.filenameCharsLimit)
}

export function getFileNameForRequest(editor: vscode.TextEditor): string {
    const fileName = path.basename(editor.document.fileName)

    // For notebook files, we want to use the programming language for each cell for the code suggestions, so change
    // the filename sent in the request to reflect that language
    if (fileName.endsWith('.ipynb')) {
        const fileExtension = runtimeLanguageContext.getLanguageExtensionForNotebook(editor.document.languageId)
        if (fileExtension !== undefined) {
            const filenameWithNewExtension = fileName.substring(0, fileName.length - 5) + fileExtension
            return filenameWithNewExtension.substring(0, CodeWhispererConstants.filenameCharsLimit)
        }
    }
    return fileName.substring(0, CodeWhispererConstants.filenameCharsLimit)
}

export async function buildListRecommendationRequest(
    editor: vscode.TextEditor,
    nextToken: string,
    allowCodeWithReference: boolean | undefined = undefined
): Promise<{
    request: codewhispererClient.ListRecommendationsRequest
    supplementalMetadata: Omit<CodeWhispererSupplementalContext, 'contents'> | undefined
}> {
    const fileContext = extractContextForCodeWhisperer(editor)

    const tokenSource = new vscode.CancellationTokenSource()
    setTimeout(() => {
        tokenSource.cancel()
    }, supplementalContextTimeoutInMs)

    // Send Cross file context to CodeWhisperer service if and only if
    // (1) User is CrossFile user group
    // (2) The supplemental context is from Supplemental Context but not UTG(unit test generator)
    const isUtg = await isTestFile(editor, DependencyGraphFactory.getDependencyGraph(editor.document.languageId))
    const supplementalContexts: CodeWhispererSupplementalContext | undefined =
        CodeWhispererUserGroupSettings.getUserGroup() === CodeWhispererConstants.UserGroup.CrossFile && !isUtg
            ? await fetchSupplementalContext(editor, tokenSource.token)
            : undefined

    const suppelmetalMetadata: Omit<CodeWhispererSupplementalContext, 'contents'> | undefined = supplementalContexts
        ? {
              isUtg: supplementalContexts.isUtg,
              isProcessTimeout: supplementalContexts.isProcessTimeout,
              contentsLength: supplementalContexts.contentsLength,
              latency: supplementalContexts.latency,
          }
        : undefined

    logSupplementalContext(supplementalContexts)
<<<<<<< HEAD

    if (allowCodeWithReference === undefined) {
        return {
            request: {
                fileContext: fileContext,
                nextToken: nextToken,
                supplementalContexts: supplementalContexts ? supplementalContexts.contents : [],
            },
            supplementalMetadata: suppelmetalMetadata,
        }
    }

=======

    const selectedCustomization = getSelectedCustomization()
    if (allowCodeWithReference === undefined) {
        return {
            request: {
                fileContext: fileContext,
                nextToken: nextToken,
                supplementalContexts: supplementalContexts ? supplementalContexts.contents : [],
                customizationArn: selectedCustomization.arn
            },
            supplementalMetadata: suppelmetalMetadata,
        }
    }

>>>>>>> 719b2821
    return {
        request: {
            fileContext: fileContext,
            nextToken: nextToken,
            referenceTrackerConfiguration: {
                recommendationsWithReferences: allowCodeWithReference ? 'ALLOW' : 'BLOCK',
            },
            supplementalContexts: supplementalContexts ? supplementalContexts.contents : [],
<<<<<<< HEAD
=======
            customizationArn: selectedCustomization.arn
>>>>>>> 719b2821
        },
        supplementalMetadata: suppelmetalMetadata,
    }
}

export async function buildGenerateRecommendationRequest(editor: vscode.TextEditor): Promise<{
    request: codewhispererClient.GenerateRecommendationsRequest
    supplementalMetadata: Omit<CodeWhispererSupplementalContext, 'contents'> | undefined
}> {
    const fileContext = extractContextForCodeWhisperer(editor)

    const tokenSource = new vscode.CancellationTokenSource()
    setTimeout(() => {
        tokenSource.cancel()
    }, supplementalContextTimeoutInMs)
    const supplementalContexts = await fetchSupplementalContext(editor, tokenSource.token)
    let supplemetalMetadata: Omit<CodeWhispererSupplementalContext, 'contents'> | undefined

    if (supplementalContexts) {
        supplemetalMetadata = {
            isUtg: supplementalContexts.isUtg,
            isProcessTimeout: supplementalContexts.isProcessTimeout,
            contentsLength: supplementalContexts.contentsLength,
            latency: supplementalContexts.latency,
        }
    }

    logSupplementalContext(supplementalContexts)

    return {
        request: {
            fileContext: fileContext,
            maxResults: CodeWhispererConstants.maxRecommendations,
            supplementalContexts: supplementalContexts?.contents ?? [],
        },
        supplementalMetadata: supplemetalMetadata,
    }
}

export function validateRequest(
    req: codewhispererClient.ListRecommendationsRequest | codewhispererClient.GenerateRecommendationsRequest
): boolean {
    const isLanguageNameValid = !(
        req.fileContext.programmingLanguage.languageName == undefined ||
        req.fileContext.programmingLanguage.languageName.length < 1 ||
        req.fileContext.programmingLanguage.languageName.length > 128 ||
        !runtimeLanguageContext.isLanguageSupported(req.fileContext.programmingLanguage.languageName)
    )
    const isFileNameValid = !(req.fileContext.filename == undefined || req.fileContext.filename.length < 1)
    const isFileContextValid = !(
        req.fileContext.leftFileContent.length > CodeWhispererConstants.charactersLimit ||
        req.fileContext.rightFileContent.length > CodeWhispererConstants.charactersLimit
    )
    if (isFileNameValid && isLanguageNameValid && isFileContextValid) {
        return true
    }
    return false
}

export function updateTabSize(val: number): void {
    tabSize = val
}

export function getTabSize(): number {
    return tabSize
}

export function getLeftContext(editor: vscode.TextEditor, line: number): string {
    let lineText = ''
    try {
        if (editor && editor.document.lineAt(line)) {
            lineText = editor.document.lineAt(line).text
            if (lineText.length > CodeWhispererConstants.contextPreviewLen) {
                lineText =
                    '...' +
                    lineText.substring(
                        lineText.length - CodeWhispererConstants.contextPreviewLen - 1,
                        lineText.length - 1
                    )
            }
        }
    } catch (error) {
        getLogger().error(`Error when getting left context ${error}`)
    }

    return lineText
}

function logSupplementalContext(supplementalContext: CodeWhispererSupplementalContext | undefined) {
    if (!supplementalContext) {
        return
    }

    getLogger().verbose(`
            isUtg: ${supplementalContext.isUtg},
            isProcessTimeout: ${supplementalContext.isProcessTimeout},
            contentsLength: ${supplementalContext.contentsLength},
            latency: ${supplementalContext.latency},
        `)

    supplementalContext.contents.forEach((context, index) => {
        getLogger().verbose(`
                -----------------------------------------------
                Chunk ${index}:${context.content}
                -----------------------------------------------
            `)
    })
}<|MERGE_RESOLUTION|>--- conflicted
+++ resolved
@@ -19,10 +19,7 @@
 import { CodeWhispererUserGroupSettings } from './userGroupUtil'
 import { isTestFile } from './supplementalContext/codeParsingUtil'
 import { DependencyGraphFactory } from './dependencyGraph/dependencyGraphFactory'
-<<<<<<< HEAD
-=======
 import { getSelectedCustomization } from './customizationUtil'
->>>>>>> 719b2821
 
 let tabSize: number = getTabSizeSetting()
 
@@ -112,20 +109,6 @@
         : undefined
 
     logSupplementalContext(supplementalContexts)
-<<<<<<< HEAD
-
-    if (allowCodeWithReference === undefined) {
-        return {
-            request: {
-                fileContext: fileContext,
-                nextToken: nextToken,
-                supplementalContexts: supplementalContexts ? supplementalContexts.contents : [],
-            },
-            supplementalMetadata: suppelmetalMetadata,
-        }
-    }
-
-=======
 
     const selectedCustomization = getSelectedCustomization()
     if (allowCodeWithReference === undefined) {
@@ -134,13 +117,12 @@
                 fileContext: fileContext,
                 nextToken: nextToken,
                 supplementalContexts: supplementalContexts ? supplementalContexts.contents : [],
-                customizationArn: selectedCustomization.arn
+                customizationArn: selectedCustomization.arn,
             },
             supplementalMetadata: suppelmetalMetadata,
         }
     }
 
->>>>>>> 719b2821
     return {
         request: {
             fileContext: fileContext,
@@ -149,10 +131,7 @@
                 recommendationsWithReferences: allowCodeWithReference ? 'ALLOW' : 'BLOCK',
             },
             supplementalContexts: supplementalContexts ? supplementalContexts.contents : [],
-<<<<<<< HEAD
-=======
-            customizationArn: selectedCustomization.arn
->>>>>>> 719b2821
+            customizationArn: selectedCustomization.arn,
         },
         supplementalMetadata: suppelmetalMetadata,
     }
