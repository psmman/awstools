--- conflicted
+++ resolved
@@ -21,11 +21,8 @@
 import { session } from '../util/codeWhispererSession'
 import { getLogger } from '../../shared/logger'
 import { indent } from '../../shared/utilities/textUtilities'
-<<<<<<< HEAD
 import { CodewhispererLanguage } from '../../shared/telemetry/telemetry.gen'
-=======
 import { keepAliveHeader } from './agent'
->>>>>>> af655f60
 
 export type ProgrammingLanguage = Readonly<
     CodeWhispererClient.ProgrammingLanguage | CodeWhispererUserClient.ProgrammingLanguage
