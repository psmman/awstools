--- conflicted
+++ resolved
@@ -19,12 +19,9 @@
 import userApiConfig = require('./user-service-2.json')
 import { session } from '../util/codeWhispererSession'
 import { getLogger } from '../../shared/logger'
-<<<<<<< HEAD
 import { indent } from '../../shared/utilities/textUtilities'
 import { keepAliveHeader } from './agent'
-=======
 import { getOptOutPreference } from '../util/commonUtil'
->>>>>>> 905f17af
 
 export type ProgrammingLanguage = Readonly<
     CodeWhispererClient.ProgrammingLanguage | CodeWhispererUserClient.ProgrammingLanguage
