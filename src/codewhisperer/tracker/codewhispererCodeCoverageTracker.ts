/*!
 * Copyright 2022 Amazon.com, Inc. or its affiliates. All Rights Reserved.
 * SPDX-License-Identifier: Apache-2.0
 */

import * as vscode from 'vscode'
import { getLogger } from '../../shared/logger/logger'
import { CodeWhispererConstants } from '../models/constants'
import globals from '../../shared/extensionGlobals'
<<<<<<< HEAD
import { telemetry } from '../../shared/telemetry/spans'
import { CodewhispererLanguage } from '../../shared/telemetry/telemetry'
=======
import { vsCodeState } from '../models/model'
import { distance } from 'fastest-levenshtein'

interface CodeWhispererToken {
    range: vscode.Range
    text: string
    accepted: number
}

>>>>>>> 9b6c8b6c
/**
 * This singleton class is mainly used for calculating the code written by codeWhisperer
 */
export class CodeWhispererCodeCoverageTracker {
    private _acceptedTokens: { [key: string]: CodeWhispererToken[] }
    private _totalTokens: { [key: string]: number }
    private _timer?: NodeJS.Timer
    private _startTime: number
    private _language: CodewhispererLanguage

<<<<<<< HEAD
    private constructor(language: CodewhispererLanguage, private readonly _globals: vscode.Memento) {
        this._acceptedTokens = []
        this._totalTokens = []
=======
    private constructor(language: telemetry.CodewhispererLanguage, private readonly _globals: vscode.Memento) {
        this._acceptedTokens = {}
        this._totalTokens = {}
>>>>>>> 9b6c8b6c
        this._startTime = 0
        this._language = language
    }

    public get acceptedTokens(): { [key: string]: CodeWhispererToken[] } {
        return this._acceptedTokens
    }
    public get totalTokens(): { [key: string]: number } {
        return this._totalTokens
    }

    public countAcceptedTokens(range: vscode.Range, text: string, filename: string) {
        const terms = this._globals.get<boolean>(CodeWhispererConstants.termsAcceptedKey) || false
        if (!terms) return
        // generate accepted recommendation token and stored in collection
        this.addAcceptedTokens(filename, { range: range, text: text, accepted: text.length })
        this.addTotalTokens(filename, text.length)
    }

    public flush() {
        const terms = this._globals.get<boolean>(CodeWhispererConstants.termsAcceptedKey) || false
        if (!terms) {
            this._totalTokens = {}
            this._acceptedTokens = {}
            this.closeTimer()
            return
        }
        try {
            this.emitCodeWhispererCodeContribution()
        } catch (error) {
            getLogger().error(`Encountered ${error} when emitting code contribution metric`)
        }
    }

    public updateAcceptedTokensCount(editor: vscode.TextEditor) {
        const filename = editor.document.fileName
        if (filename in this._acceptedTokens) {
            for (let i = 0; i < this._acceptedTokens[filename].length; i++) {
                const oldText = this._acceptedTokens[filename][i].text
                const newText = editor.document.getText(this._acceptedTokens[filename][i].range)
                this._acceptedTokens[filename][i].accepted = this.getUnmodifiedAcceptedTokens(oldText, newText)
            }
        }
    }
    // With edit distance, complicate usermodification can be considered as simple edit(add, delete, replace),
    // and thus the unmodified part of recommendation length can be deducted/approximated
    // ex. (modified > original): originalRecom: foo -> modifiedRecom: fobarbarbaro, distance = 9, delta = 12 - 9 = 3
    // ex. (modified == original): originalRecom: helloworld -> modifiedRecom: HelloWorld, distance = 2, delta = 10 - 2 = 8
    // ex. (modified < original): originalRecom: CodeWhisperer -> modifiedRecom: CODE, distance = 12, delta = 13 - 12 = 1
    public getUnmodifiedAcceptedTokens(origin: string, after: string) {
        return Math.max(origin.length, after.length) - distance(origin, after)
    }

    public emitCodeWhispererCodeContribution() {
        let totalTokens = 0
        for (const filename in this._totalTokens) {
            totalTokens += this._totalTokens[filename]
        }
        if (vscode.window.activeTextEditor) {
            this.updateAcceptedTokensCount(vscode.window.activeTextEditor)
        }
        let acceptedTokens = 0
        for (const filename in this._acceptedTokens) {
            this._acceptedTokens[filename].forEach(v => {
                if (filename in this._totalTokens && this._totalTokens[filename] >= v.accepted) {
                    acceptedTokens += v.accepted
                }
            })
        }
        const percentCount = ((acceptedTokens / totalTokens) * 100).toFixed(2)
        const percentage = Math.round(parseInt(percentCount))
<<<<<<< HEAD
        const date = new globals.clock.Date(this._startTime)
        telemetry.codewhisperer_codePercentage.emit({
            codewhispererTotalTokens: totalTokens.length ? totalTokens.length : 0,
            codewhispererStartTime: date.toString(),
=======
        telemetry.recordCodewhispererCodePercentage({
            codewhispererTotalTokens: totalTokens,
>>>>>>> 9b6c8b6c
            codewhispererLanguage: this._language,
            codewhispererAcceptedTokens: acceptedTokens,
            codewhispererPercentage: percentage ? percentage : 0,
        })
    }

    private tryStartTimer() {
        if (this._timer !== undefined) return
        const currentDate = new globals.clock.Date()
        this._startTime = currentDate.getTime()
        this._timer = setTimeout(() => {
            try {
                const currentTime = new globals.clock.Date().getTime()
                const delay: number = CodeWhispererConstants.defaultCheckPeriodMillis
                const diffTime: number = this._startTime + delay
                if (diffTime <= currentTime) {
                    let totalTokens = 0
                    for (const filename in this._totalTokens) {
                        totalTokens += this._totalTokens[filename]
                    }
                    if (totalTokens > 0) {
                        this.flush()
                    } else {
                        getLogger().debug(
                            `CodeWhispererCodeCoverageTracker: skipped telemetry due to empty tokens array`
                        )
                    }
                }
            } catch (e) {
                getLogger().verbose(`Exception Thrown from CodeWhispererCodeCoverageTracker: ${e}`)
            } finally {
                this._totalTokens = {}
                this._acceptedTokens = {}
                this._startTime = 0
                this.closeTimer()
            }
        }, CodeWhispererConstants.defaultCheckPeriodMillis)
    }

    private closeTimer() {
        if (this._timer !== undefined) {
            clearTimeout(this._timer)
            this._timer = undefined
        }
    }

<<<<<<< HEAD
    public static readonly instances = new Map<CodewhispererLanguage, CodeWhispererCodeCoverageTracker>()
    public static getTracker(
        language: CodewhispererLanguage = 'plaintext',
        memento: vscode.Memento
    ): CodeWhispererCodeCoverageTracker {
        const instance = this.instances.get(language) ?? new this(language, memento)
        this.instances.set(language, instance)
        return instance
=======
    public addAcceptedTokens(filename: string, token: CodeWhispererToken) {
        if (!(filename in this._acceptedTokens)) {
            this._acceptedTokens[filename] = []
        }
        this._acceptedTokens[filename].push(token)
    }

    public addTotalTokens(filename: string, count: number) {
        if (!(filename in this._totalTokens)) {
            this._totalTokens[filename] = 0
        }
        this._totalTokens[filename] += count
        if (this._totalTokens[filename] < 0) {
            this._totalTokens[filename] = 0
        }
    }

    public countTotalTokens(e: vscode.TextDocumentChangeEvent) {
        // ignore no contentChanges. ignore contentChanges from other plugins (formatters)
        // only include contentChanges from user action
        if (
            !CodeWhispererConstants.supportedLanguages.includes(e.document.languageId) ||
            vsCodeState.isCodeWhispererEditing ||
            e.contentChanges.length !== 1
        )
            return
        const content = e.contentChanges[0]
        // do not count user tokens if user copies large chunk of code
        if (content.text.length > 20) return
        this.tryStartTimer()
        // deletion events has no text.
        if (content.text.length === 0) {
            this.addTotalTokens(e.document.fileName, -content.rangeLength)
        } else {
            this.addTotalTokens(e.document.fileName, content.text.length)
        }
    }

    public static readonly instances = new Map<string, CodeWhispererCodeCoverageTracker>()
    public static getTracker(language: string, memento: vscode.Memento): CodeWhispererCodeCoverageTracker | undefined {
        if (CodeWhispererConstants.supportedLanguages.includes(language)) {
            const instance =
                this.instances.get(language) ?? new this(language as telemetry.CodewhispererLanguage, memento)
            this.instances.set(language, instance)
            return instance
        }
        return undefined
>>>>>>> 9b6c8b6c
    }
}<|MERGE_RESOLUTION|>--- conflicted
+++ resolved
@@ -7,12 +7,9 @@
 import { getLogger } from '../../shared/logger/logger'
 import { CodeWhispererConstants } from '../models/constants'
 import globals from '../../shared/extensionGlobals'
-<<<<<<< HEAD
-import { telemetry } from '../../shared/telemetry/spans'
-import { CodewhispererLanguage } from '../../shared/telemetry/telemetry'
-=======
 import { vsCodeState } from '../models/model'
 import { distance } from 'fastest-levenshtein'
+import { CodewhispererLanguage, telemetry } from '../../shared/telemetry/telemetry'
 
 interface CodeWhispererToken {
     range: vscode.Range
@@ -20,7 +17,6 @@
     accepted: number
 }
 
->>>>>>> 9b6c8b6c
 /**
  * This singleton class is mainly used for calculating the code written by codeWhisperer
  */
@@ -31,15 +27,9 @@
     private _startTime: number
     private _language: CodewhispererLanguage
 
-<<<<<<< HEAD
     private constructor(language: CodewhispererLanguage, private readonly _globals: vscode.Memento) {
-        this._acceptedTokens = []
-        this._totalTokens = []
-=======
-    private constructor(language: telemetry.CodewhispererLanguage, private readonly _globals: vscode.Memento) {
         this._acceptedTokens = {}
         this._totalTokens = {}
->>>>>>> 9b6c8b6c
         this._startTime = 0
         this._language = language
     }
@@ -111,15 +101,8 @@
         }
         const percentCount = ((acceptedTokens / totalTokens) * 100).toFixed(2)
         const percentage = Math.round(parseInt(percentCount))
-<<<<<<< HEAD
-        const date = new globals.clock.Date(this._startTime)
         telemetry.codewhisperer_codePercentage.emit({
-            codewhispererTotalTokens: totalTokens.length ? totalTokens.length : 0,
-            codewhispererStartTime: date.toString(),
-=======
-        telemetry.recordCodewhispererCodePercentage({
             codewhispererTotalTokens: totalTokens,
->>>>>>> 9b6c8b6c
             codewhispererLanguage: this._language,
             codewhispererAcceptedTokens: acceptedTokens,
             codewhispererPercentage: percentage ? percentage : 0,
@@ -166,16 +149,6 @@
         }
     }
 
-<<<<<<< HEAD
-    public static readonly instances = new Map<CodewhispererLanguage, CodeWhispererCodeCoverageTracker>()
-    public static getTracker(
-        language: CodewhispererLanguage = 'plaintext',
-        memento: vscode.Memento
-    ): CodeWhispererCodeCoverageTracker {
-        const instance = this.instances.get(language) ?? new this(language, memento)
-        this.instances.set(language, instance)
-        return instance
-=======
     public addAcceptedTokens(filename: string, token: CodeWhispererToken) {
         if (!(filename in this._acceptedTokens)) {
             this._acceptedTokens[filename] = []
@@ -217,12 +190,10 @@
     public static readonly instances = new Map<string, CodeWhispererCodeCoverageTracker>()
     public static getTracker(language: string, memento: vscode.Memento): CodeWhispererCodeCoverageTracker | undefined {
         if (CodeWhispererConstants.supportedLanguages.includes(language)) {
-            const instance =
-                this.instances.get(language) ?? new this(language as telemetry.CodewhispererLanguage, memento)
+            const instance = this.instances.get(language) ?? new this(language as CodewhispererLanguage, memento)
             this.instances.set(language, instance)
             return instance
         }
         return undefined
->>>>>>> 9b6c8b6c
     }
 }