/*!
 * Copyright Amazon.com, Inc. or its affiliates. All Rights Reserved.
 * SPDX-License-Identifier: Apache-2.0
 */

import * as vscode from 'vscode'
import { telemetry } from '../../shared/telemetry/telemetry'
import { ExtContext } from '../../shared/extensions'
import { Commands } from '../../shared/vscode/commands2'
import * as CodeWhispererConstants from '../models/constants'
import { DefaultCodeWhispererClient } from '../client/codewhisperer'
import { startSecurityScanWithProgress, confirmStopSecurityScan } from './startSecurityScan'
import { SecurityPanelViewProvider } from '../views/securityPanelViewProvider'
import { CodeScanIssue, codeScanState } from '../models/model'
import { connectToEnterpriseSso, getStartUrl } from '../util/getStartUrl'
import { showConnectionPrompt } from '../util/showSsoPrompt'
import { ReferenceLogViewProvider } from '../service/referenceLogViewProvider'
import { AuthUtil } from '../util/authUtil'
import { isCloud9 } from '../../shared/extensionUtilities'
import { InlineCompletionService } from '../service/inlineCompletionService'
import { getLogger } from '../../shared/logger'
import { openUrl } from '../../shared/utilities/vsCodeUtils'
import {
    getPersistedCustomizations,
    notifyNewCustomizations,
    selectCustomization,
    showCustomizationPrompt,
} from '../util/customizationUtil'
import { get, set } from '../util/commonUtil'
import { CodeWhispererCommandDeclarations } from '../commands/gettingStartedPageCommands'
import { getIcon } from '../../shared/icons'
import { localize } from '../../shared/utilities/vsCodeUtils'
import { showSecurityIssueWebview } from '../views/securityIssue/securityIssueWebview'

export const toggleCodeSuggestions = Commands.declare(
    'aws.codeWhisperer.toggleCodeSuggestion',
    (globalState: vscode.Memento) => async () => {
        const autoTriggerEnabled: boolean = get(CodeWhispererConstants.autoTriggerEnabledKey, globalState) || false
        const toSet: boolean = !autoTriggerEnabled
        await set(CodeWhispererConstants.autoTriggerEnabledKey, toSet, globalState)
        await vscode.commands.executeCommand('aws.codeWhisperer.refresh')
        telemetry.aws_modifySetting.emit({
            settingId: CodeWhispererConstants.autoSuggestionConfig.settingId,
            settingState: toSet
                ? CodeWhispererConstants.autoSuggestionConfig.activated
                : CodeWhispererConstants.autoSuggestionConfig.deactivated,
        })
    }
)
/*
createGettingStartedNode(Learn) will be a childnode of CodeWhisperer
onClick on this "Learn" Node will open the Learn CodeWhisperer Page.
*/
export const createGettingStartedNode = () =>
    CodeWhispererCommandDeclarations.instance.declared.showGettingStartedPage
        .build('codewhispererDeveloperTools')
        .asTreeNode({
            label: localize('AWS.explorerNode.codewhispererGettingStartedNode.label', 'Learn'),
            iconPath: getIcon('aws-codewhisperer-learn'),
        })

export const enableCodeSuggestions = Commands.declare(
    'aws.codeWhisperer.enableCodeSuggestions',
    (context: ExtContext) =>
        async (isAuto: boolean = true) => {
            await set(CodeWhispererConstants.autoTriggerEnabledKey, isAuto, context.extensionContext.globalState)
            await vscode.commands.executeCommand('setContext', 'CODEWHISPERER_ENABLED', true)
            await vscode.commands.executeCommand('aws.codeWhisperer.refresh')
            if (!isCloud9()) {
                await vscode.commands.executeCommand('aws.codeWhisperer.refreshStatusBar')
            }
        }
)

export const showReferenceLog = Commands.declare(
    'aws.codeWhisperer.openReferencePanel',
    (context: ExtContext) => async () => {
        await vscode.commands.executeCommand('workbench.view.extension.aws-codewhisperer-reference-log')
    }
)

export const showIntroduction = Commands.declare('aws.codeWhisperer.introduction', () => async () => {
    openUrl(vscode.Uri.parse(CodeWhispererConstants.learnMoreUriGeneral))
})

export const showSecurityScan = Commands.declare(
    'aws.codeWhisperer.security.scan',
    (context: ExtContext, securityPanelViewProvider: SecurityPanelViewProvider, client: DefaultCodeWhispererClient) =>
        async () => {
            if (AuthUtil.instance.isConnectionExpired()) {
                await AuthUtil.instance.notifyReauthenticate()
            }
            const editor = vscode.window.activeTextEditor
            if (editor) {
                if (codeScanState.isNotStarted()) {
                    // User intends to start as "Start Security Scan" is shown in the explorer tree
                    codeScanState.setToRunning()
                    startSecurityScanWithProgress(securityPanelViewProvider, editor, client, context.extensionContext)
                } else if (codeScanState.isRunning()) {
                    // User intends to stop as "Stop Security Scan" is shown in the explorer tree
                    // Cancel only when the code scan state is "Running"
                    await confirmStopSecurityScan()
                }
                await vscode.commands.executeCommand('aws.codeWhisperer.refresh')
            } else {
                vscode.window.showInformationMessage('Open a valid file to scan.')
            }
        }
)

export const selectCustomizationPrompt = Commands.declare('aws.codeWhisperer.selectCustomization', () => async () => {
    telemetry.ui_click.emit({ elementId: 'cw_selectCustomization_Cta' })
    showCustomizationPrompt().then()
})

export const reconnect = Commands.declare('aws.codeWhisperer.reconnect', () => async () => {
    await AuthUtil.instance.reauthenticate()
})

export const showSsoSignIn = Commands.declare('aws.codeWhisperer.sso', () => async () => {
    telemetry.ui_click.emit({ elementId: 'cw_signUp_Cta' })
    await showConnectionPrompt()
})

// Shortcut command to directly connect to Identity Center or prompt start URL entry
// It can optionally set a customization too based on given values to match on
export const connectWithCustomization = Commands.declare(
    'aws.codeWhisperer.connect',
    () => async (startUrl?: string, region?: string, customizationArn?: string, customizationNamePrefix?: string) => {
        // This command supports the following arguments:
        //  * startUrl and region. If both arguments are provided they will be used, otherwise
        //    the command prompts for them interactively.
        //  * customizationArn: select customization by ARN. If provided, `customizationNamePrefix` is ignored.
        //  * customizationNamePrefix: select customization by prefix, if `customizationArn` is `undefined`.
        if (startUrl && region) {
            await connectToEnterpriseSso(startUrl, region)
        } else {
            await getStartUrl()
<<<<<<< HEAD
        }

        // No customization match information given, exit early.
        if (!customizationArn && !customizationNamePrefix) {
            return
        }

=======
        }

        // No customization match information given, exit early.
        if (!customizationArn && !customizationNamePrefix) {
            return
        }

>>>>>>> 5232e9b8
        let persistedCustomizations = getPersistedCustomizations()

        // Check if any customizations have already been persisted.
        // If not, call `notifyNewCustomizations` to handle it then recheck.
        if (persistedCustomizations.length === 0) {
            await notifyNewCustomizations()
            persistedCustomizations = getPersistedCustomizations()
        }

        // If given an ARN, assume a specific customization is desired and find an entry that matches it. Ignores the prefix logic.
        // Otherwise if only a prefix is given, find an entry that matches it.
        // Backwards compatible with previous implementation.
        const match = customizationArn
            ? persistedCustomizations.find(c => c.arn === customizationArn)
            : persistedCustomizations.find(c => c.name?.startsWith(customizationNamePrefix as string))

        // If no match is found, nothing to do :)
        if (!match) {
            getLogger().error(`No customization match found: arn=${customizationArn} prefix=${customizationNamePrefix}`)
            return
        }
        // Since we selected based on a match, we'll reuse the persisted values.
        await selectCustomization(match)
    }
)

export const showLearnMore = Commands.declare('aws.codeWhisperer.learnMore', () => async () => {
    telemetry.ui_click.emit({ elementId: 'cw_learnMore_Cta' })
    openUrl(vscode.Uri.parse(CodeWhispererConstants.learnMoreUriGeneral))
})

// TODO: Use a different URI
export const showFreeTierLimit = Commands.declare('aws.codeWhisperer.freeTierLimit', () => async () => {
    openUrl(vscode.Uri.parse(CodeWhispererConstants.learnMoreUri))
})

export const updateReferenceLog = Commands.declare(
    { id: 'aws.codeWhisperer.updateReferenceLog', logging: false },
    () => () => {
        ReferenceLogViewProvider.instance.update()
    }
)

export const refreshStatusBar = Commands.declare(
    { id: 'aws.codeWhisperer.refreshStatusBar', logging: false },
    () => () => {
        if (AuthUtil.instance.isConnectionValid()) {
            InlineCompletionService.instance.setCodeWhispererStatusBarOk()
        } else if (AuthUtil.instance.isConnectionExpired()) {
            InlineCompletionService.instance.setCodeWhispererStatusBarDisconnected()
        } else {
            InlineCompletionService.instance.hideCodeWhispererStatusBar()
        }
    }
)

export const openSecurityIssuePanel = Commands.declare(
    'aws.codeWhisperer.openSecurityIssuePanel',
    (context: ExtContext) => async (issue: CodeScanIssue) => {
        showSecurityIssueWebview(context.extensionContext, issue)
    }
)

export const notifyNewCustomizationsCmd = Commands.declare(
    { id: 'aws.codeWhisperer.notifyNewCustomizations', logging: false },
    () => () => {
        notifyNewCustomizations().then()
    }
)<|MERGE_RESOLUTION|>--- conflicted
+++ resolved
@@ -136,7 +136,6 @@
             await connectToEnterpriseSso(startUrl, region)
         } else {
             await getStartUrl()
-<<<<<<< HEAD
         }
 
         // No customization match information given, exit early.
@@ -144,15 +143,6 @@
             return
         }
 
-=======
-        }
-
-        // No customization match information given, exit early.
-        if (!customizationArn && !customizationNamePrefix) {
-            return
-        }
-
->>>>>>> 5232e9b8
         let persistedCustomizations = getPersistedCustomizations()
 
         // Check if any customizations have already been persisted.
