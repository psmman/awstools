/*!
 * Copyright Amazon.com, Inc. or its affiliates. All Rights Reserved.
 * SPDX-License-Identifier: Apache-2.0
 */

import * as vscode from 'vscode'
import * as nls from 'vscode-nls'
import * as fs from 'fs'
import * as os from 'os'
import { getLogger } from '../../shared/logger'
import * as CodeWhispererConstants from '../models/constants'
import { transformByQState, StepProgress, DropdownStep, TransformByQReviewStatus } from '../models/model'
import {
    throwIfCancelled,
    startJob,
    stopJob,
    uploadPayload,
    getTransformationPlan,
    zipCode,
    pollTransformationJob,
    convertToTimeString,
    convertDateToTimestamp,
    getOpenProjects,
    validateProjectSelection,
} from '../service/transformByQHandler'
import { QuickPickItem } from 'vscode'
import { MultiStepInputFlowController } from '../../shared//multiStepInputFlowController'
import path from 'path'
import { sleep } from '../../shared/utilities/timeoutUtils'
import { encodeHTML } from '../../shared/utilities/textUtilities'
import {
    CodeTransformJavaSourceVersionsAllowed,
    CodeTransformJavaTargetVersionsAllowed,
    telemetry,
} from '../../shared/telemetry/telemetry'
import { codeTransformTelemetryState } from '../../amazonqGumby/telemetry/codeTransformTelemetryState'
import { ToolkitError } from '../../shared/errors'
import { TransformByQUploadArchiveFailed } from '../../amazonqGumby/models/model'
import { CancelActionPositions, JDKToTelemetryValue } from '../../amazonqGumby/telemetry/codeTransformTelemetry'
import { MetadataResult } from '../../shared/telemetry/telemetryClient'

const localize = nls.loadMessageBundle()
export const stopTransformByQButton = localize('aws.codewhisperer.stop.transform.by.q', 'Stop')

let sessionJobHistory: { timestamp: string; module: string; status: string; duration: string; id: string }[] = []

const sessionPlanProgress: {
    uploadCode: StepProgress
    buildCode: StepProgress
    transformCode: StepProgress
    returnCode: StepProgress
} = {
    uploadCode: StepProgress.NotStarted,
    buildCode: StepProgress.NotStarted,
    transformCode: StepProgress.NotStarted,
    returnCode: StepProgress.NotStarted,
}

// TO-DO: consider adding progress bar here; for now not using one but keeping this function still; context will be used later to handle IDE restart
export async function startTransformByQWithProgress() {
    await startTransformByQ()
}

interface UserInputState {
    title: string
    step: number
    totalSteps: number
    targetLanguage: QuickPickItem
    targetVersion: QuickPickItem
    project: QuickPickItem
}

async function collectInputs(validProjects: vscode.QuickPickItem[] | undefined) {
    // const targetLanguages: QuickPickItem[] = CodeWhispererConstants.targetLanguages.map(label => ({ label }))
    const state = {} as Partial<UserInputState>
    // only supporting target language of Java and target version of JDK17 for now, so skip to pickModule prompt
    transformByQState.setTargetJDKVersionToJDK17()
    await MultiStepInputFlowController.run(input => pickProject(input, state, validProjects))
    // await MultiStepInputFlowController.run(input => pickTargetLanguage(input, state, targetLanguages, validModules))
    return state as UserInputState
}

async function pickProject(
    input: MultiStepInputFlowController,
    state: Partial<UserInputState>,
    validProjects: vscode.QuickPickItem[] | undefined
) {
    const pick = await input.showQuickPick({
        title: CodeWhispererConstants.transformByQWindowTitle,
        step: DropdownStep.STEP_1,
        totalSteps: DropdownStep.STEP_1,
        placeholder: CodeWhispererConstants.selectModulePrompt,
        items: validProjects!,
        shouldResume: () => Promise.resolve(false),
    })
    state.project = pick
    transformByQState.setProjectName(encodeHTML(state.project.label)) // encode to avoid HTML injection risk
}

export async function startTransformByQ() {
    let openProjects: vscode.QuickPickItem[] = []
    try {
        openProjects = await getOpenProjects()
    } catch (err) {
        getLogger().error('Failed to get open projects: ', err)
        throw err
    }
    const state = await collectInputs(openProjects)

    try {
        await validateProjectSelection(state.project)
    } catch (err) {
        getLogger().error('Selected project is not Java 8, not Java 11, or does not use Maven', err)
        throw err
    }

    const selection = await vscode.window.showWarningMessage(
        CodeWhispererConstants.dependencyDisclaimer,
        { modal: true },
        'Transform'
    )

    if (selection !== 'Transform') {
        telemetry.codeTransform_jobIsCanceledFromUserPopupClick.emit({
            codeTransformSessionId: codeTransformTelemetryState.getSessionId(),
            result: MetadataResult.Pass,
        })
        throw new ToolkitError('Transform cancelled', { code: 'DidNotConfirmDisclaimer', cancelled: true })
    } else {
        telemetry.codeTransform_jobIsStartedFromUserPopupClick.emit({
            codeTransformSessionId: codeTransformTelemetryState.getSessionId(),
            result: MetadataResult.Pass,
        })
    }

    transformByQState.setToRunning()
    transformByQState.setProjectPath(state.project.description!)
    sessionPlanProgress['uploadCode'] = StepProgress.Pending
    sessionPlanProgress['buildCode'] = StepProgress.Pending
    sessionPlanProgress['transformCode'] = StepProgress.Pending
    sessionPlanProgress['returnCode'] = StepProgress.Pending
    const startTime = new Date()

    telemetry.codeTransform_jobStartedCompleteFromPopupDialog.emit({
        codeTransformSessionId: codeTransformTelemetryState.getSessionId(),
        codeTransformJavaSourceVersionsAllowed: JDKToTelemetryValue(
            transformByQState.getSourceJDKVersion()
        ) as CodeTransformJavaSourceVersionsAllowed,
        codeTransformJavaTargetVersionsAllowed: JDKToTelemetryValue(
            transformByQState.getTargetJDKVersion()
        ) as CodeTransformJavaTargetVersionsAllowed,
        result: MetadataResult.Pass,
    })

    await vscode.commands.executeCommand('workbench.view.extension.aws-codewhisperer-transformation-hub')
    await vscode.commands.executeCommand('aws.amazonq.showPlanProgressInHub', startTime.getTime())
    await vscode.commands.executeCommand('setContext', 'gumby.isStopButtonAvailable', true)
    await vscode.commands.executeCommand('setContext', 'gumby.isTransformAvailable', false)
    await vscode.commands.executeCommand('setContext', 'gumby.isPlanAvailable', false)
    await resetReviewInProgress()

    await vscode.commands.executeCommand('aws.amazonq.refresh')

    let intervalId = undefined
    let errorMessage = ''
    let resultStatusMessage = ''

    try {
        intervalId = setInterval(() => {
            void vscode.commands.executeCommand('aws.amazonq.showPlanProgressInHub', startTime.getTime())
        }, CodeWhispererConstants.progressIntervalMs)
        // step 1: CreateCodeUploadUrl and upload code
        await vscode.commands.executeCommand('aws.amazonq.refresh')
        await vscode.commands.executeCommand('aws.amazonq.transformationHub.focus')

        let uploadId = ''
        throwIfCancelled()
        let payloadFileName = undefined
        try {
            payloadFileName = await zipCode(state.project.description!)
            await vscode.commands.executeCommand('aws.amazonq.refresh') // so that button updates
            uploadId = await uploadPayload(payloadFileName)
        } catch (error) {
<<<<<<< HEAD
            errorMessage = 'Failed to upload code'
=======
            errorMessage = 'Failed to upload archive'
            telemetry.codeTransform_logGeneralError.emit({
                codeTransformSessionId: codeTransformTelemetryState.getSessionId(),
                codeTransformApiErrorMessage: errorMessage,
                result: MetadataResult.Fail,
                reason: 'UploadArchiveFailed',
            })
>>>>>>> 97cf6301
            throw new TransformByQUploadArchiveFailed()
        }
        sessionPlanProgress['uploadCode'] = StepProgress.Succeeded
        await vscode.commands.executeCommand('aws.amazonq.refresh')

        await sleep(2000) // sleep before starting job to prevent ThrottlingException
        throwIfCancelled()

        // step 2: StartJob and store the returned jobId in TransformByQState
        let jobId = ''
        try {
            jobId = await startJob(uploadId)
        } catch (error) {
            errorMessage = 'Failed to start job'
            telemetry.codeTransform_logGeneralError.emit({
                codeTransformSessionId: codeTransformTelemetryState.getSessionId(),
                codeTransformApiErrorMessage: errorMessage,
                result: MetadataResult.Fail,
                reason: 'StartJobFailed',
            })
            throw new ToolkitError(errorMessage, { cause: error as Error })
        }
        transformByQState.setJobId(encodeHTML(jobId))
        await vscode.commands.executeCommand('aws.amazonq.refresh')

        fs.rmSync(payloadFileName, { recursive: true, force: true }) // delete ZIP after job has started

        await sleep(2000) // sleep before polling job to prevent ThrottlingException
        throwIfCancelled()

        // intermediate step: show transformation-plan.md file
        // TO-DO: on IDE restart, resume here if a job was ongoing
        try {
            await pollTransformationJob(jobId, CodeWhispererConstants.validStatesForGettingPlan)
        } catch (error) {
            errorMessage = 'Failed to poll transformation job for plan availability, or job itself failed'
            getLogger().error(errorMessage, error)
            throw new ToolkitError(errorMessage, { cause: error as Error })
        }
        let plan = undefined
        try {
            plan = await getTransformationPlan(jobId)
        } catch (error) {
            errorMessage = 'Failed to get transformation plan'
            getLogger().error(errorMessage, error)
            throw new ToolkitError(errorMessage, { cause: error as Error })
        }
        sessionPlanProgress['buildCode'] = StepProgress.Succeeded
        const planFilePath = path.join(os.tmpdir(), 'transformation-plan.md')
        fs.writeFileSync(planFilePath, plan)
        await vscode.commands.executeCommand('markdown.showPreview', vscode.Uri.file(planFilePath))
        transformByQState.setPlanFilePath(planFilePath)
        await vscode.commands.executeCommand('setContext', 'gumby.isPlanAvailable', true)

        // step 3: poll until artifacts are ready to download
        throwIfCancelled()
        let status = ''
        try {
            status = await pollTransformationJob(jobId, CodeWhispererConstants.validStatesForCheckingDownloadUrl)
        } catch (error) {
            errorMessage = 'Failed to get transformation job status'
            getLogger().error(errorMessage, error)
            throw new ToolkitError(errorMessage, { cause: error as Error })
        }

        if (!(status === 'COMPLETED' || status === 'PARTIALLY_COMPLETED')) {
            errorMessage = 'Failed to complete transformation'
            getLogger().error(errorMessage)
            sessionPlanProgress['transformCode'] = StepProgress.Failed

            throw new ToolkitError(errorMessage, { code: 'JobDidNotSucceed' })
        }

        sessionPlanProgress['transformCode'] = StepProgress.Succeeded
        transformByQState.setToSucceeded()
        if (status === 'PARTIALLY_COMPLETED') {
            transformByQState.setToPartiallySucceeded()
            resultStatusMessage = 'JobPartiallySucceeded'
        } else {
            resultStatusMessage = 'JobCompletedSuccessfully'
        }

        await vscode.commands.executeCommand('aws.amazonq.transformationHub.reviewChanges.reveal')
        await vscode.commands.executeCommand('aws.amazonq.refresh')
        sessionPlanProgress['returnCode'] = StepProgress.Succeeded
    } catch (error) {
        if (transformByQState.isCancelled()) {
            resultStatusMessage = 'JobCancelled'
            try {
                await stopJob(transformByQState.getJobId())
                void vscode.window.showErrorMessage(CodeWhispererConstants.transformByQCancelledMessage)
            } catch {
                void vscode.window.showErrorMessage(CodeWhispererConstants.errorStoppingJobMessage)
            }
        } else {
            transformByQState.setToFailed()
            resultStatusMessage = 'JobFailed'
            let displayedErrorMessage = CodeWhispererConstants.transformByQFailedMessage
            if (errorMessage !== '') {
                displayedErrorMessage = errorMessage
            }
            if (transformByQState.getJobFailureReason() !== '') {
                displayedErrorMessage += `: ${transformByQState.getJobFailureReason()}`
            }
            void vscode.window.showErrorMessage(displayedErrorMessage)
        }
        if (sessionPlanProgress['uploadCode'] !== StepProgress.Succeeded) {
            sessionPlanProgress['uploadCode'] = StepProgress.Failed
        }
        if (sessionPlanProgress['buildCode'] !== StepProgress.Succeeded) {
            sessionPlanProgress['buildCode'] = StepProgress.Failed
        }
        if (sessionPlanProgress['transformCode'] !== StepProgress.Succeeded) {
            sessionPlanProgress['transformCode'] = StepProgress.Failed
        }
        if (sessionPlanProgress['returnCode'] !== StepProgress.Succeeded) {
            sessionPlanProgress['returnCode'] = StepProgress.Failed
        }
    } finally {
        await vscode.commands.executeCommand('setContext', 'gumby.isTransformAvailable', true)
        const durationInMs = new Date().getTime() - startTime.getTime()

        // Note: IntelliJ implementation of ResultStatusMessage includes additional metadata such as jobId.
        telemetry.codeTransform_totalRunTime.emit({
            codeTransformSessionId: codeTransformTelemetryState.getSessionId(),
            codeTransformResultStatusMessage: resultStatusMessage,
            codeTransformRunTimeLatency: durationInMs,
            result: resultStatusMessage === 'JobCompletedSuccessfully' ? MetadataResult.Pass : MetadataResult.Fail,
            reason: resultStatusMessage,
        })

        if (state.project) {
            sessionJobHistory = processHistory(
                sessionJobHistory,
                convertDateToTimestamp(startTime),
                transformByQState.getProjectName(),
                transformByQState.getStatus(),
                convertToTimeString(durationInMs),
                transformByQState.getJobId()
            )
        }
        if (transformByQState.isSucceeded()) {
            void vscode.window.showInformationMessage(CodeWhispererConstants.transformByQCompletedMessage)
        } else if (transformByQState.isPartiallySucceeded()) {
            void vscode.window.showInformationMessage(CodeWhispererConstants.transformByQPartiallyCompletedMessage)
        }
    }
    clearInterval(intervalId)
    transformByQState.setToNotStarted() // so that the "Transform by Q" button resets
    transformByQState.setPolledJobStatus('') // reset polled job status too
    await vscode.commands.executeCommand('setContext', 'gumby.isStopButtonAvailable', false)
    await vscode.commands.executeCommand('aws.amazonq.refresh')
    void vscode.commands.executeCommand('aws.amazonq.showPlanProgressInHub', startTime.getTime())
}

export function processHistory(
    sessionJobHistory: { timestamp: string; module: string; status: string; duration: string; id: string }[],
    startTime: string,
    module: string,
    status: string,
    duration: string,
    id: string
) {
    sessionJobHistory = [] // reset job history; only storing the last run for now
    const copyState = { timestamp: startTime, module: module, status: status, duration: duration, id: id }
    sessionJobHistory.push(copyState)
    return sessionJobHistory
}

export function getJobHistory() {
    return sessionJobHistory
}

export function getPlanProgress() {
    return sessionPlanProgress
}

export async function confirmStopTransformByQ(
    jobId: string,
    cancelSrc: CancelActionPositions = CancelActionPositions.BottomHubPanel
) {
    const resp = await vscode.window.showWarningMessage(
        CodeWhispererConstants.stopTransformByQMessage,
        { modal: true },
        stopTransformByQButton
    )
    if (resp === stopTransformByQButton && transformByQState.isRunning()) {
        getLogger().verbose('User requested to stop transform by Q. Stopping transform by Q.')
        transformByQState.setToCancelled()
        await vscode.commands.executeCommand('aws.amazonq.refresh')
        await vscode.commands.executeCommand('setContext', 'gumby.isStopButtonAvailable', false)
        try {
            await stopJob(jobId)
        } catch {
            void vscode.window.showErrorMessage(CodeWhispererConstants.errorStoppingJobMessage)
        }
        telemetry.codeTransform_jobIsCancelledByUser.emit({
            codeTransformCancelSrcComponents: cancelSrc,
            codeTransformSessionId: codeTransformTelemetryState.getSessionId(),
            result: MetadataResult.Pass,
        })
    }
}

async function resetReviewInProgress() {
    await vscode.commands.executeCommand('setContext', 'gumby.reviewState', TransformByQReviewStatus.NotStarted)
    await vscode.commands.executeCommand('setContext', 'gumby.transformationProposalReviewInProgress', false)
}<|MERGE_RESOLUTION|>--- conflicted
+++ resolved
@@ -181,17 +181,13 @@
             await vscode.commands.executeCommand('aws.amazonq.refresh') // so that button updates
             uploadId = await uploadPayload(payloadFileName)
         } catch (error) {
-<<<<<<< HEAD
             errorMessage = 'Failed to upload code'
-=======
-            errorMessage = 'Failed to upload archive'
             telemetry.codeTransform_logGeneralError.emit({
                 codeTransformSessionId: codeTransformTelemetryState.getSessionId(),
                 codeTransformApiErrorMessage: errorMessage,
                 result: MetadataResult.Fail,
                 reason: 'UploadArchiveFailed',
             })
->>>>>>> 97cf6301
             throw new TransformByQUploadArchiveFailed()
         }
         sessionPlanProgress['uploadCode'] = StepProgress.Succeeded
