--- conflicted
+++ resolved
@@ -59,13 +59,8 @@
             recommendation,
             RecommendationHandler.instance.requestId,
             session.sessionId,
-<<<<<<< HEAD
-            TelemetryHelper.instance.triggerType,
+            session.triggerType,
             recommendationDetail.completionType,
-=======
-            session.triggerType,
-            session.getCompletionType(recommendationIndex),
->>>>>>> 16ccd1be
             languageContext.language,
             references,
         ],
