/*!
 * Copyright Amazon.com, Inc. or its affiliates. All Rights Reserved.
 * SPDX-License-Identifier: Apache-2.0
 */

/**
 * SDK Client
 */
export const endpoint = 'https://codewhisperer.us-east-1.amazonaws.com/'

export const region = 'us-east-1'

/**
 * Automated and manual trigger
 */
export const invocationTimeIntervalThreshold = 2 // seconds

export const promiseTimeoutLimit = 15 // seconds

export const invocationKeyThreshold = 15

export const idleTimerPollPeriod = 25 // milliseconds

export const showRecommendationTimerPollPeriod = 25

export const specialCharactersList = ['{', '[', '(', ':', '\t', '\n']

export const AWSTemplateKeyWords = ['AWSTemplateFormatVersion', 'Resources', 'AWS::', 'Description']

export const AWSTemplateCaseInsensitiveKeyWords = ['cloudformation', 'cfn', 'template', 'description']

export const normalTextChangeRegex = /[A-Za-z0-9]/g

export const autoSuggestionConfig = {
    settingId: 'codewhisperer_autoSuggestionActivation',
    activated: 'Activated',
    deactivated: 'Deactivated',
}

/**
 * EditorCon context
 */
export const charactersLimit = 10240

export const filenameCharsLimit = 1024

export const naturalLanguage = 'en-US'

export const maxRecommendations = 1

export const space = ' '

export const lineBreak = '\n'

export const lineBreakWin = '\r\n'

export const supplementalContextTimeoutInMs = 50

/**
 * Ux of recommendations
 */
export const labelLength = 20

export const completionDetail = 'CodeWhisperer'

/**
 * CodeWhisperer in configuration
 */
export const codewhisperer = 'CodeWhisperer'

// use vscode languageId here / Supported languages
export const platformLanguageIds = [
    'java',
    'python',
    'javascript',
    'javascriptreact',
    'typescript',
    'typescriptreact',
    'csharp',
    'c',
    'cpp',
    'c_cpp', // Cloud9 reports C++ files with this language-id.
    'go',
    'kotlin',
    'php',
    'ruby',
    'rust',
    'scala',
    'shellscript',
    'sh', // Cloud9 reports bash files with this language-id
    'sql',
    'golang', // Cloud9 reports Go files with this language-id
    'json',
    'yaml',
    'tf',
    'hcl',
    'terraform',
    'terragrunt',
    'packer',
    'plaintext',
    'jsonc',
] as const

export type PlatformLanguageId = (typeof platformLanguageIds)[number]

/**
 * Prompt
 */
export const pendingResponse = 'Waiting for CodeWhisperer...'

export const runningSecurityScan = 'Scanning active file and its dependencies...'

export const noSuggestions = 'No suggestions from CodeWhisperer'

export const licenseFilter = 'CodeWhisperer suggestions were filtered due to reference setting'

/**
 * Beta landing page file
 */
export const welcomeCodeWhispererReadmeFileSource = 'resources/markdown/WelcomeToCodeWhisperer.md'

export const welcomeCodeWhispererCloud9Readme = 'resources/markdown/WelcomeToCodeWhispererCloud9.md'

/**
 * Key bindings JSON file path
 */
export const keyBindingPathMac = 'Library/Application Support/Code/User/keybindings.json'

export const keyBindingPathLinux = '.config/Code/User/keybindings.json'

export const keyBindingPathWin = 'Code/User/keybindings.json'

/**
 * Length of left context preview in output channel
 */
export const contextPreviewLen = 20

/**
 * Unsupported language cache
 */
export const unsupportedLanguagesCacheTTL = 10 * 60 * 60 * 1000

export const unsupportedLanguagesKey = 'CODEWHISPERER_UNSUPPORTED_LANGUAGES_KEY'

export const autoTriggerEnabledKey = 'CODEWHISPERER_AUTO_TRIGGER_ENABLED'

export const serviceActiveKey = 'CODEWHISPERER_SERVICE_ACTIVE'

export const persistedCustomizationsKey = 'CODEWHISPERER_PERSISTED_CUSTOMIZATIONS'

export const selectedCustomizationKey = 'CODEWHISPERER_SELECTED_CUSTOMIZATION'

export const learnMoreUriGeneral = 'https://aws.amazon.com/codewhisperer/'

export const learnMoreUri = 'https://docs.aws.amazon.com/toolkit-for-vscode/latest/userguide/codewhisperer.html'

export const customLearnMoreUri = 'https://docs.aws.amazon.com/codewhisperer/latest/userguide/customizations.html'

export const securityScanLearnMoreUri = 'https://docs.aws.amazon.com/codewhisperer/latest/userguide/security-scans.html'

export const identityPoolID = 'us-east-1:70717e99-906f-4add-908c-bd9074a2f5b9'

/**
 * the interval of the background thread invocation, which is triggered by the timer
 */
export const defaultCheckPeriodMillis = 1000 * 60 * 5

// suggestion show delay, in milliseconds
export const suggestionShowDelay = 250

// add 200ms more delay on top of inline default 30-50ms
export const inlineSuggestionShowDelay = 200

export const referenceLog = 'Code Reference Log'

export const suggestionDetailReferenceText = (licenses: string) =>
    `Reference code under ${licenses}. View full details in Code Reference Log.`

export const hoverInlayText = (licenseName: string | undefined, repository: string | undefined) =>
    `Reference code under the ${licenseName} license from repository ${repository}`

export const referenceLogText = (
    code: string,
    license: string,
    repository: string,
    filePath: string,
    lineInfo: string
) =>
    `with code ${code} provided with reference under ${license} from repository ${repository}. Added to ${filePath} ${lineInfo}.`

export const referenceLogPromptText = `Don\'t want suggestions that include code with references? Uncheck this option in 
    <a href="#" onclick="openSettings();return false;">CodeWhisperer Settings</a>`

export const referenceLogPromptTextEnterpriseSSO =
    'Your organization controls whether suggestions include code with references. To update these settings, please contact your admin.'
/**
 * Security Scan
 */
export const codeScanJavaPayloadSizeLimitBytes = Math.pow(2, 20) // 1 MB

export const codeScanCsharpPayloadSizeLimitBytes = Math.pow(2, 20) // 1 MB

<<<<<<< HEAD
export const codeScanRubyPayloadSizeLimitBytes = Math.pow(2, 20) // 1 MB
=======
export const codeScanGoPayloadSizeLimitBytes = Math.pow(2, 20) // 1 MB
>>>>>>> de45a9ba

export const codeScanPythonPayloadSizeLimitBytes = 200 * Math.pow(2, 10) // 200 KB

export const codeScanCFPayloadSizeLimitBytes = 200 * Math.pow(2, 10) // 200 KB

export const codeScanTerraformPayloadSizeLimitBytes = 200 * Math.pow(2, 10) // 200 KB

export const codeScanJavascriptPayloadSizeLimitBytes = 200 * Math.pow(2, 10) // 200 KB

export const codeScanTruncDirPrefix = 'codewhisperer_scan'

export const codeScanZipExt = '.zip'

export const contextTruncationTimeoutSeconds = 10

export const codeScanJobTimeoutSeconds = 50

export const projectSizeCalculateTimeoutSeconds = 10

export const codeScanJobPollingIntervalSeconds = 5

export const artifactTypeSource = 'SourceCode'

export const codeScanFindingsSchema = 'codescan/findings/1.0'

// wait time for editor to update editor.selection.active (in milliseconds)
export const vsCodeCursorUpdateDelay = 10

export const reloadWindow = 'Reload Now'

export const reloadWindowPrompt =
    'Inline suggestion settings changed. The current window needs to be reloaded for CodeWhisperer to use these changes.'

export const ssoConfigAlertMessage = `This setting is controlled by your organization\’s admin and has been reset to the value they\’ve specified.`

export const ssoConfigAlertMessageShareData = `This setting doesn\’t apply, since you are in Professional tier`

export const settingsLearnMore = 'Learn More about CodeWhisperer Settings'

export const connectWithAWSBuilderId = `Connect with AWS`

export const freeTierLimitReached = 'You have reached the monthly fair use limit of code recommendations.'

export const freeTierLimitReachedCodeScan = 'You have reached the monthly quota of code scans.'

export const throttlingLearnMore = `Learn More`

export const throttlingMessage = `Maximum recommendation count reached for this month`

export const connectionChangeMessage = `Keep using CodeWhisperer with `

// TODO: align this text with service side
export const invalidCustomizationMessage = `You are not authorized to access`

export const failedToConnectAwsBuilderId = `Failed to connect to AWS Builder ID`

export const failedToConnectIamIdentityCenter = `Failed to connect to IAM Identity Center`

export const connectionExpired = `Connection expired. To continue using Amazon Q/CodeWhisperer, connect with AWS Builder ID or AWS IAM Identity center.`

export const DoNotShowAgain = `Don\'t Show Again`

export const codeScanLogsOutputChannelId =
    'workbench.action.output.show.extension-output-amazonwebservices.aws-toolkit-vscode-#2-CodeWhisperer Security Scan Logs'

export const stopScanMessage =
    'Stop security scan? This scan will be counted as one complete scan towards your monthly security scan limits.'

export const showScannedFilesMessage = 'Show Scanned Files'

export const userGroupKey = 'CODEWHISPERER_USER_GROUP'

export const updateInlineLockKey = 'CODEWHISPERER_INLINE_UPDATE_LOCK_KEY'

export const newCustomizationMessage = 'You have access to new CodeWhisperer customizations.'

export const newCustomizationAvailableKey = 'CODEWHISPERER_NEW_CUSTOMIZATION_AVAILABLE'

// Transform by Q

export const selectTargetLanguagePrompt = 'Select the target language'

export const selectTargetVersionPrompt = 'Select the target version'

export const selectModulePrompt = 'Select the module you want to transform'

export const transformByQWindowTitle = 'Transform'

export const stopTransformByQMessage = 'Stop Transformation?'

export const stoppingTransformByQMessage = 'Stopping Transformation...'

export const transformByQFailedMessage = 'Transformation failed'

export const transformByQCancelledMessage = 'Transformation cancelled'

export const transformByQCompleted = 'Transformation completed'

export const transformByQPartiallyCompletedMessage = 'Transformation partially completed'

export const noPomXmlFoundMessage =
    'We could not find a valid configuration file. We currently support Maven build tool and require a POM.xml to identify build configurations. Be sure to also build your project.'

export const noOngoingJobMessage = 'No job is in-progress at the moment'

export const jobInProgressMessage = 'Job is already in-progress'

export const cancellationInProgressMessage = 'Cancellation is in-progress'

export const noSupportedJavaProjectsFoundMessage =
    'We could not find an upgrade-eligible application. We currently support upgrade of Java applications of version 8 and 11. Be sure to also build your project.'

export const dependencyDisclaimer =
    'Please confirm you are ready to proceed with the transformation. Amazon Q will upload the application code and its dependency binaries from your machine to start the upgrade. If you have not yet compiled the application on your local machine, please do so once before starting the upgrade. Install Maven to ensure all module dependencies are picked for Transformation.'

export const dependencyFolderName = 'transformation_dependencies_temp_'

export const dependencyErrorMessage =
    'Failed to execute Maven. It is possible that the upload does not include all dependencies.'

export const planIntroductionMessage =
    'We reviewed your Java JAVA_VERSION_HERE application and generated a transformation plan. Any code changes made to your application will be done in the sandbox so as to not interfere with your working repository. Once the transformation job is done, we will share the new code which you can review before acccepting the code changes. In the meantime, you can work on your codebase and invoke Q Chat to answer questions about your codebase.'

export const planDisclaimerMessage = '**Proposed transformation changes** \n\n\n'

export const JDK8VersionNumber = '52'

export const JDK11VersionNumber = '55'

export const numMillisecondsPerSecond = 1000

export const transformByQStateRunningMessage = 'running'

export const transformByQStateCancellingMessage = 'cancelling'

export const transformByQStateFailedMessage = 'failed'

export const transformByQStateSucceededMessage = 'succeeded'

export const transformByQStatePartialSuccessMessage = 'partially succeeded'

export const transformByQStoppedState = 'STOPPED'

export const transformationJobPollingIntervalSeconds = 10

export const transformationJobTimeoutSeconds = 72000

export const progressIntervalMs = 1000

export const targetLanguages = ['Java']

export const targetVersions = new Map<string, string[]>([['Java', ['JDK17']]])

export const defaultLanguage = 'Java'

export const contentChecksumType = 'SHA_256'

export const uploadIntent = 'TRANSFORMATION'

export const transformationType = 'LANGUAGE_UPGRADE'

// when in one of these states, we can definitely say the plan is available
// in other states, we keep polling/waiting
export const validStatesForGettingPlan = ['COMPLETED', 'PARTIALLY_COMPLETED', 'PLANNED', 'TRANSFORMING', 'TRANSFORMED']

export const failureStates = ['FAILED', 'STOPPING', 'STOPPED', 'REJECTED']

// similarly, when in one of these states, we can stop polling, and if status is COMPLETED or PARTIALLY_COMPLETED we can download artifacts
export const validStatesForCheckingDownloadUrl = [
    'COMPLETED',
    'PARTIALLY_COMPLETED',
    'FAILED',
    'STOPPING',
    'STOPPED',
    'REJECTED',
]

export enum UserGroup {
    Classifier = 'Classifier',
    CrossFile = 'CrossFile',
    Control = 'Control',
    RightContext = 'RightContext',
}

export const isClassifierEnabledKey = 'CODEWHISPERER_CLASSIFIER_TRIGGER_ENABLED'

export const supplemetalContextFetchingTimeoutMsg = 'codewhisperer supplemental context fetching timeout'

export const codeFixAppliedSuccessMessage = 'Code fix was applied. Run a security scan to validate the fix.'

export const codeFixAppliedFailedMessage = 'Failed to apply suggested code fix.'

export const runSecurityScanButtonTitle = 'Run security scan'

export const crossFileContextConfig = {
    numberOfChunkToFetch: 60,
    topK: 3,
    numberOfLinesEachChunk: 10,
}

export const utgConfig = {
    maxSegmentSize: 10200,
}

export const transformTreeNode = 'qTreeNode'<|MERGE_RESOLUTION|>--- conflicted
+++ resolved
@@ -200,11 +200,9 @@
 
 export const codeScanCsharpPayloadSizeLimitBytes = Math.pow(2, 20) // 1 MB
 
-<<<<<<< HEAD
 export const codeScanRubyPayloadSizeLimitBytes = Math.pow(2, 20) // 1 MB
-=======
+
 export const codeScanGoPayloadSizeLimitBytes = Math.pow(2, 20) // 1 MB
->>>>>>> de45a9ba
 
 export const codeScanPythonPayloadSizeLimitBytes = 200 * Math.pow(2, 10) // 200 KB
 
