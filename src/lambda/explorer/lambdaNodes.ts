--- conflicted
+++ resolved
@@ -28,14 +28,10 @@
 export class LambdaNode extends AWSTreeNodeBase {
     private readonly functionNodes: Map<string, LambdaFunctionNode>
 
-<<<<<<< HEAD
     public constructor(
-        private readonly regionCode: string,
+        public readonly regionCode: string,
         private readonly client = new DefaultLambdaClient(regionCode)
     ) {
-=======
-    public constructor(public readonly regionCode: string) {
->>>>>>> 25540224
         super('Lambda', vscode.TreeItemCollapsibleState.Collapsed)
         this.functionNodes = new Map<string, LambdaFunctionNode>()
         this.contextValue = 'awsLambdaNode'
