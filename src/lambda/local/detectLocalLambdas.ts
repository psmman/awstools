/*!
 * Copyright 2018 Amazon.com, Inc. or its affiliates. All Rights Reserved.
 * SPDX-License-Identifier: Apache-2.0
 */

'use strict'

import * as vscode from 'vscode'
import { CloudFormation } from '../../shared/cloudformation/cloudformation'
import { fileExists } from '../../shared/filesystemUtilities'
import { detectLocalTemplates } from './detectLocalTemplates'

export interface LocalLambda {
    lambda: string
    workspaceFolder: vscode.WorkspaceFolder
    resource: CloudFormation.Resource
    templateGlobals: CloudFormation.TemplateGlobals
    templatePath: string
    handler?: string
}

export async function detectLocalLambdas(
    workspaceFolders: vscode.WorkspaceFolder[] | undefined = vscode.workspace.workspaceFolders
): Promise<LocalLambda[]> {
    if (!workspaceFolders) {
        return []
    }

    return (await Promise.all(workspaceFolders.map(detectLambdasFromWorkspaceFolder))).reduce(
        (accumulator: LocalLambda[], current: LocalLambda[]) => {
            accumulator.push(...current)

            return accumulator
        },
        []
    )
}

async function detectLambdasFromWorkspaceFolder(
    workspaceFolder: vscode.WorkspaceFolder
): Promise<LocalLambda[]> {
    const result = []

    for await (const templateUri of detectLocalTemplates({ workspaceUris: [workspaceFolder.uri] })) {
        result.push(...await detectLambdasFromTemplate(workspaceFolder, templateUri.fsPath))
    }

    return result
}

async function detectLambdasFromTemplate(
    workspaceFolder: vscode.WorkspaceFolder,
    templatePath: string
): Promise<LocalLambda[]> {
    if (!await fileExists(templatePath)) {
        return []
    }

    const template: CloudFormation.Template = await CloudFormation.load(templatePath)

    const resources = template.Resources
    if (!resources) {
        return []
    }

    return Object.getOwnPropertyNames(resources)
        .filter(key => resources[key]!.Type === CloudFormation.SERVERLESS_FUNCTION_TYPE)
        .map(key => ({
            lambda: key,
            workspaceFolder,
            templatePath,
<<<<<<< HEAD
            templateGlobals: template.Globals,
            protocol: getDebugProtocol(resources[key]!),
=======
>>>>>>> cfdddbb7
            handler: getHandler(resources[key]!),
            resource: resources[key]!
        }))
}

function getHandler(resource: CloudFormation.Resource): string | undefined {
    if (resource.Properties && resource.Properties.Handler) {
        return resource.Properties.Handler
    }

    return undefined
}<|MERGE_RESOLUTION|>--- conflicted
+++ resolved
@@ -69,11 +69,7 @@
             lambda: key,
             workspaceFolder,
             templatePath,
-<<<<<<< HEAD
             templateGlobals: template.Globals,
-            protocol: getDebugProtocol(resources[key]!),
-=======
->>>>>>> cfdddbb7
             handler: getHandler(resources[key]!),
             resource: resources[key]!
         }))
