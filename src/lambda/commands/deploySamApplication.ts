--- conflicted
+++ resolved
@@ -50,43 +50,30 @@
         channelLogger,
         regionProvider,
         extensionContext,
-        samDeployWizard = getDefaultSamDeployWizardResponseProvider(
-            regionProvider,
-            extensionContext
-        ),
+        samDeployWizard = getDefaultSamDeployWizardResponseProvider(regionProvider, extensionContext)
     }: {
         samCliContext?: SamCliContext
-        channelLogger: ChannelLogger,
-        regionProvider: RegionProvider,
-        samDeployWizard?: SamDeployWizardResponseProvider,
+        channelLogger: ChannelLogger
+        regionProvider: RegionProvider
+        samDeployWizard?: SamDeployWizardResponseProvider
         extensionContext: Pick<vscode.ExtensionContext, 'asAbsolutePath'>
     },
     {
         awsContext,
-        window = getDefaultWindowFunctions(),
+        window = getDefaultWindowFunctions()
     }: {
-        awsContext: Pick<AwsContext, 'getCredentialProfileName'>,
-        window?: WindowFunctions,
-<<<<<<< HEAD
-    }
-=======
-    },
->>>>>>> 85286ee3
+        awsContext: Pick<AwsContext, 'getCredentialProfileName'>
+        window?: WindowFunctions
+    }
 ): Promise<void> {
     try {
         const profile: string | undefined = awsContext.getCredentialProfileName()
         if (!profile) {
             throw new NoActiveCredentialError()
         }
-<<<<<<< HEAD
 
         throwAndNotifyIfInvalid(await samCliContext.validator.detectValidSamCli())
 
-=======
-
-        throwAndNotifyIfInvalid(await samCliContext.validator.detectValidSamCli())
-
->>>>>>> 85286ee3
         const deployWizardResponse = await samDeployWizard.getSamDeployWizardResponse()
 
         if (!deployWizardResponse) {
@@ -100,31 +87,28 @@
             parameterOverrides: deployWizardResponse.parameterOverrides,
             profile,
             region: deployWizardResponse.region,
-            sourceTemplatePath: deployWizardResponse.template.fsPath,
+            sourceTemplatePath: deployWizardResponse.template.fsPath
         }
 
         const deployApplicationPromise = deploy({
             deployParameters,
             channelLogger,
             invoker: samCliContext.invoker,
-<<<<<<< HEAD
             window
-=======
-            window,
->>>>>>> 85286ee3
-        }).then(async () =>
-            // The parent method will exit shortly, and the status bar will run this promise
-            // Cleanup has to be chained into the promise as a result.
-            await del(deployParameters.deployRootFolder, {
-                force: true
-            })
+        }).then(
+            async () =>
+                // The parent method will exit shortly, and the status bar will run this promise
+                // Cleanup has to be chained into the promise as a result.
+                await del(deployParameters.deployRootFolder, {
+                    force: true
+                })
         )
 
         window.setStatusBarMessage(
             localize(
                 'AWS.samcli.deploy.statusbar.message',
                 '$(cloud-upload) Deploying SAM Application to {0}...',
-                deployWizardResponse.stackName,
+                deployWizardResponse.stackName
             ),
             deployApplicationPromise
         )
@@ -148,40 +132,34 @@
 }
 
 async function buildOperation(params: {
-    deployParameters: DeploySamApplicationParameters,
-    invoker: SamCliProcessInvoker,
-    channelLogger: ChannelLogger,
+    deployParameters: DeploySamApplicationParameters
+    invoker: SamCliProcessInvoker
+    channelLogger: ChannelLogger
 }): Promise<void> {
-    params.channelLogger.info(
-        'AWS.samcli.deploy.workflow.init',
-        'Building SAM Application...'
-    )
+    params.channelLogger.info('AWS.samcli.deploy.workflow.init', 'Building SAM Application...')
 
     const buildDestination = getBuildRootFolder(params.deployParameters.deployRootFolder)
 
-    const build = new SamCliBuildInvocation(
-        {
-            buildDir: buildDestination,
-            baseDir: undefined,
-            templatePath: params.deployParameters.sourceTemplatePath,
-            invoker: params.invoker,
-        }
-    )
+    const build = new SamCliBuildInvocation({
+        buildDir: buildDestination,
+        baseDir: undefined,
+        templatePath: params.deployParameters.sourceTemplatePath,
+        invoker: params.invoker
+    })
 
     await build.execute()
 }
 
 async function packageOperation(params: {
-    deployParameters: DeploySamApplicationParameters,
-    invoker: SamCliProcessInvoker,
-    channelLogger: ChannelLogger,
+    deployParameters: DeploySamApplicationParameters
+    invoker: SamCliProcessInvoker
+    channelLogger: ChannelLogger
 }): Promise<void> {
     params.channelLogger.info(
         'AWS.samcli.deploy.workflow.packaging',
         'Packaging SAM Application to S3 Bucket: {0} with profile: {1}',
         params.deployParameters.packageBucketName,
-        params.deployParameters.profile,
-<<<<<<< HEAD
+        params.deployParameters.profile
     )
 
     const buildTemplatePath = getBuildTemplatePath(params.deployParameters.deployRootFolder)
@@ -193,42 +171,24 @@
             destinationTemplateFile: packageTemplatePath,
             profile: params.deployParameters.profile,
             region: params.deployParameters.region,
-            s3Bucket: params.deployParameters.packageBucketName,
+            s3Bucket: params.deployParameters.packageBucketName
         },
         params.invoker,
-        params.channelLogger.logger,
+        params.channelLogger.logger
     )
-=======
-    )
-
-    const buildTemplatePath = getBuildTemplatePath(params.deployParameters.deployRootFolder)
-    const packageTemplatePath = getPackageTemplatePath(params.deployParameters.deployRootFolder)
-
-    await runSamCliPackage(
-        {
-            sourceTemplateFile: buildTemplatePath,
-            destinationTemplateFile: packageTemplatePath,
-            profile: params.deployParameters.profile,
-            region: params.deployParameters.region,
-            s3Bucket: params.deployParameters.packageBucketName,
-        },
-        params.invoker,
-        params.channelLogger.logger,
-    )
->>>>>>> 85286ee3
 }
 
 async function deployOperation(params: {
-    deployParameters: DeploySamApplicationParameters,
-    invoker: SamCliProcessInvoker,
-    channelLogger: ChannelLogger,
+    deployParameters: DeploySamApplicationParameters
+    invoker: SamCliProcessInvoker
+    channelLogger: ChannelLogger
 }): Promise<void> {
     try {
         params.channelLogger.info(
             'AWS.samcli.deploy.workflow.stackName.initiated',
             'Deploying SAM Application to CloudFormation Stack: {0} with profile: {1}',
             params.deployParameters.destinationStackName,
-            params.deployParameters.profile,
+            params.deployParameters.profile
         )
 
         const packageTemplatePath = getPackageTemplatePath(params.deployParameters.deployRootFolder)
@@ -239,10 +199,10 @@
                 profile: params.deployParameters.profile,
                 templateFile: packageTemplatePath,
                 region: params.deployParameters.region,
-                stackName: params.deployParameters.destinationStackName,
+                stackName: params.deployParameters.destinationStackName
             },
             params.invoker,
-            params.channelLogger.logger,
+            params.channelLogger.logger
         )
     } catch (err) {
         // Handle sam deploy Errors to supplement the error message prior to writing it out
@@ -258,17 +218,14 @@
 }
 
 async function deploy(params: {
-    deployParameters: DeploySamApplicationParameters,
-    invoker: SamCliProcessInvoker,
-    channelLogger: ChannelLogger,
-    window: WindowFunctions,
+    deployParameters: DeploySamApplicationParameters
+    invoker: SamCliProcessInvoker
+    channelLogger: ChannelLogger
+    window: WindowFunctions
 }): Promise<void> {
     try {
         params.channelLogger.channel.show(true)
-        params.channelLogger.info(
-            'AWS.samcli.deploy.workflow.start',
-            'Starting SAM Application deployment...'
-        )
+        params.channelLogger.info('AWS.samcli.deploy.workflow.start', 'Starting SAM Application deployment...')
 
         await buildOperation(params)
         await packageOperation(params)
@@ -281,17 +238,15 @@
             params.deployParameters.profile
         )
 
-        params.window.showInformationMessage(localize(
-            'AWS.samcli.deploy.workflow.success.general',
-            'SAM Application deployment succeeded.'
-        ))
+        params.window.showInformationMessage(
+            localize('AWS.samcli.deploy.workflow.success.general', 'SAM Application deployment succeeded.')
+        )
     } catch (err) {
         outputDeployError(err as Error, params.channelLogger)
 
-        params.window.showErrorMessage(localize(
-            'AWS.samcli.deploy.workflow.error',
-            'Failed to deploy SAM application.'
-        ))
+        params.window.showErrorMessage(
+            localize('AWS.samcli.deploy.workflow.error', 'Failed to deploy SAM application.')
+        )
     }
 }
 
@@ -304,7 +259,11 @@
     // and append region to assist in troubleshooting the error
     // (command uses CLI configured value--users that don't know this and omit region won't see error)
     // tslint:disable-next-line:max-line-length
-    if (message.includes(`aws cloudformation describe-stack-events --stack-name ${deployParameters.destinationStackName}`)) {
+    if (
+        message.includes(
+            `aws cloudformation describe-stack-events --stack-name ${deployParameters.destinationStackName}`
+        )
+    ) {
         message += ` --region ${deployParameters.region}`
         if (deployParameters.profile) {
             message += ` --profile ${deployParameters.profile}`
@@ -332,7 +291,7 @@
     return {
         setStatusBarMessage: vscode.window.setStatusBarMessage,
         showErrorMessage: vscode.window.showErrorMessage,
-        showInformationMessage: vscode.window.showInformationMessage,
+        showInformationMessage: vscode.window.showInformationMessage
     }
 }
 
