--- conflicted
+++ resolved
@@ -249,8 +249,6 @@
             )
         )
     }
-<<<<<<< HEAD
-=======
 }
 
 export async function addInitialLaunchConfiguration(
@@ -283,5 +281,4 @@
     }
 
     await addFolderToWorkspace(folder)
->>>>>>> 201de2fe
 }