--- conflicted
+++ resolved
@@ -94,20 +94,12 @@
                 () => this.refresh(node.parent),
                 node
             )
-<<<<<<< HEAD
-        )
-        vscode.commands.registerCommand(
-            'aws.deploySamApplication',
-            async () => await deploySamApplication({outputChannel: this.lambdaOutputChannel,
-                                                    awsContextCommands: ext.awsContextCommands})
-        )
-=======
-        })
->>>>>>> 9590ca75
+        })
 
         registerCommand({
             command: 'aws.deploySamApplication',
-            callback: async () => await deploySamApplication({outputChannel: this.lambdaOutputChannel})
+            callback: async () => await deploySamApplication({outputChannel: this.lambdaOutputChannel,
+                                                              awsContextCommands: ext.awsContextCommands})
         })
 
         registerCommand({
