/*!
 * Copyright 2020 Amazon.com, Inc. or its affiliates. All Rights Reserved.
 * SPDX-License-Identifier: Apache-2.0
 */

import * as nls from 'vscode-nls'
const localize = nls.loadMessageBundle()

import { CloudWatchLogs } from 'aws-sdk'
import * as vscode from 'vscode'

import { DefaultCloudWatchLogsClient } from '../../shared/clients/cloudWatchLogsClient'

import { AWSTreeNodeBase } from '../../shared/treeview/nodes/awsTreeNodeBase'
import { toMap, updateInPlace, toArrayAsync } from '../../shared/utilities/collectionUtils'
import { PlaceholderNode } from '../../shared/treeview/nodes/placeholderNode'
import { makeChildrenNodes } from '../../shared/treeview/utils'
import { LogGroupNode } from './logGroupNode'

export abstract class CloudWatchLogsBase extends AWSTreeNodeBase {
    protected readonly logGroupNodes: Map<string, LogGroupNode>
    protected abstract readonly placeholderMessage: string

    public constructor(
        label: string,
<<<<<<< HEAD
        protected readonly regionCode: string,
        protected readonly cloudwatchClient: DefaultCloudWatchLogsClient
=======
        public readonly regionCode: string,
        protected placeholderMessage: string = localize(
            'AWS.explorerNode.cloudWatchLogs.nologs',
            '[No log groups found]'
        )
>>>>>>> 25540224
    ) {
        super(label, vscode.TreeItemCollapsibleState.Collapsed)
        this.logGroupNodes = new Map<string, LogGroupNode>()
    }

    protected abstract getLogGroups(): Promise<Map<string, CloudWatchLogs.LogGroup>>

    public async getChildren(): Promise<AWSTreeNodeBase[]> {
        return await makeChildrenNodes({
            getChildNodes: async () => {
                await this.updateChildren()

                return [...this.logGroupNodes.values()]
            },
            getNoChildrenPlaceholderNode: async () => new PlaceholderNode(this, this.placeholderMessage),
            sort: (nodeA, nodeB) => nodeA.name.localeCompare(nodeB.name),
        })
    }

    public async updateChildren(): Promise<void> {
        const logGroups = await this.getLogGroups()

        updateInPlace(
            this.logGroupNodes,
            logGroups.keys(),
            key => this.logGroupNodes.get(key)!.update(logGroups.get(key)!),
            key => new LogGroupNode(this.regionCode, logGroups.get(key)!)
        )
    }
}
export class CloudWatchLogsNode extends CloudWatchLogsBase {
    protected readonly placeholderMessage = localize('AWS.explorerNode.cloudWatchLogs.nologs', '[No log groups found]')

    public constructor(regionCode: string, client = new DefaultCloudWatchLogsClient(regionCode)) {
        super('CloudWatch Logs', regionCode, client)
    }

    protected async getLogGroups(): Promise<Map<string, CloudWatchLogs.LogGroup>> {
        return toMap(
            await toArrayAsync(this.cloudwatchClient.describeLogGroups()),
            configuration => configuration.logGroupName
        )
    }
}<|MERGE_RESOLUTION|>--- conflicted
+++ resolved
@@ -23,16 +23,8 @@
 
     public constructor(
         label: string,
-<<<<<<< HEAD
-        protected readonly regionCode: string,
+        public readonly regionCode: string,
         protected readonly cloudwatchClient: DefaultCloudWatchLogsClient
-=======
-        public readonly regionCode: string,
-        protected placeholderMessage: string = localize(
-            'AWS.explorerNode.cloudWatchLogs.nologs',
-            '[No log groups found]'
-        )
->>>>>>> 25540224
     ) {
         super(label, vscode.TreeItemCollapsibleState.Collapsed)
         this.logGroupNodes = new Map<string, LogGroupNode>()
