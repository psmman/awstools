--- conflicted
+++ resolved
@@ -14,11 +14,7 @@
 } from '../registry/logStreamRegistry'
 import { DataQuickPickItem } from '../../shared/ui/pickerPrompter'
 import { Wizard } from '../../shared/wizards/wizard'
-<<<<<<< HEAD
 import { createURIFromArgs, parseCloudWatchLogsUri, parseStreamIDFromLine } from '../cloudWatchLogsUtils'
-=======
-import { createURIFromArgs, parseCloudWatchLogsUri } from '../cloudWatchLogsUtils'
->>>>>>> d4af334c
 import { DefaultCloudWatchLogsClient } from '../../shared/clients/cloudWatchLogsClient'
 import { highlightDocument } from '../document/logStreamDocumentProvider'
 import { CancellationError } from '../../shared/utilities/timeoutUtils'
@@ -95,7 +91,6 @@
                 )
             )
             return 'Failed'
-<<<<<<< HEAD
         }
     }
 }
@@ -107,19 +102,6 @@
         if (!node.logGroup.logGroupName) {
             throw new Error('CWL: Log Group node does not have a name.')
         }
-=======
-        }
-    }
-}
-
-export async function searchLogGroup(node: LogGroupNode | undefined, registry: LogStreamRegistry): Promise<void> {
-    let response: SearchLogGroupWizardResponse | undefined
-
-    if (node) {
-        if (!node.logGroup.logGroupName) {
-            throw new Error('CWL: Log Group node does not have a name.')
-        }
->>>>>>> d4af334c
 
         response = await new SearchLogGroupWizard({
             groupName: node.logGroup.logGroupName,
@@ -195,7 +177,6 @@
         this.form.submenuResponse.bindPrompter(createRegionSubmenu)
         this.form.filterPattern.bindPrompter(createFilterpatternPrompter)
         this.form.timeRange.bindPrompter(() => new TimeFilterSubmenu())
-<<<<<<< HEAD
     }
 }
 
@@ -224,7 +205,5 @@
         } catch (err) {
             throw new Error(`cwl: Error determining definition for content in ${document.fileName}`)
         }
-=======
->>>>>>> d4af334c
     }
 }