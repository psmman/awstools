/*!
 * Copyright 2020 Amazon.com, Inc. or its affiliates. All Rights Reserved.
 * SPDX-License-Identifier: Apache-2.0
 */

import * as vscode from 'vscode'
import * as telemetry from '../../shared/telemetry/telemetry'
import {
    CloudWatchLogsData,
    CloudWatchLogsGroupInfo,
    LogStreamRegistry,
    filterLogEventsFromUriComponents,
    CloudWatchLogsParameters,
    getLogEventsFromUriComponents,
} from '../registry/logStreamRegistry'
import { DataQuickPickItem } from '../../shared/ui/pickerPrompter'
import { Wizard } from '../../shared/wizards/wizard'
import { createURIFromArgs, parseCloudWatchLogsUri } from '../cloudWatchLogsUtils'
import { DefaultCloudWatchLogsClient } from '../../shared/clients/cloudWatchLogsClient'
import { highlightDocument } from '../document/logStreamDocumentProvider'
import { CancellationError } from '../../shared/utilities/timeoutUtils'
import { localize } from 'vscode-nls'
import { getLogger } from '../../shared/logger'
import { TimeFilterResponse, TimeFilterSubmenu } from '../timeFilterSubmenu'
import { LogGroupNode } from '../explorer/logGroupNode'
import { CloudWatchLogs } from 'aws-sdk'
import { createInputBox } from '../../shared/ui/inputPrompter'
import { RegionSubmenu, RegionSubmenuResponse } from '../../shared/ui/common/regionSubmenu'
import { truncate } from '../../shared/utilities/textUtilities'

function handleWizardResponse(response: SearchLogGroupWizardResponse, registry: LogStreamRegistry): CloudWatchLogsData {
    const logGroupInfo: CloudWatchLogsGroupInfo = {
        groupName: response.submenuResponse.data,
        regionName: response.submenuResponse.region,
    }
    let parameters: CloudWatchLogsParameters
    const limitParam = registry.configuration.get('limit', 10000)

    if (response.timeRange.start === response.timeRange.end) {
        // this means no time filter.
        parameters = {
            limit: limitParam,
            filterPattern: response.filterPattern,
        }
    } else {
        parameters = {
            limit: limitParam,
            filterPattern: response.filterPattern,
            startTime: response.timeRange.start,
            endTime: response.timeRange.end,
        }
    }

    const initialStreamData: CloudWatchLogsData = {
        data: [],
        parameters: parameters,
        busy: false,
        logGroupInfo: logGroupInfo,
        retrieveLogsFunction: filterLogEventsFromUriComponents,
    }

    return initialStreamData
}

export async function prepareDocument(
    uri: vscode.Uri,
    initialLogData: CloudWatchLogsData,
    registry: LogStreamRegistry
): Promise<telemetry.Result> {
    try {
        await registry.registerLog(uri, initialLogData)
        const doc = await vscode.workspace.openTextDocument(uri) // calls back into the provider
        vscode.languages.setTextDocumentLanguage(doc, 'log')

        const textEditor = await vscode.window.showTextDocument(doc, { preview: false })
        registry.setTextEditor(uri, textEditor)

        // Initial highlighting of the document and then for any addLogEvent calls.
        highlightDocument(registry, uri)
        vscode.workspace.onDidChangeTextDocument((event: vscode.TextDocumentChangeEvent) => {
            if (event.document.uri.toString() === doc.uri.toString()) {
                highlightDocument(registry, uri)
            }
        })
        return 'Succeeded'
    } catch (err) {
        if (CancellationError.isUserCancelled(err)) {
            getLogger().debug('cwl: User Cancelled Search')
            return 'Cancelled'
        } else {
            const error = err as Error
            vscode.window.showErrorMessage(
                localize(
                    'AWS.cwl.searchLogGroup.errorRetrievingLogs',
                    'Error retrieving logs for Log Group {0} : {1}',
                    parseCloudWatchLogsUri(uri).logGroupInfo.groupName,
                    error.message
                )
            )
            return 'Failed'
        }
    }
}

export async function searchLogGroup(node: LogGroupNode | undefined, registry: LogStreamRegistry): Promise<void> {
    let response: SearchLogGroupWizardResponse | undefined

    if (node) {
        if (!node.logGroup.logGroupName) {
            throw new Error('CWL: Log Group node does not have a name.')
        }

        response = await new SearchLogGroupWizard({
            groupName: node.logGroup.logGroupName,
            regionName: node.regionCode,
        }).run()
    } else {
        response = await new SearchLogGroupWizard().run()
    }

    if (!response) {
        telemetry.recordCloudwatchlogsOpenStream({ result: 'Cancelled' })
        return
    }

    const initialLogData = handleWizardResponse(response, registry)

    const uri = createURIFromArgs(initialLogData.logGroupInfo, initialLogData.parameters)

    const result = await prepareDocument(uri, initialLogData, registry)
    telemetry.recordCloudwatchlogsOpenStream({ result })
}

async function getLogGroupsFromRegion(regionCode: string): Promise<DataQuickPickItem<string>[]> {
    const client = new DefaultCloudWatchLogsClient(regionCode)
    const logGroups = await logGroupsToArray(client.describeLogGroups())
    const options = logGroups.map<DataQuickPickItem<string>>(logGroupString => ({
        label: logGroupString,
        data: logGroupString,
    }))
    return options
}

async function logGroupsToArray(logGroups: AsyncIterableIterator<CloudWatchLogs.LogGroup>): Promise<string[]> {
    const logGroupsArray = []
    for await (const logGroupObject of logGroups) {
        logGroupObject.logGroupName && logGroupsArray.push(logGroupObject.logGroupName)
    }
    return logGroupsArray
}

export function createFilterpatternPrompter(logGroupName: string) {
    return createInputBox({
        title: `Search Log Group ${truncate(logGroupName, -50)}`,
        placeholder: 'search pattern',
    })
}

export function createRegionSubmenu() {
    return new RegionSubmenu(getLogGroupsFromRegion)
}

export interface SearchLogGroupWizardResponse {
    submenuResponse: RegionSubmenuResponse<string>
    filterPattern: string
    timeRange: TimeFilterResponse
}

export class SearchLogGroupWizard extends Wizard<SearchLogGroupWizardResponse> {
    public constructor(logGroupInfo?: CloudWatchLogsGroupInfo) {
        super({
            initState: {
                submenuResponse: logGroupInfo
                    ? {
                          data: logGroupInfo.groupName,
                          region: logGroupInfo.regionName,
                      }
                    : undefined,
            },
        })

        this.form.submenuResponse.bindPrompter(createRegionSubmenu)
<<<<<<< HEAD
        this.form.filterPattern.bindPrompter(({ submenuResponse }) =>
            createFilterpatternPrompter(submenuResponse!.data)
        )
=======
        this.form.filterPattern.bindPrompter(({ submenuResponse }) => createFilterpatternPrompter(submenuResponse!.data))
>>>>>>> 59a49a18
        this.form.timeRange.bindPrompter(() => new TimeFilterSubmenu())
    }
}

export class JumpToStream implements vscode.DefinitionProvider {
    private registry: LogStreamRegistry

    public constructor(registry: LogStreamRegistry) {
        this.registry = registry
    }
    async provideDefinition(
        document: vscode.TextDocument,
        position: vscode.Position,
        token: vscode.CancellationToken
    ): Promise<vscode.Definition | vscode.LocationLink[] | undefined> {
        const activeUri = document.uri
        const logGroupInfo = parseCloudWatchLogsUri(activeUri).logGroupInfo
        const curLine = document.lineAt(position.line)
        let streamUri: vscode.Uri
        try {
            const streamIDMap = this.registry.getStreamIdMap(activeUri)
            const streamID = streamIDMap?.get(curLine.lineNumber)
            if (!streamID) {
                throw new Error(`cwl: No streamID found for stream with uri ${activeUri}`)
            }
            const parameters: CloudWatchLogsParameters = {
                limit: this.registry.configuration.get('limit', 10000),
            }
            logGroupInfo.streamName = streamID
            streamUri = createURIFromArgs(logGroupInfo, parameters)
            const initialStreamData: CloudWatchLogsData = {
                data: [],
                parameters: parameters,
                logGroupInfo: logGroupInfo,
                retrieveLogsFunction: getLogEventsFromUriComponents,
                busy: false,
            }
            await this.registry.registerLog(streamUri, initialStreamData)
            // Set the document language
            const doc = await vscode.workspace.openTextDocument(streamUri)
            vscode.languages.setTextDocumentLanguage(doc, 'log')
            return new vscode.Location(streamUri, new vscode.Position(0, 0))
        } catch (err) {
            throw new Error(`cwl: Error determining definition for content in ${document.fileName}`)
        }
    }
}<|MERGE_RESOLUTION|>--- conflicted
+++ resolved
@@ -180,13 +180,9 @@
         })
 
         this.form.submenuResponse.bindPrompter(createRegionSubmenu)
-<<<<<<< HEAD
         this.form.filterPattern.bindPrompter(({ submenuResponse }) =>
             createFilterpatternPrompter(submenuResponse!.data)
         )
-=======
-        this.form.filterPattern.bindPrompter(({ submenuResponse }) => createFilterpatternPrompter(submenuResponse!.data))
->>>>>>> 59a49a18
         this.form.timeRange.bindPrompter(() => new TimeFilterSubmenu())
     }
 }
