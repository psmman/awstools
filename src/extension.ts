/*!
 * Copyright 2018-2019 Amazon.com, Inc. or its affiliates. All Rights Reserved.
 * SPDX-License-Identifier: Apache-2.0
 */

'use strict'

import * as vscode from 'vscode'
import * as nls from 'vscode-nls'

import { resumeCreateNewSamApp } from './lambda/commands/createNewSamApp'
import { SamParameterCompletionItemProvider } from './lambda/config/samParameterCompletionItemProvider'
import { RegionNode } from './lambda/explorer/regionNode'
import { LambdaTreeDataProvider } from './lambda/lambdaTreeDataProvider'
import { DefaultAWSClientBuilder } from './shared/awsClientBuilder'
import { AwsContextTreeCollection } from './shared/awsContextTreeCollection'
import { DefaultToolkitClientBuilder } from './shared/clients/defaultToolkitClientBuilder'
import { CodeLensProviderParams } from './shared/codelens/codeLensUtils'
import * as csLensProvider from './shared/codelens/csharpCodeLensProvider'
import * as pyLensProvider from './shared/codelens/pythonCodeLensProvider'
import * as tsLensProvider from './shared/codelens/typescriptCodeLensProvider'
import { documentationUrl, extensionSettingsPrefix, githubUrl } from './shared/constants'
import { DefaultCredentialsFileReaderWriter } from './shared/credentials/defaultCredentialsFileReaderWriter'
import { UserCredentialsUtils } from './shared/credentials/userCredentialsUtils'
import { DefaultAwsContext } from './shared/defaultAwsContext'
import { DefaultAWSContextCommands } from './shared/defaultAwsContextCommands'
import { DefaultResourceFetcher } from './shared/defaultResourceFetcher'
import { DefaultAWSStatusBar } from './shared/defaultStatusBar'
import { EnvironmentVariables } from './shared/environmentVariables'
import { ext } from './shared/extensionGlobals'
<<<<<<< HEAD
import {
    convertPathTokensToPath,
    isDifferentVersion,
    promptWelcome,
    safeGet,
    setMostRecentVersion
} from './shared/extensionUtilities'
import { readFileAsString } from './shared/filesystemUtilities'
=======
import { createWelcomeWebview, safeGet } from './shared/extensionUtilities'
>>>>>>> 906c6418
import * as logFactory from './shared/logger'
import { DefaultRegionProvider } from './shared/regions/defaultRegionProvider'
import * as SamCliContext from './shared/sam/cli/samCliContext'
import * as SamCliDetection from './shared/sam/cli/samCliDetection'
import { DefaultSettingsConfiguration, SettingsConfiguration } from './shared/settingsConfiguration'
import { AwsTelemetryOptOut } from './shared/telemetry/awsTelemetryOptOut'
import { DefaultTelemetryService } from './shared/telemetry/defaultTelemetryService'
import { TelemetryService } from './shared/telemetry/telemetryService'
import { TelemetryNamespace } from './shared/telemetry/telemetryTypes'
import { registerCommand } from './shared/telemetry/telemetryUtils'
import { ExtensionDisposableFiles } from './shared/utilities/disposableFiles'
import { PromiseSharer } from './shared/utilities/promiseUtilities'
import { getChannelLogger } from './shared/utilities/vsCodeUtils'

export async function activate(context: vscode.ExtensionContext) {

    const env = process.env as EnvironmentVariables
    if (!!env.VSCODE_NLS_CONFIG) {
        nls.config(JSON.parse(env.VSCODE_NLS_CONFIG) as nls.Options)()
    } else {
        nls.config()()
    }

    const localize = nls.loadMessageBundle()

    ext.context = context
    await logFactory.initialize()
    const toolkitOutputChannel = vscode.window.createOutputChannel(
        localize('AWS.channel.aws.toolkit', 'AWS Toolkit')
    )

    try {
        await new DefaultCredentialsFileReaderWriter().setCanUseConfigFileIfExists()

        const awsContext = new DefaultAwsContext(new DefaultSettingsConfiguration(extensionSettingsPrefix), context)
        const awsContextTrees = new AwsContextTreeCollection()
        const resourceFetcher = new DefaultResourceFetcher()
        const regionProvider = new DefaultRegionProvider(context, resourceFetcher)

        ext.awsContextCommands = new DefaultAWSContextCommands(awsContext, awsContextTrees, regionProvider)
        ext.sdkClientBuilder = new DefaultAWSClientBuilder(awsContext)
        ext.toolkitClientBuilder = new DefaultToolkitClientBuilder()

        // check to see if current user is valid
        const currentProfile = awsContext.getCredentialProfileName()
        if (currentProfile) {
            const successfulLogin = await UserCredentialsUtils.addUserDataToContext(currentProfile, awsContext)
            if (!successfulLogin) {
                await UserCredentialsUtils.removeUserDataFromContext(awsContext)
                // tslint:disable-next-line: no-floating-promises
                UserCredentialsUtils.notifyUserCredentialsAreBad(currentProfile)
            }
        }

        ext.statusBar = new DefaultAWSStatusBar(awsContext, context)
        ext.telemetry = new DefaultTelemetryService(context, awsContext)
        new AwsTelemetryOptOut(ext.telemetry, new DefaultSettingsConfiguration(extensionSettingsPrefix))
            .ensureUserNotified()
            .catch((err) => {
                console.warn(`Exception while displaying opt-out message: ${err}`)
            })
        await ext.telemetry.start()

        context.subscriptions.push(
            ...await activateCodeLensProviders(
                awsContext.settingsConfiguration,
                toolkitOutputChannel,
                ext.telemetry)
        )

        registerCommand({
            command: 'aws.login',
            callback: async () => await ext.awsContextCommands.onCommandLogin(),
            telemetryName: {
                namespace: TelemetryNamespace.Aws,
                name: 'credentialslogin'
            }
        })

        registerCommand({
            command: 'aws.credential.profile.create',
            callback: async () => await ext.awsContextCommands.onCommandCreateCredentialsProfile(),
            telemetryName: {
                namespace: TelemetryNamespace.Aws,
                name: 'credentialscreate'
            }
        })

        registerCommand({
            command: 'aws.logout',
            callback: async () => await ext.awsContextCommands.onCommandLogout(),
            telemetryName: {
                namespace: TelemetryNamespace.Aws,
                name: 'credentialslogout'
            }
        })

        registerCommand({
            command: 'aws.showRegion',
            callback: async () => await ext.awsContextCommands.onCommandShowRegion()
        })

        registerCommand({
            command: 'aws.hideRegion',
            callback: async (node?: RegionNode) => {
                await ext.awsContextCommands.onCommandHideRegion(safeGet(node, x => x.regionCode))
            }
        })

        // register URLs in extension menu
        vscode.commands.registerCommand(
            'aws.help',
            () => { vscode.env.openExternal(vscode.Uri.parse(documentationUrl)) }
        )
        vscode.commands.registerCommand(
            'aws.github',
            () => { vscode.env.openExternal(vscode.Uri.parse(githubUrl)) }
        )

        vscode.commands.registerCommand(
            'aws.welcome',
            async () => {
                const view = await createWelcomeWebview(context)
                if (view) {
                    view.reveal()
                }
            }
        )

        const providers = [
            new LambdaTreeDataProvider(
                awsContext,
                awsContextTrees,
                regionProvider,
                resourceFetcher,
                getChannelLogger(toolkitOutputChannel),
                (relativeExtensionPath) => getExtensionAbsolutePath(context, relativeExtensionPath)
            )
        ]

        providers.forEach((p) => {
            p.initialize(context)
            context.subscriptions.push(vscode.window.registerTreeDataProvider(p.viewProviderId, p))
        })

        await ext.statusBar.updateContext(undefined)

        await initializeSamCli(
            new DefaultSettingsConfiguration(extensionSettingsPrefix),
            logFactory.getLogger()
        )

        await ExtensionDisposableFiles.initialize(context)

        vscode.languages.registerCompletionItemProvider(
            {
                language: 'json',
                scheme: 'file',
                pattern: '**/.aws/parameters.json'
            },
            new SamParameterCompletionItemProvider(),
            '"'
        )

        if (isDifferentVersion(context)) {
            setMostRecentVersion(context)
            // the welcome toast should be nonblocking.
            // tslint:disable-next-line: no-floating-promises
            promptWelcome()
        }

        await resumeCreateNewSamApp(context)
    } catch (error) {
        const channelLogger = getChannelLogger(toolkitOutputChannel)
        channelLogger.error(
            'AWS.channel.aws.toolkit.activation.error',
            'Error Activating AWS Toolkit',
            error as Error
        )
        throw error
    }
}

export async function deactivate() {
    await ext.telemetry.shutdown()
}

async function activateCodeLensProviders(
    configuration: SettingsConfiguration,
    toolkitOutputChannel: vscode.OutputChannel,
    telemetryService: TelemetryService,
): Promise<vscode.Disposable[]> {
    const disposables: vscode.Disposable[] = []
    const providerParams: CodeLensProviderParams = {
        configuration,
        outputChannel: toolkitOutputChannel,
        telemetryService,
    }

    tsLensProvider.initialize(providerParams)

    disposables.push(
        vscode.languages.registerCodeLensProvider(
            [
                {
                    language: 'javascript',
                    scheme: 'file',
                },
            ],
            tsLensProvider.makeTypescriptCodeLensProvider()
        )
    )

    await pyLensProvider.initialize(providerParams)
    disposables.push(vscode.languages.registerCodeLensProvider(
        pyLensProvider.PYTHON_ALLFILES,
        await pyLensProvider.makePythonCodeLensProvider(new DefaultSettingsConfiguration('python'))
    ))

    await csLensProvider.initialize(providerParams)
    disposables.push(vscode.languages.registerCodeLensProvider(
        csLensProvider.CSHARP_ALLFILES,
        await csLensProvider.makeCSharpCodeLensProvider()
    ))

    return disposables
}

/**
 * Performs SAM CLI relevant extension initialization
 */
async function initializeSamCli(
    settingsConfiguration: SettingsConfiguration,
    logger: logFactory.Logger,
): Promise<void> {
    SamCliContext.initialize({ settingsConfiguration, logger })

    registerCommand({
        command: 'aws.samcli.detect',
        callback: async () => await PromiseSharer.getExistingPromiseOrCreate(
            'samcli.detect',
            async () => await SamCliDetection.detectSamCli(true)
        )
    })

    await SamCliDetection.detectSamCli(false)
}

function getExtensionAbsolutePath(context: vscode.ExtensionContext, relativeExtensionPath: string): string {
    return context.asAbsolutePath(relativeExtensionPath)
}<|MERGE_RESOLUTION|>--- conflicted
+++ resolved
@@ -28,18 +28,13 @@
 import { DefaultAWSStatusBar } from './shared/defaultStatusBar'
 import { EnvironmentVariables } from './shared/environmentVariables'
 import { ext } from './shared/extensionGlobals'
-<<<<<<< HEAD
 import {
-    convertPathTokensToPath,
+    createWelcomeWebview,
     isDifferentVersion,
     promptWelcome,
     safeGet,
     setMostRecentVersion
 } from './shared/extensionUtilities'
-import { readFileAsString } from './shared/filesystemUtilities'
-=======
-import { createWelcomeWebview, safeGet } from './shared/extensionUtilities'
->>>>>>> 906c6418
 import * as logFactory from './shared/logger'
 import { DefaultRegionProvider } from './shared/regions/defaultRegionProvider'
 import * as SamCliContext from './shared/sam/cli/samCliContext'
