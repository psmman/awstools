--- conflicted
+++ resolved
@@ -135,13 +135,8 @@
             })
         )
         context.subscriptions.push(
-<<<<<<< HEAD
-            vscode.commands.registerCommand('aws.reportIssue', async () => {
-                vscode.env.openExternal(vscode.Uri.parse(reportIssueUrl))
-=======
             vscode.commands.registerCommand('aws.createIssueOnGitHub', async () => {
                 vscode.env.openExternal(vscode.Uri.parse(githubCreateIssueUrl))
->>>>>>> 4b4413a3
                 recordAwsReportPluginIssue()
             })
         )
