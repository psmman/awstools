--- conflicted
+++ resolved
@@ -70,7 +70,6 @@
 import { Auth } from './auth/auth'
 import { showMessageWithUrl } from './shared/utilities/messages'
 import { openUrl } from './shared/utilities/vsCodeUtils'
-import { showMessageWithUrl } from './shared/utilities/messages'
 
 let localize: nls.LocalizeFunc
 
@@ -287,11 +286,7 @@
     const message = resolveErrorMessageToDisplay(error, defaultMessage)
 
     if (error instanceof ToolkitError && error.documentationUri) {
-<<<<<<< HEAD
-        await showMessageWithUrl(message, error.documentationUri, 'Go to Documentation', 'error')
-=======
         await showMessageWithUrl(message, error.documentationUri, 'View Documentation', 'error')
->>>>>>> 4535bf37
     } else {
         await vscode.window.showErrorMessage(message, logsItem).then(async resp => {
             if (resp === logsItem) {
