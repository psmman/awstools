--- conflicted
+++ resolved
@@ -22,15 +22,11 @@
 export class ApiGatewayNode extends AWSTreeNodeBase {
     private readonly apiNodes: Map<string, RestApiNode>
 
-<<<<<<< HEAD
     public constructor(
         private readonly partitionId: string,
-        private readonly regionCode: string,
+        public readonly regionCode: string,
         private readonly client = new DefaultApiGatewayClient(regionCode)
     ) {
-=======
-    public constructor(private readonly partitionId: string, public readonly regionCode: string) {
->>>>>>> 25540224
         super('API Gateway', vscode.TreeItemCollapsibleState.Collapsed)
         this.apiNodes = new Map<string, RestApiNode>()
     }
