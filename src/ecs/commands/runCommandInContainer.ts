/*!
 * Copyright 2021 Amazon.com, Inc. or its affiliates. All Rights Reserved.
 * SPDX-License-Identifier: Apache-2.0
 */
import * as nls from 'vscode-nls'
const localize = nls.loadMessageBundle()

import * as moment from 'moment'
import * as vscode from 'vscode'
import { Window } from '../../shared/vscode/window'
import { getLogger } from '../../shared/logger'
import { ChildProcess } from '../../shared/utilities/childProcess'
import { EcsContainerNode } from '../explorer/ecsContainerNode'
import { recordEcsRunExecuteCommand } from '../../shared/telemetry/telemetry.gen'
import { DefaultSettingsConfiguration, SettingsConfiguration } from '../../shared/settingsConfiguration'
import { ecsRequiredPermissionsUrl, extensionSettingsPrefix, INSIGHTS_TIMESTAMP_FORMAT } from '../../shared/constants'
import { showOutputMessage, showViewLogsMessage } from '../../shared/utilities/messages'
import { getOrInstallCli } from '../../shared/utilities/cliUtils'
import { removeAnsi } from '../../shared/utilities/textUtilities'
import globals from '../../shared/extensionGlobals'
import { CommandWizard } from '../wizards/executeCommand'
<<<<<<< HEAD
import { IamClient } from '../../shared/clients/iamClient'

// Required SSM permissions for the task IAM role, see https://docs.aws.amazon.com/AmazonECS/latest/developerguide/ecs-exec.html#ecs-exec-enabling-and-using
const REQUIRED_SSM_PERMISSIONS = [
    'ssmmessages:CreateControlChannel',
    'ssmmessages:CreateDataChannel',
    'ssmmessages:OpenControlChannel',
    'ssmmessages:OpenDataChannel',
]
=======
import { CancellationError } from '../../shared/utilities/timeoutUtils'
>>>>>>> d27f2173

export async function runCommandInContainer(
    node: EcsContainerNode,
    window = Window.vscode(),
    outputChannel = globals.outputChannel,
    settings: SettingsConfiguration = new DefaultSettingsConfiguration(extensionSettingsPrefix)
): Promise<void> {
    getLogger().debug('RunCommandInContainer called for: %O', node.containerName)
    let result: 'Succeeded' | 'Failed' | 'Cancelled' = 'Cancelled'
    let status: vscode.Disposable | undefined

    try {
        const iamClient = globals.toolkitClientBuilder.createIamClient(node.ecs.regionCode)
        if (await isMissingRequiredPermissions(node.taskRoleArn, iamClient)) {
            const viewDocsItem = localize('AWS.generic.viewDocs', 'View Documentation')
            window
                .showErrorMessage(
                    localize(
                        'AWS.command.ecs.runCommandInContainer.missingPermissions',
                        'You may not have the permissions required for using execute command. Please set up a Task Role with the required permissions and retry.'
                    ),
                    viewDocsItem
                )
                .then(selection => {
                    if (selection === viewDocsItem) {
                        vscode.env.openExternal(vscode.Uri.parse(ecsRequiredPermissionsUrl))
                    }
                })
            result = 'Failed'
            return
        }

        const wizard = new CommandWizard(node, await settings.isPromptEnabled('ecsRunCommand'))
        const response = await wizard.run()

        if (!response) {
            return
        }

        if (response.confirmation === 'suppress') {
            settings.disablePrompt('ecsRunCommand')
        }

        const ssmPlugin = await getOrInstallCli('session-manager-plugin', true, window, settings)

        status = vscode.window.setStatusBarMessage(
            localize('AWS.command.ecs.statusBar.executing', 'ECS: Executing command...')
        )

        const execCommand = await node.ecs.executeCommand(
            node.parent.service.clusterArn!,
            node.containerName,
            response.task,
            response.command
        )
        const args = [JSON.stringify(execCommand.session), node.ecs.regionCode, 'StartSession']
        showOutputMessage(
            `${moment().format(INSIGHTS_TIMESTAMP_FORMAT)}:  Container: "${node.containerName}" Task ID: "${
                response.task
            }"  Running command: "${response.command}"`,
            outputChannel
        )

        await new ChildProcess(ssmPlugin, args, { logging: 'noparams' }).run({
            rejectOnErrorCode: true,
            onStdout: text => {
                showOutputMessage(removeAnsi(text), outputChannel)
            },
            onStderr: text => {
                showOutputMessage(removeAnsi(text), outputChannel)
            },
        })

        result = 'Succeeded'
    } catch (error) {
        if (CancellationError.isUserCancelled(error)) {
            return
        }

        result = 'Failed'
        getLogger().error('Failed to execute command in container, %O', error)
        showViewLogsMessage(localize('AWS.ecs.runCommandInContainer.error', 'Failed to execute command in container.'))
    } finally {
        recordEcsRunExecuteCommand({ result: result, ecsExecuteCommandType: 'command' })
        status?.dispose()
    }
}
/**
 * Attempts to verify if the task role provided has the required SSM permissions to run ECS Exec
 * @param taskRoleArn
 * @param regionCode
 * @returns True if the permissions are missing from the Task role. False when all required permissions were found. Undefined when the task role is missing or the 'simulatePrincipalPolicy' call was unsuccessful.
 */
export async function isMissingRequiredPermissions(
    taskRoleArn: string | undefined,
    iamClient: IamClient
): Promise<boolean | undefined> {
    if (taskRoleArn === undefined) {
        return undefined
    }
    try {
        const permissionResponse = await iamClient.simulatePrincipalPolicy({
            PolicySourceArn: taskRoleArn,
            ActionNames: REQUIRED_SSM_PERMISSIONS,
        })
        if (!permissionResponse || !permissionResponse.EvaluationResults) {
            return undefined
        }
        for (const evalResult of permissionResponse.EvaluationResults) {
            if (evalResult.EvalDecision !== 'allowed') {
                return true
            }
        }
        return false
    } catch (error) {
        getLogger().error('Error during policy simulation. Skipping permissions check. Error: %O', error)
        return undefined
    }
}<|MERGE_RESOLUTION|>--- conflicted
+++ resolved
@@ -19,8 +19,8 @@
 import { removeAnsi } from '../../shared/utilities/textUtilities'
 import globals from '../../shared/extensionGlobals'
 import { CommandWizard } from '../wizards/executeCommand'
-<<<<<<< HEAD
 import { IamClient } from '../../shared/clients/iamClient'
+import { CancellationError } from '../../shared/utilities/timeoutUtils'
 
 // Required SSM permissions for the task IAM role, see https://docs.aws.amazon.com/AmazonECS/latest/developerguide/ecs-exec.html#ecs-exec-enabling-and-using
 const REQUIRED_SSM_PERMISSIONS = [
@@ -29,9 +29,6 @@
     'ssmmessages:OpenControlChannel',
     'ssmmessages:OpenDataChannel',
 ]
-=======
-import { CancellationError } from '../../shared/utilities/timeoutUtils'
->>>>>>> d27f2173
 
 export async function runCommandInContainer(
     node: EcsContainerNode,
@@ -122,7 +119,7 @@
 /**
  * Attempts to verify if the task role provided has the required SSM permissions to run ECS Exec
  * @param taskRoleArn
- * @param regionCode
+ * @param iamClient
  * @returns True if the permissions are missing from the Task role. False when all required permissions were found. Undefined when the task role is missing or the 'simulatePrincipalPolicy' call was unsuccessful.
  */
 export async function isMissingRequiredPermissions(
