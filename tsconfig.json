{
    "compilerOptions": {
        "baseUrl": ".",
        "paths": {
            "*": [
                "types/*"
            ]
        },
        "module": "commonjs",
        "target": "es6",
        "outDir": "out",
<<<<<<< HEAD
=======
        "lib": [
            "es6",
            "esnext.asynciterable"
        ],
>>>>>>> 747a7642
        "sourceMap": true,
        "rootDirs": [
            "src",
            "third-party"
        ],
        /* Strict Type-Checking Option */
        "strict": true, /* enable all strict type-checking options */
        /* Additional Checks */
        "noUnusedLocals": true /* Report errors on unused locals. */
        // "noImplicitReturns": true, /* Report error when not all code paths in function return a value. */
        // "noFallthroughCasesInSwitch": true, /* Report errors for fallthrough cases in switch statement. */
        // "noUnusedParameters": true,  /* Report errors on unused parameters. */
    },
    "exclude": [
        "node_modules",
        ".vscode-test"
    ]
}<|MERGE_RESOLUTION|>--- conflicted
+++ resolved
@@ -9,13 +9,10 @@
         "module": "commonjs",
         "target": "es6",
         "outDir": "out",
-<<<<<<< HEAD
-=======
         "lib": [
             "es6",
             "esnext.asynciterable"
         ],
->>>>>>> 747a7642
         "sourceMap": true,
         "rootDirs": [
             "src",
